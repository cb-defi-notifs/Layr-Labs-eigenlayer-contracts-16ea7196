--- conflicted
+++ resolved
@@ -20,17 +20,9 @@
 
         address[] memory stakers = new address[](numStaker);
         // deployer allocate weth, eigen to staker
-<<<<<<< HEAD
-        for (uint256 i = 0; i < numStaker; ++i) {
-            address stakerAddr =
-                stdJson.readAddress(configJson, string.concat(".staker[", string.concat(vm.toString(i), "].address")));
-            weth.transfer(stakerAddr, wethAmount);
-            eigen.transfer(stakerAddr, wethAmount);
-=======
         for (uint i = 0; i < numStaker ; ++i) {
             address stakerAddr = stdJson.readAddress(configJson, string.concat(".staker[", string.concat(vm.toString(i), "].address")));
             stakers[i] = stakerAddr;
->>>>>>> f9e20f53
             emit log("stakerAddr");
             emit log_address(stakerAddr);
         }
@@ -39,16 +31,9 @@
 
         address[] memory dispersers = new address[](numDis);
         // deployer allocate weth, eigen to disperser
-<<<<<<< HEAD
-        for (uint256 i = 0; i < numDis; ++i) {
-            address disAddr =
-                stdJson.readAddress(configJson, string.concat(".dis[", string.concat(vm.toString(i), "].address")));
-            weth.transfer(disAddr, wethAmount);
-=======
         for (uint i = 0; i < numDis ; ++i) {
             address disAddr = stdJson.readAddress(configJson, string.concat(".dis[", string.concat(vm.toString(i), "].address")));    
             dispersers[i] = disAddr;
->>>>>>> f9e20f53
             emit log("disAddr");
             emit log_address(disAddr);
         }
