// SPDX-License-Identifier: BUSL-1.1
pragma solidity =0.8.12;

import "@openzeppelin/contracts/token/ERC20/presets/ERC20PresetFixedSupply.sol";
import "@openzeppelin/contracts/proxy/transparent/ProxyAdmin.sol";
import "@openzeppelin/contracts/proxy/transparent/TransparentUpgradeableProxy.sol";
import "@openzeppelin/contracts/proxy/beacon/UpgradeableBeacon.sol";

import "../src/contracts/interfaces/IETHPOSDeposit.sol";
import "../src/contracts/interfaces/IBeaconChainOracle.sol";

import "../src/contracts/core/StrategyManager.sol";
import "../src/contracts/core/Slasher.sol";
import "../src/contracts/core/DelegationManager.sol";

import "../src/contracts/strategies/StrategyBaseTVLLimits.sol";

import "../src/contracts/pods/EigenPod.sol";
import "../src/contracts/pods/EigenPodManager.sol";
import "../src/contracts/pods/DelayedWithdrawalRouter.sol";

import "../src/contracts/permissions/PauserRegistry.sol";
import "../src/contracts/middleware/BLSPublicKeyCompendium.sol";

import "../src/test/mocks/EmptyContract.sol";
import "../src/test/mocks/ETHDepositMock.sol";

import "forge-std/Script.sol";
import "forge-std/Test.sol";

// # To load the variables in the .env file
// source .env

// # To deploy and verify our contract
// forge script script/M1_Deploy.s.sol:Deployer_M1 --rpc-url $RPC_URL  --private-key $PRIVATE_KEY --broadcast -vvvv
contract Deployer_M1 is Script, Test {
    Vm cheats = Vm(HEVM_ADDRESS);

    // struct used to encode token info in config file
    struct StrategyConfig {
        uint256 maxDeposits;
        uint256 maxPerDeposit;
        address tokenAddress;
        string tokenSymbol;
    }

    string public deployConfigPath = string(bytes("script/M1_deploy.config.json"));

    // EigenLayer Contracts
    ProxyAdmin public eigenLayerProxyAdmin;
    PauserRegistry public eigenLayerPauserReg;
    Slasher public slasher;
    Slasher public slasherImplementation;
    DelegationManager public delegation;
    DelegationManager public delegationImplementation;
    StrategyManager public strategyManager;
    StrategyManager public strategyManagerImplementation;
    EigenPodManager public eigenPodManager;
    EigenPodManager public eigenPodManagerImplementation;
    DelayedWithdrawalRouter public delayedWithdrawalRouter;
    DelayedWithdrawalRouter public delayedWithdrawalRouterImplementation;
    UpgradeableBeacon public eigenPodBeacon;
    EigenPod public eigenPodImplementation;
    StrategyBase public baseStrategyImplementation;

    EmptyContract public emptyContract;

    address executorMultisig;
<<<<<<< HEAD
    address teamMultisig;
=======
    address operationsMultisig;
    address pauserMultisig;
>>>>>>> 852199fe

    // the ETH2 deposit contract -- if not on mainnet, we deploy a mock as stand-in
    IETHPOSDeposit public ethPOSDeposit;

    // strategies deployed
    StrategyBaseTVLLimits[] public deployedStrategyArray;

    // IMMUTABLES TO SET
    uint256 REQUIRED_BALANCE_WEI;

    // OTHER DEPLOYMENT PARAMETERS
    uint256 STRATEGY_MANAGER_INIT_PAUSED_STATUS;
    uint256 SLASHER_INIT_PAUSED_STATUS;
    uint256 DELEGATION_INIT_PAUSED_STATUS;
    uint256 EIGENPOD_MANAGER_INIT_PAUSED_STATUS;
    uint256 EIGENPOD_MANAGER_MAX_PODS;
    uint256 DELAYED_WITHDRAWAL_ROUTER_INIT_PAUSED_STATUS;

    // one week in blocks -- 50400
    uint32 STRATEGY_MANAGER_INIT_WITHDRAWAL_DELAY_BLOCKS;
    uint32 DELAYED_WITHDRAWAL_ROUTER_INIT_WITHDRAWAL_DELAY_BLOCKS;

    function run() external {
        // read and log the chainID
        uint256 chainId = block.chainid;
        emit log_named_uint("You are deploying on ChainID", chainId);

        // READ JSON CONFIG DATA
        string memory config_data = vm.readFile(deployConfigPath);
        // bytes memory parsedData = vm.parseJson(config_data);

        STRATEGY_MANAGER_INIT_PAUSED_STATUS = stdJson.readUint(config_data, ".strategyManager.init_paused_status");
        SLASHER_INIT_PAUSED_STATUS = stdJson.readUint(config_data, ".slasher.init_paused_status");
        DELEGATION_INIT_PAUSED_STATUS = stdJson.readUint(config_data, ".delegation.init_paused_status");
        EIGENPOD_MANAGER_MAX_PODS = stdJson.readUint(config_data, ".eigenPodManager.max_pods");
        EIGENPOD_MANAGER_INIT_PAUSED_STATUS = stdJson.readUint(config_data, ".eigenPodManager.init_paused_status");
        DELAYED_WITHDRAWAL_ROUTER_INIT_PAUSED_STATUS = stdJson.readUint(config_data, ".delayedWithdrawalRouter.init_paused_status");

        STRATEGY_MANAGER_INIT_WITHDRAWAL_DELAY_BLOCKS = uint32(stdJson.readUint(config_data, ".strategyManager.init_withdrawal_delay_blocks"));
        DELAYED_WITHDRAWAL_ROUTER_INIT_WITHDRAWAL_DELAY_BLOCKS = uint32(stdJson.readUint(config_data, ".strategyManager.init_withdrawal_delay_blocks"));

        REQUIRED_BALANCE_WEI = stdJson.readUint(config_data, ".eigenPod.REQUIRED_BALANCE_WEI");

        // tokens to deploy strategies for
        StrategyConfig[] memory strategyConfigs;

        executorMultisig = stdJson.readAddress(config_data, ".multisig_addresses.executorMultisig");
<<<<<<< HEAD
        teamMultisig = stdJson.readAddress(config_data, ".multisig_addresses.teamMultisig");
=======
        operationsMultisig = stdJson.readAddress(config_data, ".multisig_addresses.operationsMultisig");
        pauserMultisig = stdJson.readAddress(config_data, ".multisig_addresses.pauserMultisig");
>>>>>>> 852199fe
        // load token list
        bytes memory strategyConfigsRaw = stdJson.parseRaw(config_data, ".strategies");
        strategyConfigs = abi.decode(strategyConfigsRaw, (StrategyConfig[]));

        require(executorMultisig != address(0), "executorMultisig address not configured correctly!");
<<<<<<< HEAD
        require(teamMultisig != address(0), "teamMultisig address not configured correctly!");
=======
        require(operationsMultisig != address(0), "operationsMultisig address not configured correctly!");
>>>>>>> 852199fe

        // START RECORDING TRANSACTIONS FOR DEPLOYMENT
        vm.startBroadcast();

        // deploy proxy admin for ability to upgrade proxy contracts
        eigenLayerProxyAdmin = new ProxyAdmin();

        //deploy pauser registry
<<<<<<< HEAD
        eigenLayerPauserReg = new PauserRegistry(teamMultisig, executorMultisig);
=======
        {
            address[] memory pausers = new address[](3);
            pausers[0] = executorMultisig;
            pausers[1] = operationsMultisig;
            pausers[2] = pauserMultisig;
            eigenLayerPauserReg = new PauserRegistry(pausers, executorMultisig);
        }
>>>>>>> 852199fe

        /**
         * First, deploy upgradeable proxy contracts that **will point** to the implementations. Since the implementation contracts are
         * not yet deployed, we give these proxies an empty contract as the initial implementation, to act as if they have no code.
         */
        emptyContract = new EmptyContract();
        delegation = DelegationManager(
            address(new TransparentUpgradeableProxy(address(emptyContract), address(eigenLayerProxyAdmin), ""))
        );
        strategyManager = StrategyManager(
            address(new TransparentUpgradeableProxy(address(emptyContract), address(eigenLayerProxyAdmin), ""))
        );
        slasher = Slasher(
            address(new TransparentUpgradeableProxy(address(emptyContract), address(eigenLayerProxyAdmin), ""))
        );
        eigenPodManager = EigenPodManager(
            address(new TransparentUpgradeableProxy(address(emptyContract), address(eigenLayerProxyAdmin), ""))
        );
        delayedWithdrawalRouter = DelayedWithdrawalRouter(
            address(new TransparentUpgradeableProxy(address(emptyContract), address(eigenLayerProxyAdmin), ""))
        );

        // if on mainnet, use the ETH2 deposit contract address
        if (chainId == 1) {
            ethPOSDeposit = IETHPOSDeposit(0x00000000219ab540356cBB839Cbe05303d7705Fa);
        // if not on mainnet, deploy a mock
        } else {
            ethPOSDeposit = IETHPOSDeposit(stdJson.readAddress(config_data, ".ethPOSDepositAddress"));
        }
        eigenPodImplementation = new EigenPod(
            ethPOSDeposit,
            delayedWithdrawalRouter,
            eigenPodManager,
            REQUIRED_BALANCE_WEI
        );

        eigenPodBeacon = new UpgradeableBeacon(address(eigenPodImplementation));

        // Second, deploy the *implementation* contracts, using the *proxy contracts* as inputs
        delegationImplementation = new DelegationManager(strategyManager, slasher);
        strategyManagerImplementation = new StrategyManager(delegation, eigenPodManager, slasher);
        slasherImplementation = new Slasher(strategyManager, delegation);
        eigenPodManagerImplementation = new EigenPodManager(ethPOSDeposit, eigenPodBeacon, strategyManager, slasher);
        delayedWithdrawalRouterImplementation = new DelayedWithdrawalRouter(eigenPodManager);

        // Third, upgrade the proxy contracts to use the correct implementation contracts and initialize them.
        eigenLayerProxyAdmin.upgradeAndCall(
            TransparentUpgradeableProxy(payable(address(delegation))),
            address(delegationImplementation),
            abi.encodeWithSelector(
                DelegationManager.initialize.selector,
                executorMultisig,
                eigenLayerPauserReg,
                DELEGATION_INIT_PAUSED_STATUS
            )
        );
        eigenLayerProxyAdmin.upgradeAndCall(
            TransparentUpgradeableProxy(payable(address(strategyManager))),
            address(strategyManagerImplementation),
            abi.encodeWithSelector(
                StrategyManager.initialize.selector,
                executorMultisig,
<<<<<<< HEAD
                teamMultisig,
=======
                operationsMultisig,
>>>>>>> 852199fe
                eigenLayerPauserReg,
                STRATEGY_MANAGER_INIT_PAUSED_STATUS,
                STRATEGY_MANAGER_INIT_WITHDRAWAL_DELAY_BLOCKS
            )
        );
        eigenLayerProxyAdmin.upgradeAndCall(
            TransparentUpgradeableProxy(payable(address(slasher))),
            address(slasherImplementation),
            abi.encodeWithSelector(
                Slasher.initialize.selector,
                executorMultisig,
                eigenLayerPauserReg,
                SLASHER_INIT_PAUSED_STATUS
            )
        );
        eigenLayerProxyAdmin.upgradeAndCall(
            TransparentUpgradeableProxy(payable(address(eigenPodManager))),
            address(eigenPodManagerImplementation),
            abi.encodeWithSelector(
                EigenPodManager.initialize.selector,
                EIGENPOD_MANAGER_MAX_PODS,
                IBeaconChainOracle(address(0)),
                executorMultisig,
                eigenLayerPauserReg,
                EIGENPOD_MANAGER_INIT_PAUSED_STATUS
            )
        );
        eigenLayerProxyAdmin.upgradeAndCall(
            TransparentUpgradeableProxy(payable(address(delayedWithdrawalRouter))),
            address(delayedWithdrawalRouterImplementation),
            abi.encodeWithSelector(DelayedWithdrawalRouter.initialize.selector,
            executorMultisig,
            eigenLayerPauserReg,
            DELAYED_WITHDRAWAL_ROUTER_INIT_PAUSED_STATUS,
            DELAYED_WITHDRAWAL_ROUTER_INIT_WITHDRAWAL_DELAY_BLOCKS)
        );

        // deploy StrategyBaseTVLLimits contract implementation
        baseStrategyImplementation = new StrategyBaseTVLLimits(strategyManager);
        // create upgradeable proxies that each point to the implementation and initialize them
        for (uint256 i = 0; i < strategyConfigs.length; ++i) {
            deployedStrategyArray.push(
                StrategyBaseTVLLimits(address(
                    new TransparentUpgradeableProxy(
                        address(baseStrategyImplementation),
                        address(eigenLayerProxyAdmin),
                        abi.encodeWithSelector(StrategyBaseTVLLimits.initialize.selector, strategyConfigs[i].maxPerDeposit, strategyConfigs[i].maxDeposits, IERC20(strategyConfigs[i].tokenAddress), eigenLayerPauserReg)
                    )
                ))
            );
        }

        eigenLayerProxyAdmin.transferOwnership(executorMultisig);
        eigenPodBeacon.transferOwnership(executorMultisig);

        // STOP RECORDING TRANSACTIONS FOR DEPLOYMENT
        vm.stopBroadcast();


        // CHECK CORRECTNESS OF DEPLOYMENT
        _verifyContractsPointAtOneAnother(
            delegationImplementation,
            strategyManagerImplementation,
            slasherImplementation,
            eigenPodManagerImplementation,
            delayedWithdrawalRouterImplementation
        );
        _verifyContractsPointAtOneAnother(
            delegation,
            strategyManager,
            slasher,
            eigenPodManager,
            delayedWithdrawalRouter
        );
        _verifyImplementationsSetCorrectly();
        _verifyInitialOwners();
        _checkPauserInitializations();
        _verifyInitializationParams();


        // WRITE JSON DATA
        string memory parent_object = "parent object";

        string memory deployed_strategies = "strategies";
        for (uint256 i = 0; i < strategyConfigs.length; ++i) {
            vm.serializeAddress(deployed_strategies, strategyConfigs[i].tokenSymbol, address(deployedStrategyArray[i]));
        }
        string memory deployed_strategies_output = vm.serializeAddress(
            deployed_strategies, strategyConfigs[strategyConfigs.length - 1].tokenSymbol,
            address(deployedStrategyArray[strategyConfigs.length - 1])
        );

        string memory deployed_addresses = "addresses";
        vm.serializeAddress(deployed_addresses, "eigenLayerProxyAdmin", address(eigenLayerProxyAdmin));
        vm.serializeAddress(deployed_addresses, "eigenLayerPauserReg", address(eigenLayerPauserReg));
        vm.serializeAddress(deployed_addresses, "slasher", address(slasher));
        vm.serializeAddress(deployed_addresses, "slasherImplementation", address(slasherImplementation));
        vm.serializeAddress(deployed_addresses, "delegation", address(delegation));
        vm.serializeAddress(deployed_addresses, "delegationImplementation", address(delegationImplementation));
        vm.serializeAddress(deployed_addresses, "strategyManager", address(strategyManager));
        vm.serializeAddress(deployed_addresses, "strategyManagerImplementation", address(strategyManagerImplementation));
        vm.serializeAddress(deployed_addresses, "eigenPodManager", address(eigenPodManager));
        vm.serializeAddress(deployed_addresses, "eigenPodManagerImplementation", address(eigenPodManagerImplementation));
        vm.serializeAddress(deployed_addresses, "delayedWithdrawalRouter", address(delayedWithdrawalRouter));
        vm.serializeAddress(deployed_addresses, "delayedWithdrawalRouterImplementation", address(delayedWithdrawalRouterImplementation));
        vm.serializeAddress(deployed_addresses, "eigenPodBeacon", address(eigenPodBeacon));
        vm.serializeAddress(deployed_addresses, "eigenPodImplementation", address(eigenPodImplementation));
        vm.serializeAddress(deployed_addresses, "baseStrategyImplementation", address(baseStrategyImplementation));
        vm.serializeAddress(deployed_addresses, "emptyContract", address(emptyContract));
        string memory deployed_addresses_output = vm.serializeString(deployed_addresses, "strategies", deployed_strategies_output);

        string memory parameters = "parameters";
        vm.serializeAddress(parameters, "executorMultisig", executorMultisig);
<<<<<<< HEAD
        string memory parameters_output = vm.serializeAddress(parameters, "teamMultisig", teamMultisig);
=======
        string memory parameters_output = vm.serializeAddress(parameters, "operationsMultisig", operationsMultisig);
>>>>>>> 852199fe

        string memory chain_info = "chainInfo";
        vm.serializeUint(chain_info, "deploymentBlock", block.number);
        string memory chain_info_output = vm.serializeUint(chain_info, "chainId", chainId);

        // serialize all the data
        vm.serializeString(parent_object, deployed_addresses, deployed_addresses_output);
        vm.serializeString(parent_object, chain_info, chain_info_output);
        string memory finalJson = vm.serializeString(parent_object, parameters, parameters_output);
        vm.writeJson(finalJson, "script/output/M1_deployment_data.json");
    }

    function _verifyContractsPointAtOneAnother(
        DelegationManager delegationContract,  
        StrategyManager strategyManagerContract, 
        Slasher slasherContract,  
        EigenPodManager eigenPodManagerContract,
        DelayedWithdrawalRouter delayedWithdrawalRouterContract
    ) internal view {
        require(delegationContract.slasher() == slasher, "delegation: slasher address not set correctly");
        require(delegationContract.strategyManager() == strategyManager, "delegation: strategyManager address not set correctly");

        require(strategyManagerContract.slasher() == slasher, "strategyManager: slasher address not set correctly");
        require(strategyManagerContract.delegation() == delegation, "strategyManager: delegation address not set correctly");
        require(strategyManagerContract.eigenPodManager() == eigenPodManager, "strategyManager: eigenPodManager address not set correctly");

        require(slasherContract.strategyManager() == strategyManager, "slasher: strategyManager not set correctly");
        require(slasherContract.delegation() == delegation, "slasher: delegation not set correctly");

        require(eigenPodManagerContract.ethPOS() == ethPOSDeposit, " eigenPodManager: ethPOSDeposit contract address not set correctly");
        require(eigenPodManagerContract.eigenPodBeacon() == eigenPodBeacon, "eigenPodManager: eigenPodBeacon contract address not set correctly");
        require(eigenPodManagerContract.strategyManager() == strategyManager, "eigenPodManager: strategyManager contract address not set correctly");
        require(eigenPodManagerContract.slasher() == slasher, "eigenPodManager: slasher contract address not set correctly");

        require(delayedWithdrawalRouterContract.eigenPodManager() == eigenPodManager,
            "delayedWithdrawalRouterContract: eigenPodManager address not set correctly");
    }

    function _verifyImplementationsSetCorrectly() internal view {
        require(eigenLayerProxyAdmin.getProxyImplementation(
            TransparentUpgradeableProxy(payable(address(delegation)))) == address(delegationImplementation),
            "delegation: implementation set incorrectly");
        require(eigenLayerProxyAdmin.getProxyImplementation(
            TransparentUpgradeableProxy(payable(address(strategyManager)))) == address(strategyManagerImplementation),
            "strategyManager: implementation set incorrectly");
        require(eigenLayerProxyAdmin.getProxyImplementation(
            TransparentUpgradeableProxy(payable(address(slasher)))) == address(slasherImplementation),
            "slasher: implementation set incorrectly");
        require(eigenLayerProxyAdmin.getProxyImplementation(
            TransparentUpgradeableProxy(payable(address(eigenPodManager)))) == address(eigenPodManagerImplementation),
            "eigenPodManager: implementation set incorrectly");
        require(eigenLayerProxyAdmin.getProxyImplementation(
            TransparentUpgradeableProxy(payable(address(delayedWithdrawalRouter)))) == address(delayedWithdrawalRouterImplementation),
            "delayedWithdrawalRouter: implementation set incorrectly");

        for (uint256 i = 0; i < deployedStrategyArray.length; ++i) {
            require(eigenLayerProxyAdmin.getProxyImplementation(
                TransparentUpgradeableProxy(payable(address(deployedStrategyArray[i])))) == address(baseStrategyImplementation),
                "strategy: implementation set incorrectly");
        }

        require(eigenPodBeacon.implementation() == address(eigenPodImplementation),
            "eigenPodBeacon: implementation set incorrectly");
    }

    function _verifyInitialOwners() internal view {
        require(strategyManager.owner() == executorMultisig, "strategyManager: owner not set correctly");
        require(delegation.owner() == executorMultisig, "delegation: owner not set correctly");
        require(slasher.owner() == executorMultisig, "slasher: owner not set correctly");
        require(eigenPodManager.owner() == executorMultisig, "delegation: owner not set correctly");

        require(eigenLayerProxyAdmin.owner() == executorMultisig, "eigenLayerProxyAdmin: owner not set correctly");
        require(eigenPodBeacon.owner() == executorMultisig, "eigenPodBeacon: owner not set correctly");
        require(delayedWithdrawalRouter.owner() == executorMultisig, "delayedWithdrawalRouter: owner not set correctly");        
    }

    function _checkPauserInitializations() internal view {
        require(delegation.pauserRegistry() == eigenLayerPauserReg, "delegation: pauser registry not set correctly");
        require(strategyManager.pauserRegistry() == eigenLayerPauserReg, "strategyManager: pauser registry not set correctly");
        require(slasher.pauserRegistry() == eigenLayerPauserReg, "slasher: pauser registry not set correctly");
        require(eigenPodManager.pauserRegistry() == eigenLayerPauserReg, "eigenPodManager: pauser registry not set correctly");        
        require(delayedWithdrawalRouter.pauserRegistry() == eigenLayerPauserReg, "delayedWithdrawalRouter: pauser registry not set correctly");        

<<<<<<< HEAD
        require(eigenLayerPauserReg.pauser() == teamMultisig, "pauserRegistry: pauser not set correctly");
=======
        require(eigenLayerPauserReg.isPauser(operationsMultisig), "pauserRegistry: operationsMultisig is not pauser");
        require(eigenLayerPauserReg.isPauser(executorMultisig), "pauserRegistry: executorMultisig is not pauser");
        require(eigenLayerPauserReg.isPauser(pauserMultisig), "pauserRegistry: pauserMultisig is not pauser");
>>>>>>> 852199fe
        require(eigenLayerPauserReg.unpauser() == executorMultisig, "pauserRegistry: unpauser not set correctly");

        for (uint256 i = 0; i < deployedStrategyArray.length; ++i) {
            require(deployedStrategyArray[i].pauserRegistry() == eigenLayerPauserReg, "StrategyBaseTVLLimits: pauser registry not set correctly");
            require(deployedStrategyArray[i].paused() == 0, "StrategyBaseTVLLimits: init paused status set incorrectly");
        }

        // // pause *nothing*
        // uint256 STRATEGY_MANAGER_INIT_PAUSED_STATUS = 0;
        // // pause *everything*
        // uint256 SLASHER_INIT_PAUSED_STATUS = type(uint256).max; 
        // // pause *everything*
        // uint256 DELEGATION_INIT_PAUSED_STATUS = type(uint256).max;  
        // // pause *all of the proof-related functionality* (everything that can be paused other than creation of EigenPods)
        // uint256 EIGENPOD_MANAGER_INIT_PAUSED_STATUS = (2**1) + (2**2) + (2**3) + (2**4); /* = 30 */ 
        // // pause *nothing*
        // uint256 DELAYED_WITHDRAWAL_ROUTER_INIT_PAUSED_STATUS = 0;
        require(strategyManager.paused() == 0, "strategyManager: init paused status set incorrectly");
        require(slasher.paused() == type(uint256).max, "slasher: init paused status set incorrectly");
        require(delegation.paused() == type(uint256).max, "delegation: init paused status set incorrectly");
        require(eigenPodManager.paused() == 30, "eigenPodManager: init paused status set incorrectly");
        require(delayedWithdrawalRouter.paused() == 0, "delayedWithdrawalRouter: init paused status set incorrectly");
    }

    function _verifyInitializationParams() internal {
        // // one week in blocks -- 50400
        // uint32 STRATEGY_MANAGER_INIT_WITHDRAWAL_DELAY_BLOCKS = 7 days / 12 seconds;
        // uint32 DELAYED_WITHDRAWAL_ROUTER_INIT_WITHDRAWAL_DELAY_BLOCKS = 7 days / 12 seconds;
        // require(strategyManager.withdrawalDelayBlocks() == 7 days / 12 seconds,
        //     "strategyManager: withdrawalDelayBlocks initialized incorrectly");
        // require(delayedWithdrawalRouter.withdrawalDelayBlocks() == 7 days / 12 seconds,
        //     "delayedWithdrawalRouter: withdrawalDelayBlocks initialized incorrectly");
        // uint256 REQUIRED_BALANCE_WEI = 31 ether;
        require(eigenPodImplementation.REQUIRED_BALANCE_WEI() == 31 ether,
            "eigenPod: REQUIRED_BALANCE_WEI initialized incorrectly");

        require(strategyManager.strategyWhitelister() == operationsMultisig,
            "strategyManager: strategyWhitelister address not set correctly");

        require(eigenPodManager.beaconChainOracle() == IBeaconChainOracle(address(0)),
            "eigenPodManager: eigenPodBeacon contract address not set correctly");

        require(delayedWithdrawalRouter.eigenPodManager() == eigenPodManager,
            "delayedWithdrawalRouter: eigenPodManager set incorrectly");

        require(baseStrategyImplementation.strategyManager() == strategyManager,
            "baseStrategyImplementation: strategyManager set incorrectly");

        require(eigenPodImplementation.ethPOS() == ethPOSDeposit,
            "eigenPodImplementation: ethPOSDeposit contract address not set correctly");
        require(eigenPodImplementation.eigenPodManager() == eigenPodManager,
            " eigenPodImplementation: eigenPodManager contract address not set correctly");
        require(eigenPodImplementation.delayedWithdrawalRouter() == delayedWithdrawalRouter,
            " eigenPodImplementation: delayedWithdrawalRouter contract address not set correctly");

        string memory config_data = vm.readFile(deployConfigPath);
        for (uint i = 0; i < deployedStrategyArray.length; i++) {
            uint256 maxPerDeposit = stdJson.readUint(config_data, string.concat(".strategies[", vm.toString(i), "].max_per_deposit"));
            uint256 maxDeposits = stdJson.readUint(config_data, string.concat(".strategies[", vm.toString(i), "].max_deposits"));
            (uint256 setMaxPerDeposit, uint256 setMaxDeposits) = deployedStrategyArray[i].getTVLLimits();
            require(setMaxPerDeposit == maxPerDeposit, "setMaxPerDeposit not set correctly");
            require(setMaxDeposits == maxDeposits, "setMaxDeposits not set correctly");
        }
    }
}



    
<|MERGE_RESOLUTION|>--- conflicted
+++ resolved
@@ -66,12 +66,8 @@
     EmptyContract public emptyContract;
 
     address executorMultisig;
-<<<<<<< HEAD
-    address teamMultisig;
-=======
     address operationsMultisig;
     address pauserMultisig;
->>>>>>> 852199fe
 
     // the ETH2 deposit contract -- if not on mainnet, we deploy a mock as stand-in
     IETHPOSDeposit public ethPOSDeposit;
@@ -119,22 +115,14 @@
         StrategyConfig[] memory strategyConfigs;
 
         executorMultisig = stdJson.readAddress(config_data, ".multisig_addresses.executorMultisig");
-<<<<<<< HEAD
-        teamMultisig = stdJson.readAddress(config_data, ".multisig_addresses.teamMultisig");
-=======
         operationsMultisig = stdJson.readAddress(config_data, ".multisig_addresses.operationsMultisig");
         pauserMultisig = stdJson.readAddress(config_data, ".multisig_addresses.pauserMultisig");
->>>>>>> 852199fe
         // load token list
         bytes memory strategyConfigsRaw = stdJson.parseRaw(config_data, ".strategies");
         strategyConfigs = abi.decode(strategyConfigsRaw, (StrategyConfig[]));
 
         require(executorMultisig != address(0), "executorMultisig address not configured correctly!");
-<<<<<<< HEAD
-        require(teamMultisig != address(0), "teamMultisig address not configured correctly!");
-=======
         require(operationsMultisig != address(0), "operationsMultisig address not configured correctly!");
->>>>>>> 852199fe
 
         // START RECORDING TRANSACTIONS FOR DEPLOYMENT
         vm.startBroadcast();
@@ -143,9 +131,6 @@
         eigenLayerProxyAdmin = new ProxyAdmin();
 
         //deploy pauser registry
-<<<<<<< HEAD
-        eigenLayerPauserReg = new PauserRegistry(teamMultisig, executorMultisig);
-=======
         {
             address[] memory pausers = new address[](3);
             pausers[0] = executorMultisig;
@@ -153,7 +138,6 @@
             pausers[2] = pauserMultisig;
             eigenLayerPauserReg = new PauserRegistry(pausers, executorMultisig);
         }
->>>>>>> 852199fe
 
         /**
          * First, deploy upgradeable proxy contracts that **will point** to the implementations. Since the implementation contracts are
@@ -216,11 +200,7 @@
             abi.encodeWithSelector(
                 StrategyManager.initialize.selector,
                 executorMultisig,
-<<<<<<< HEAD
-                teamMultisig,
-=======
                 operationsMultisig,
->>>>>>> 852199fe
                 eigenLayerPauserReg,
                 STRATEGY_MANAGER_INIT_PAUSED_STATUS,
                 STRATEGY_MANAGER_INIT_WITHDRAWAL_DELAY_BLOCKS
@@ -334,11 +314,7 @@
 
         string memory parameters = "parameters";
         vm.serializeAddress(parameters, "executorMultisig", executorMultisig);
-<<<<<<< HEAD
-        string memory parameters_output = vm.serializeAddress(parameters, "teamMultisig", teamMultisig);
-=======
         string memory parameters_output = vm.serializeAddress(parameters, "operationsMultisig", operationsMultisig);
->>>>>>> 852199fe
 
         string memory chain_info = "chainInfo";
         vm.serializeUint(chain_info, "deploymentBlock", block.number);
@@ -422,13 +398,9 @@
         require(eigenPodManager.pauserRegistry() == eigenLayerPauserReg, "eigenPodManager: pauser registry not set correctly");        
         require(delayedWithdrawalRouter.pauserRegistry() == eigenLayerPauserReg, "delayedWithdrawalRouter: pauser registry not set correctly");        
 
-<<<<<<< HEAD
-        require(eigenLayerPauserReg.pauser() == teamMultisig, "pauserRegistry: pauser not set correctly");
-=======
         require(eigenLayerPauserReg.isPauser(operationsMultisig), "pauserRegistry: operationsMultisig is not pauser");
         require(eigenLayerPauserReg.isPauser(executorMultisig), "pauserRegistry: executorMultisig is not pauser");
         require(eigenLayerPauserReg.isPauser(pauserMultisig), "pauserRegistry: pauserMultisig is not pauser");
->>>>>>> 852199fe
         require(eigenLayerPauserReg.unpauser() == executorMultisig, "pauserRegistry: unpauser not set correctly");
 
         for (uint256 i = 0; i < deployedStrategyArray.length; ++i) {
