--- conflicted
+++ resolved
@@ -40,16 +40,8 @@
 // source .env
 
 // # To deploy and verify our contract
-<<<<<<< HEAD
-// forge script script/Deployer.s.sol:EigenLayrDeployer --rpc-url $RPC_URL  --private-key $PRIVATE_KEY --broadcast -vvvv
-contract EigenLayrDeployer is Script, Test {
-=======
 // forge script script/Deployer.s.sol:EigenLayerDeployer --rpc-url $RPC_URL  --private-key $PRIVATE_KEY --broadcast -vvvv
 contract EigenLayerDeployer is Script, DSTest {
-    //,
-    // Signers,
-    // SignatureUtils
->>>>>>> fa010acd
 
     using BytesLib for bytes;
 
