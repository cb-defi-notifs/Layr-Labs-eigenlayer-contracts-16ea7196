// SPDX-License-Identifier: UNLICENSED
pragma solidity ^0.8.9;

import "@openzeppelin/contracts/token/ERC20/presets/ERC20PresetFixedSupply.sol";
import "@openzeppelin/contracts/proxy/transparent/ProxyAdmin.sol";
import "@openzeppelin/contracts/proxy/transparent/TransparentUpgradeableProxy.sol";
import "@openzeppelin/contracts/utils/cryptography/ECDSA.sol";
import "@openzeppelin/contracts/proxy/beacon/IBeacon.sol";
import "@openzeppelin/contracts/proxy/beacon/UpgradeableBeacon.sol";

import "../src/contracts/interfaces/IEigenLayrDelegation.sol";
import "../src/contracts/core/EigenLayrDelegation.sol";

import "../src/contracts/interfaces/IETHPOSDeposit.sol";
import "../src/contracts/interfaces/IBeaconChainOracle.sol";

import "../src/contracts/investment/InvestmentManager.sol";
import "../src/contracts/investment/InvestmentStrategyBase.sol";
import "../src/contracts/investment/Slasher.sol";

import "../src/contracts/pods/EigenPod.sol";
import "../src/contracts/pods/EigenPodManager.sol";

import "../src/contracts/permissions/PauserRegistry.sol";

import "../src/contracts/middleware/Repository.sol";
import "../src/contracts/middleware/DataLayr/DataLayrServiceManager.sol";
import "../src/contracts/middleware/BLSRegistryWithBomb.sol";
import "../src/contracts/middleware/BLSPublicKeyCompendium.sol";
import "../src/contracts/middleware/DataLayr/DataLayrPaymentManager.sol";
import "../src/contracts/middleware/EphemeralKeyRegistry.sol";
import "../src/contracts/middleware/DataLayr/DataLayrChallengeUtils.sol";
import "../src/contracts/middleware/DataLayr/DataLayrLowDegreeChallenge.sol";

import "../src/contracts/libraries/BLS.sol";
import "../src/contracts/libraries/BytesLib.sol";
import "../src/contracts/libraries/DataStoreUtils.sol";

import "../src/test/utils/Signers.sol";
import "../src/test/utils/SignatureUtils.sol";

import "../src/test/mocks/EmptyContract.sol";
import "../src/test/mocks/BeaconChainOracleMock.sol";
import "../src/test/mocks/ETHDepositMock.sol";

import "forge-std/Test.sol";




import "forge-std/Script.sol";
import "forge-std/StdJson.sol";

import "../src/contracts/utils/ERC165_Universal.sol";
import "../src/contracts/utils/ERC1155TokenReceiver.sol";
import "../src/contracts/libraries/BLS.sol";
import "../src/contracts/libraries/BytesLib.sol";
import "../src/contracts/libraries/DataStoreUtils.sol";

// # To load the variables in the .env file
// source .env

// # To deploy and verify our contract
// forge script script/Deployer.s.sol:EigenLayrDeployer --rpc-url $RPC_URL  --private-key $PRIVATE_KEY --broadcast -vvvv

//TODO: encode data properly so that we initialize TransparentUpgradeableProxy contracts in their constructor rather than a separate call (if possible)
contract EigenLayrDeployer is Script, DSTest, ERC165_Universal, ERC1155TokenReceiver {
    //,
    // Signers,
    // SignatureUtils

    using BytesLib for bytes;

    Vm cheats = Vm(HEVM_ADDRESS);

    uint256 public constant DURATION_SCALE = 1 hours;
    // Eigen public eigen;
    IERC20 public eigen;
    InvestmentStrategyBase public eigenStrat;
    EigenLayrDelegation public delegation;
    EigenPodManager public eigenPodManager;
    InvestmentManager public investmentManager;
    EphemeralKeyRegistry public ephemeralKeyRegistry;
    BLSPublicKeyCompendium public pubkeyCompendium;
    Slasher public slasher;
    BLSRegistryWithBomb public dlReg;
    DataLayrServiceManager public dlsm;
    DataLayrLowDegreeChallenge public dlldc;

    PauserRegistry public pauserReg;
    IERC20 public weth;
    InvestmentStrategyBase public wethStrat;
    InvestmentStrategyBase public baseStrategyImplementation;
    IRepository public dlRepository;

    ProxyAdmin public eigenLayrProxyAdmin;

    DataLayrPaymentManager public dataLayrPaymentManager;

    IEigenPod public pod;
    IETHPOSDeposit public ethPOSDeposit;
    IBeacon public eigenPodBeacon;
    IBeaconChainOracle public beaconChainOracle;

    // ERC20PresetFixedSupply public liquidStakingMockToken;
    // InvestmentStrategyBase public liquidStakingMockStrat;

    uint256 nonce = 69;

    bytes[] registrationData;

    // strategy index => IInvestmentStrategy
    mapping(uint256 => IInvestmentStrategy) public strategies;
    // number of strategies deployed
    uint256 public numberOfStrats;

    //strategy indexes for undelegation (see commitUndelegation function)
    uint256[] public strategyIndexes;

    uint256 wethInitialSupply = 10e50;
    uint256 undelegationFraudProofInterval = 7 days;
    address storer = address(420);
    address registrant = address(0x4206904396bF2f8b173350ADdEc5007A52664293); //sk: e88d9d864d5d731226020c5d2f02b62a4ce2a4534a39c225d32d3db795f83319

    //from testing seed phrase
    // bytes32 priv_key_0 =
    //     0x1234567812345678123456781234567812345678123456781234567812345678;
    // address acct_0 = cheats.addr(uint256(priv_key_0));

    // bytes32 priv_key_1 =
    //     0x1234567812345678123456781234567812345698123456781234567812348976;
    // address acct_1 = cheats.addr(uint256(priv_key_1));

    bytes32 public ephemeralKey = 0x3290567812345678123456781234577812345698123456781234567812344389;

    uint256 public constant eigenTotalSupply = 1000e18;

    uint256 public gasLimit = 750000;

    function run() external {
        vm.startBroadcast();
<<<<<<< HEAD
        emit log_address(mainHoncho);
=======
        address initialOwner = address(this);
>>>>>>> 91b5b3bd
        emit log_address(address(this));
        // deploy proxy admin for ability to upgrade proxy contracts
        eigenLayrProxyAdmin = new ProxyAdmin();

        pauserReg = new PauserRegistry(msg.sender, msg.sender);

        //TODO: handle pod manager correctly
        eigenPodManager = EigenPodManager(address(0));

        /**
         * First, deploy upgradeable proxy contracts that **will point** to the implementations. Since the implementation contracts are
         * not yet deployed, we give these proxies an empty contract as the initial implementation, to act as if they have no code.
         */
        EmptyContract emptyContract = new EmptyContract();
        delegation = EigenLayrDelegation(
            address(new TransparentUpgradeableProxy(address(emptyContract), address(eigenLayrProxyAdmin), ""))
        );
        investmentManager = InvestmentManager(
            address(new TransparentUpgradeableProxy(address(emptyContract), address(eigenLayrProxyAdmin), ""))
        );
        slasher = Slasher(
            address(new TransparentUpgradeableProxy(address(emptyContract), address(eigenLayrProxyAdmin), ""))
        );
        eigenPodManager = EigenPodManager(
            address(new TransparentUpgradeableProxy(address(emptyContract), address(eigenLayrProxyAdmin), ""))
        );

        beaconChainOracle = new BeaconChainOracleMock();
        beaconChainOracle.setBeaconChainStateRoot(0xb08d5a1454de19ac44d523962096d73b85542f81822c5e25b8634e4e86235413);

        ethPOSDeposit = new ETHPOSDepositMock();
        pod = new EigenPod(ethPOSDeposit);

        eigenPodBeacon = new UpgradeableBeacon(address(pod));

        // Second, deploy the *implementation* contracts, using the *proxy contracts* as inputs
        EigenLayrDelegation delegationImplementation = new EigenLayrDelegation(investmentManager);
        InvestmentManager investmentManagerImplementation = new InvestmentManager(delegation, eigenPodManager, slasher);
        Slasher slasherImplementation = new Slasher(investmentManager, delegation);
        EigenPodManager eigenPodManagerImplementation = new EigenPodManager(ethPOSDeposit, eigenPodBeacon, investmentManager);


        address initialOwner = address(this);
        // Third, upgrade the proxy contracts to use the correct implementation contracts and initialize them.
        eigenLayrProxyAdmin.upgradeAndCall(
            TransparentUpgradeableProxy(payable(address(delegation))),
            address(delegationImplementation),
            abi.encodeWithSelector(EigenLayrDelegation.initialize.selector, pauserReg, initialOwner)
        );
        eigenLayrProxyAdmin.upgradeAndCall(
            TransparentUpgradeableProxy(payable(address(investmentManager))),
            address(investmentManagerImplementation),
            abi.encodeWithSelector(InvestmentManager.initialize.selector, pauserReg, initialOwner)
        );
        eigenLayrProxyAdmin.upgradeAndCall(
            TransparentUpgradeableProxy(payable(address(slasher))),
            address(slasherImplementation),
            abi.encodeWithSelector(Slasher.initialize.selector, pauserReg, initialOwner)
        );
        eigenLayrProxyAdmin.upgradeAndCall(
            TransparentUpgradeableProxy(payable(address(eigenPodManager))),
            address(eigenPodManagerImplementation),
            abi.encodeWithSelector(EigenPodManager.initialize.selector, beaconChainOracle)
        );

        vm.writeFile("data/investmentManager.addr", vm.toString(address(investmentManager)));
        vm.writeFile("data/delegation.addr", vm.toString(address(delegation)));

        //simple ERC20 (*NOT WETH-like!), used in a test investment strategy
        weth = new ERC20PresetFixedSupply(
            "weth",
            "WETH",
            wethInitialSupply,
            msg.sender
        );

        vm.writeFile("data/weth.addr", vm.toString(address(weth)));

        baseStrategyImplementation = new InvestmentStrategyBase(investmentManager);

        // deploy InvestmentStrategyBase contract implementation, then create upgradeable proxy that points to implementation
        // initialize InvestmentStrategyBase proxy
        wethStrat = InvestmentStrategyBase(
            address(
                new TransparentUpgradeableProxy(
                    address(baseStrategyImplementation),
                    address(eigenLayrProxyAdmin),
                    abi.encodeWithSelector(InvestmentStrategyBase.initialize.selector, weth, pauserReg)
                )
            )
        );
        vm.writeFile("data/wethStrat.addr", vm.toString(address(wethStrat)));

        eigen = new ERC20PresetFixedSupply(
            "eigen",
            "EIGEN",
            wethInitialSupply,
            msg.sender
        );

        vm.writeFile("data/eigen.addr", vm.toString(address(eigen)));

        // deploy InvestmentStrategyBase contract implementation, then create upgradeable proxy that points to implementation
        // initialize InvestmentStrategyBase proxy
        eigenStrat = InvestmentStrategyBase(
            address(
                new TransparentUpgradeableProxy(
                    address(baseStrategyImplementation),
                    address(eigenLayrProxyAdmin),
                    abi.encodeWithSelector(InvestmentStrategyBase.initialize.selector, eigen, pauserReg)
                )
            )
        );

        vm.writeFile("data/eigenStrat.addr", vm.toString(address(eigenStrat)));

        // deploy all the DataLayr contracts
        _deployDataLayrContracts();

        vm.stopBroadcast();
    }

    // deploy all the DataLayr contracts. Relies on many EL contracts having already been deployed.
    function _deployDataLayrContracts() internal {
        // hard-coded input
        uint96 multiplier = 1e18;

        DataLayrChallengeUtils challengeUtils = new DataLayrChallengeUtils();

        dlRepository = new Repository(delegation, investmentManager);

        vm.writeFile("data/dlRepository.addr", vm.toString(address(dlRepository)));

        uint256 feePerBytePerTime = 1;
        dlsm = new DataLayrServiceManager(
            investmentManager,
            delegation,
            dlRepository,
            weth,
            pauserReg,
            feePerBytePerTime
        );

        vm.writeFile("data/dlsm.addr", vm.toString(address(dlsm)));

        uint32 unbondingPeriod = uint32(14 days);
        ephemeralKeyRegistry = new EphemeralKeyRegistry(dlRepository);

        // hard-coded inputs
        VoteWeigherBaseStorage.StrategyAndWeightingMultiplier[] memory ethStratsAndMultipliers =
            new VoteWeigherBaseStorage.StrategyAndWeightingMultiplier[](1);
        ethStratsAndMultipliers[0].strategy = wethStrat;
        ethStratsAndMultipliers[0].multiplier = multiplier;
        VoteWeigherBaseStorage.StrategyAndWeightingMultiplier[] memory eigenStratsAndMultipliers =
            new VoteWeigherBaseStorage.StrategyAndWeightingMultiplier[](1);
        eigenStratsAndMultipliers[0].strategy = eigenStrat;
        eigenStratsAndMultipliers[0].multiplier = multiplier;
        uint8 _NUMBER_OF_QUORUMS = 2;
        uint256[] memory _quorumBips = new uint256[](_NUMBER_OF_QUORUMS);
        // split 60% ETH quorum, 40% EIGEN quorum
        _quorumBips[0] = 6000;
        _quorumBips[1] = 4000;

        pubkeyCompendium = new BLSPublicKeyCompendium();

        dlReg = new BLSRegistryWithBomb(
            Repository(address(dlRepository)),
            delegation,
            investmentManager,
            ephemeralKeyRegistry,
            unbondingPeriod,
            _NUMBER_OF_QUORUMS,
            _quorumBips,
            ethStratsAndMultipliers,
            eigenStratsAndMultipliers,
            pubkeyCompendium
        );

        vm.writeFile("data/dlReg.addr", vm.toString(address(dlReg)));

        Repository(address(dlRepository)).initialize(dlReg, dlsm, dlReg, msg.sender);
        uint256 _paymentFraudproofCollateral = 1e16;

        dataLayrPaymentManager = new DataLayrPaymentManager(
            weth,
            _paymentFraudproofCollateral,
            dlRepository,
            dlsm,
            pauserReg
        );

        dlldc = new DataLayrLowDegreeChallenge(dlsm, dlReg, challengeUtils, gasLimit);

        dlsm.setLowDegreeChallenge(dlldc);
        dlsm.setPaymentManager(dataLayrPaymentManager);
        dlsm.setEphemeralKeyRegistry(ephemeralKeyRegistry);
    }

    function numberFromAscII(bytes1 b) private pure returns (uint8 res) {
        if (b >= "0" && b <= "9") {
            return uint8(b) - uint8(bytes1("0"));
        } else if (b >= "A" && b <= "F") {
            return 10 + uint8(b) - uint8(bytes1("A"));
        } else if (b >= "a" && b <= "f") {
            return 10 + uint8(b) - uint8(bytes1("a"));
        }
        return uint8(b); // or return error ...
    }

    function convertString(string memory str) public pure returns (uint256 value) {
        bytes memory b = bytes(str);
        uint256 number = 0;
        for (uint256 i = 0; i < b.length; i++) {
            number = number << 4; // or number = number * 16
            number |= numberFromAscII(b[i]); // or number += numberFromAscII(b[i]);
        }
        return number;
    }
}<|MERGE_RESOLUTION|>--- conflicted
+++ resolved
@@ -139,11 +139,6 @@
 
     function run() external {
         vm.startBroadcast();
-<<<<<<< HEAD
-        emit log_address(mainHoncho);
-=======
-        address initialOwner = address(this);
->>>>>>> 91b5b3bd
         emit log_address(address(this));
         // deploy proxy admin for ability to upgrade proxy contracts
         eigenLayrProxyAdmin = new ProxyAdmin();
