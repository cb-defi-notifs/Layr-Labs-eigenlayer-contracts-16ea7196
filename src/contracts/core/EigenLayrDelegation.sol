// SPDX-License-Identifier: UNLICENSED
pragma solidity ^0.8.9.0;

import "@openzeppelin/contracts/token/ERC20/IERC20.sol";
import "@openzeppelin/contracts/access/Ownable.sol";
import "@openzeppelin-upgrades/contracts/access/OwnableUpgradeable.sol";
import "@openzeppelin-upgrades/contracts/proxy/utils/Initializable.sol";
import "@openzeppelin/contracts/utils/cryptography/ECDSA.sol";
import "./EigenLayrDelegationStorage.sol";
import "../permissions/Pausable.sol";
import "../investment/Slasher.sol";

// TODO: verify that limitation on undelegating from slashed operators is sufficient

/**
 * @title The primary delegation contract for EigenLayr.
 * @author Layr Labs, Inc.
 * @notice  This is the contract for delegation in EigenLayr. The main functionalities of this contract are
<<<<<<< HEAD
 *            - for enabling any staker to register as a delegate and specify the delegation terms it is providing
 *            - for enabling anyone to register as an operator
 *            - for a registered staker to delegate its stake to the operator of its agreed upon delegation terms contract
 *            - for a staker to undelegate its assets from EigenLayr
 *            - for anyone to challenge a staker's claim to have fulfilled all its obligations before undelegation
=======
 * - for enabling any staker to register as a delegate and specify the delegation terms it has agreed to
 * - for enabling anyone to register as an operator
 * - for a registered staker to delegate its stake to the operator of its agreed upon delegation terms contract
 * - for a staker to undelegate its assets from EigenLayr
 * - for anyone to challenge a staker's claim to have fulfilled all its obligation before undelegation
>>>>>>> 5cba4d80
 */
contract EigenLayrDelegation is Initializable, OwnableUpgradeable, EigenLayrDelegationStorage, Pausable {

    modifier onlyInvestmentManager() {
        require(msg.sender == address(investmentManager), "onlyInvestmentManager");
        _;
    }

    // INITIALIZING FUNCTIONS
    constructor() {
        _disableInitializers();
    }

    /// @dev Emitted when a low-level call to `delegationTerms.onDelegationReceived` fails, returning `returnData`
    event OnDelegationReceivedCallFailure(IDelegationTerms indexed delegationTerms, bytes returnData);

    /// @dev Emitted when a low-level call to `delegationTerms.onDelegationWithdrawn` fails, returning `returnData`
    event OnDelegationWithdrawnCallFailure(IDelegationTerms indexed delegationTerms, bytes returnData);

    /**
     * @notice Sets the `investMentManager` address (**currently modifiable by contract owner -- see below**),
     * sets the `undelegationFraudproofInterval` value (**currently modifiable by contract owner -- see below**),
     * and transfers ownership to `intialOwner`
     */
    function initialize(
        IInvestmentManager _investmentManager,
        IPauserRegistry pauserRegistry,
        address initialOwner,
        uint256 _undelegationFraudproofInterval
    )
        external
        initializer
    {
        require(
            _undelegationFraudproofInterval <= MAX_UNDELEGATION_FRAUD_PROOF_INTERVAL,
            "EigenLayrDelegation.initialize: _undelegationFraudproofInterval too large"
        );
        _initializePauser(pauserRegistry);
        investmentManager = _investmentManager;
        undelegationFraudproofInterval = _undelegationFraudproofInterval;
        _transferOwnership(initialOwner);
    }

    // EXTERNAL FUNCTIONS
    /**
     * @notice This will be called by an operator to register itself as a delegate that stakers can choose to delegate to.
     * @param dt is the `DelegationTerms` contract that the operator has for those who delegate to them.
     * @dev An operator can set `dt` equal to their own address (or another EOA address), in the event that they want to split payments
     * in a more 'trustful' manner.
     */
    function registerAsOperator(IDelegationTerms dt) external {
        require(
            address(delegationTerms[msg.sender]) == address(0),
            "EigenLayrDelegation.registerAsOperator: Delegate has already registered"
        );
        // store the address of the delegation contract that the operator is providing.
        delegationTerms[msg.sender] = dt;
        _delegate(msg.sender, msg.sender);
    }

    /// @notice This will be called by a staker to delegate its assets to some operator
    /// @param operator is the operator to whom staker (msg.sender) is delegating its assets
    function delegateTo(address operator) external whenNotPaused {
        _delegate(msg.sender, operator);
    }

    // delegates from `staker` to `operator`
    // requires that r, vs are a valid ECSDA signature from `staker` indicating their intention for this action
    function delegateToBySignature(address staker, address operator, uint256 expiry, bytes32 r, bytes32 vs)
        external
        whenNotPaused
    {
        require(expiry == 0 || expiry >= block.timestamp, "delegation signature expired");
        // calculate struct hash, then increment `staker`'s nonce
        bytes32 structHash = keccak256(abi.encode(DELEGATION_TYPEHASH, staker, operator, nonces[staker]++, expiry));
        bytes32 digestHash = keccak256(abi.encodePacked("\x19\x01", DOMAIN_SEPARATOR, structHash));
        //check validity of signature
        address recoveredAddress = ECDSA.recover(digestHash, r, vs);
        require(recoveredAddress == staker, "EigenLayrDelegation.delegateToBySignature: sig not from staker");
        _delegate(staker, operator);
    }

    /// @notice This function is used to notify the system that a staker wants to stop
    ///         participating in the functioning of EigenLayr.
    function initUndelegation() external whenNotPaused {
        require(
            isDelegated(msg.sender), "EigenLayrDelegation.initUndelegation: Staker does not have existing delegation"
        );

        // get the current operator for the staker (msg.sender)
        address operator = delegation[msg.sender];
        // checks that operator has not been frozen
        ISlasher slasher = investmentManager.slasher();
        require(
            !slasher.frozenStatus(operator),
            "EigenLayrDelegation.initUndelegation: operator has been frozen. must wait for resolution before undelegation"
        );

        // retrieve list of strategies and their shares from investment manager
        (IInvestmentStrategy[] memory strategies, uint256[] memory shares) = investmentManager.getDeposits(msg.sender);

        // remove strategy shares from delegate's shares
        uint256 stratsLength = strategies.length;
        for (uint256 i = 0; i < stratsLength;) {
            // update the total share deposited in favor of the strategy in the operator's portfolio
            operatorShares[operator][strategies[i]] -= shares[i];
            unchecked {
                ++i;
            }
        }

        // store the time at which the staker began undelegation
        undelegationInitTime[msg.sender] = block.timestamp;

        // set that the staker has begun the undelegation process, i.e. "initialized" it
        delegated[msg.sender] = DelegationStatus.UNDELEGATION_INITIALIZED;

        // call into hook in delegationTerms contract
        IDelegationTerms dt = delegationTerms[operator];
        _delegationWithdrawnHook(dt, msg.sender, strategies, shares);
    }

    /// @notice This function must be called by a staker to notify that its stake is
    ///         no longer active on any tasks, which in turn launches the challenge period.
    function commitUndelegation() external {
        require(
            delegated[msg.sender] == DelegationStatus.UNDELEGATION_INITIALIZED,
            "EigenLayrDelegation.commitUndelegation: Staker is not in commit phase"
        );

        // set time of undelegation finalization which is the end of the corresponding challenge period
        undelegationFinalizedTime[msg.sender] = block.timestamp + undelegationFraudproofInterval;

        // set that the staker has committed to undelegating
        delegated[msg.sender] = DelegationStatus.UNDELEGATION_COMMITTED;
    }

    /**
     * @notice This function is called by a staker to complete the three-step undelegation process.
     * Prior to calling `finalizeUndelegation`, a staker is expected to call `commitUndelegation` and
     * wait until all existing obligations have been served, before calling `commitUndelegation` and
     * waiting through the `undelegationFraudproofInterval`.
     */
    function finalizeUndelegation() external {
        _finalizeUndelegation();
    }

    function _finalizeUndelegation() internal {
        require(
            delegated[msg.sender] == DelegationStatus.UNDELEGATION_COMMITTED,
            "EigenLayrDelegation.finalizeUndelegation: Staker is not commited to undelegation"
        );

        require(
            block.timestamp > undelegationFinalizedTime[msg.sender],
            "EigenLayrDelegation.finalizeUndelegation: fraudproof period has not passed"
        );

        // set that the staker has undelegated
        delegated[msg.sender] = DelegationStatus.UNDELEGATED;
    }

    function finalizeUndelegationAndDelegateTo(address operator) external {
        _finalizeUndelegation();
        _delegate(msg.sender, operator);
    }

    /// @notice This function can be called by anyone to challenge whether a staker has
    ///         finalized its undelegation after satisfying its obligations in EigenLayr or not.
    /// @param staker is the staker against whom challenge is being raised
    function contestUndelegationCommit(address staker, bytes calldata data, IServiceManager slashingContract)
        external
    {
        require(
            delegated[staker] == DelegationStatus.UNDELEGATION_COMMITTED,
            "EigenLayrDelegation.contestUndelegationCommit: Challenge period hasn't yet started"
        );

        require(
            block.timestamp < undelegationFinalizedTime[staker],
            "EigenLayrDelegation.contestUndelegationCommit: Challenge was raised after the end of challenge period"
        );

        ISlasher slasher = investmentManager.slasher();
        // verify that the `slashingContract` does really have permission to slash the `staker`
        require(
            slasher.canSlash(delegation[staker], address(slashingContract)),
            "EigenLayrDelegation.contestUndelegationCommit: Contract does not have rights to prevent undelegation"
        );

        // scoped block to help solve stack too deep
        {
            // verify that ongoing task is still active and began before staker initiated their undelegation, proving that staker hasn't fully served its obligation yet
            slashingContract.stakeWithdrawalVerification(data, undelegationInitTime[staker], block.timestamp);
        }

        // perform the slashing itself
        slasher.freezeOperator(staker);

        // reset status of staker to having committed to undelegation but not yet finalized
        delegated[msg.sender] = DelegationStatus.UNDELEGATION_INITIALIZED;
    }

    //increases a stakers delegated shares to a certain strategy, usually whenever they have further deposits into EigenLayr
    function increaseDelegatedShares(address staker, IInvestmentStrategy strategy, uint256 shares)
        external
        onlyInvestmentManager
    {
        //if the staker is delegated to an operator
        if (isDelegated(staker)) {
            address operator = delegation[staker];

            // add strategy shares to delegate's shares
            operatorShares[operator][strategy] += shares;

            //Calls into operator's delegationTerms contract to update weights of individual staker
            IInvestmentStrategy[] memory investorStrats = new IInvestmentStrategy[](1);
            uint256[] memory investorShares = new uint[](1);
            investorStrats[0] = strategy;
            investorShares[0] = shares;

            // call into hook in delegationTerms contract
            IDelegationTerms dt = delegationTerms[operator];
            _delegationReceivedHook(dt, staker, investorStrats, investorShares);
        }
    }

    //decreases a stakers delegated shares to a certain strategy, usually whenever they withdraw from EigenLayr
    function decreaseDelegatedShares(address staker, IInvestmentStrategy strategy, uint256 shares)
        external
        onlyInvestmentManager
    {
        //if the staker is delegated to an operator
        if (isDelegated(staker)) {
            address operator = delegation[staker];

            // subtract strategy shares from delegate's shares
            operatorShares[operator][strategy] -= shares;

            //Calls into operator's delegationTerms contract to update weights of individual staker
            IInvestmentStrategy[] memory investorStrats = new IInvestmentStrategy[](1);
            uint256[] memory investorShares = new uint[](1);
            investorStrats[0] = strategy;
            investorShares[0] = shares;

            // call into hook in delegationTerms contract
            IDelegationTerms dt = delegationTerms[operator];
            _delegationWithdrawnHook(dt, staker, investorStrats, investorShares);
        }
    }

    function decreaseDelegatedShares(
        address staker,
        IInvestmentStrategy[] calldata strategies,
        uint256[] calldata shares
    )
        external
        onlyInvestmentManager
    {
        if (isDelegated(staker)) {
            address operator = delegation[staker];

            // subtract strategy shares from delegate's shares
            uint256 stratsLength = strategies.length;
            for (uint256 i = 0; i < stratsLength;) {
                operatorShares[operator][strategies[i]] -= shares[i];
                unchecked {
                    ++i;
                }
            }

            // call into hook in delegationTerms contract
            IDelegationTerms dt = delegationTerms[operator];
            _delegationWithdrawnHook(dt, staker, strategies, shares);
        }
    }

    function setInvestmentManager(IInvestmentManager _investmentManager) external onlyOwner {
        investmentManager = _investmentManager;
    }

    function setUndelegationFraudproofInterval(uint256 _undelegationFraudproofInterval) external onlyOwner {
        require(
            _undelegationFraudproofInterval <= MAX_UNDELEGATION_FRAUD_PROOF_INTERVAL,
            "EigenLayrDelegation.setUndelegationFraudproofInterval: _undelegationFraudproofInterval too large"
        );
        undelegationFraudproofInterval = _undelegationFraudproofInterval;
    }

    // INTERNAL FUNCTIONS

    function _delegationReceivedHook(
        IDelegationTerms dt,
        address staker,
        IInvestmentStrategy[] memory strategies,
        uint256[] memory shares
    )
        internal
    {
        // we use low-level call functionality here to ensure that an operator cannot maliciously make this function fail in order to prevent undelegation
        (bool success, bytes memory returnData) = address(dt).call{gas: LOW_LEVEL_GAS_BUDGET}(
            abi.encodeWithSelector(IDelegationTerms.onDelegationReceived.selector, staker, strategies, shares)
        );
        // if the internal call fails, we emit a special event rather than reverting
        if (!success) {
            emit OnDelegationReceivedCallFailure(dt, returnData);
        }
    }

    function _delegationWithdrawnHook(
        IDelegationTerms dt,
        address staker,
        IInvestmentStrategy[] memory strategies,
        uint256[] memory shares
    )
        internal
    {
        // we use low-level call functionality here to ensure that an operator cannot maliciously make this function fail in order to prevent undelegation
        (bool success, bytes memory returnData) = address(dt).call{gas: LOW_LEVEL_GAS_BUDGET}(
            abi.encodeWithSelector(IDelegationTerms.onDelegationWithdrawn.selector, staker, strategies, shares)
        );
        // if the internal call fails, we emit a special event rather than reverting
        if (!success) {
            emit OnDelegationWithdrawnCallFailure(dt, returnData);
        }
    }

    // internal function implementing the delegation of 'staker' to 'operator'
    function _delegate(address staker, address operator) internal {
        IDelegationTerms dt = delegationTerms[operator];
        require(
            address(dt) != address(0), "EigenLayrDelegation._delegate: operator has not yet registered as a delegate"
        );

        require(isNotDelegated(staker), "EigenLayrDelegation._delegate: staker has existing delegation");
        // checks that operator has not been frozen
        ISlasher slasher = investmentManager.slasher();
        require(!slasher.frozenStatus(operator), "EigenLayrDelegation._delegate: cannot delegate to a frozen operator");

        // record delegation relation between the staker and operator
        delegation[staker] = operator;

        // record that the staker is delegated
        delegated[staker] = DelegationStatus.DELEGATED;

        // retrieve list of strategies and their shares from investment manager
        (IInvestmentStrategy[] memory strategies, uint256[] memory shares) = investmentManager.getDeposits(staker);

        // add strategy shares to delegate's shares
        uint256 stratsLength = strategies.length;
        for (uint256 i = 0; i < stratsLength;) {
            // update the delegate share amount of the strategy, in the operator's portfolio
            operatorShares[operator][strategies[i]] += shares[i];
            unchecked {
                ++i;
            }
        }

        // call into hook in delegationTerms contract
        _delegationReceivedHook(dt, staker, strategies, shares);
    }

    // VIEW FUNCTIONS

    /// @notice checks whether a staker is currently undelegated
    function isNotDelegated(address staker) public view returns (bool) {
        return (delegated[staker] == DelegationStatus.UNDELEGATED);
    }

<<<<<<< HEAD
    /// @notice checks whether a staker is currently delegated
=======
>>>>>>> 5cba4d80
    function isDelegated(address staker) public view returns (bool) {
        return (delegated[staker] == DelegationStatus.DELEGATED);
    }

<<<<<<< HEAD
    //returns if an operator can be delegated to, i.e. it has called `registerAsOperator`
    function isOperator(address operator) external view returns(bool) {
        return(address(delegationTerms[operator]) != address(0));
=======
    //returns if an operator can be delegated to, i.e. it has a delegation terms
    function isOperator(address operator) external view returns (bool) {
        return (address(delegationTerms[operator]) != address(0));
>>>>>>> 5cba4d80
    }
}<|MERGE_RESOLUTION|>--- conflicted
+++ resolved
@@ -16,19 +16,11 @@
  * @title The primary delegation contract for EigenLayr.
  * @author Layr Labs, Inc.
  * @notice  This is the contract for delegation in EigenLayr. The main functionalities of this contract are
-<<<<<<< HEAD
- *            - for enabling any staker to register as a delegate and specify the delegation terms it is providing
- *            - for enabling anyone to register as an operator
- *            - for a registered staker to delegate its stake to the operator of its agreed upon delegation terms contract
- *            - for a staker to undelegate its assets from EigenLayr
- *            - for anyone to challenge a staker's claim to have fulfilled all its obligations before undelegation
-=======
  * - for enabling any staker to register as a delegate and specify the delegation terms it has agreed to
  * - for enabling anyone to register as an operator
  * - for a registered staker to delegate its stake to the operator of its agreed upon delegation terms contract
  * - for a staker to undelegate its assets from EigenLayr
  * - for anyone to challenge a staker's claim to have fulfilled all its obligation before undelegation
->>>>>>> 5cba4d80
  */
 contract EigenLayrDelegation is Initializable, OwnableUpgradeable, EigenLayrDelegationStorage, Pausable {
 
@@ -393,27 +385,17 @@
 
     // VIEW FUNCTIONS
 
-    /// @notice checks whether a staker is currently undelegated
+    /// @notice Checks whether a staker is currently undelegated.
     function isNotDelegated(address staker) public view returns (bool) {
         return (delegated[staker] == DelegationStatus.UNDELEGATED);
     }
 
-<<<<<<< HEAD
-    /// @notice checks whether a staker is currently delegated
-=======
->>>>>>> 5cba4d80
+    /// @notice Checks whether a staker is currently delegated.
     function isDelegated(address staker) public view returns (bool) {
         return (delegated[staker] == DelegationStatus.DELEGATED);
     }
 
-<<<<<<< HEAD
-    //returns if an operator can be delegated to, i.e. it has called `registerAsOperator`
+    /// @notice Returns if an operator can be delegated to, i.e. it has called `registerAsOperator`.
     function isOperator(address operator) external view returns(bool) {
         return(address(delegationTerms[operator]) != address(0));
-=======
-    //returns if an operator can be delegated to, i.e. it has a delegation terms
-    function isOperator(address operator) external view returns (bool) {
-        return (address(delegationTerms[operator]) != address(0));
->>>>>>> 5cba4d80
-    }
 }