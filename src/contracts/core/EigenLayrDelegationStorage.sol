// SPDX-License-Identifier: UNLICENSED
pragma solidity ^0.8.9.0;

import "../interfaces/IInvestmentManager.sol";
import "../interfaces/IDelegationTerms.sol";
import "../interfaces/IEigenLayrDelegation.sol";

/**
 * @title Storage variables for the `EigenLayrDelegation` contract.
 * @author Layr Labs, Inc.
 * @notice This storage contract is separate from the logic to simplify the upgrade process.
 */
abstract contract EigenLayrDelegationStorage is IEigenLayrDelegation {
    /// @notice Gas budget provided in calls to DelegationTerms contracts
    uint256 internal constant LOW_LEVEL_GAS_BUDGET = 1e5;

<<<<<<< HEAD
=======
    /// @notice Maximum value that `undelegationFraudproofInterval` may take
    uint256 internal constant MAX_UNDELEGATION_FRAUD_PROOF_INTERVAL = 7 days;

>>>>>>> 7b48d22c
    /// @notice The EIP-712 typehash for the contract's domain
    bytes32 public constant DOMAIN_TYPEHASH =
        keccak256("EIP712Domain(string name,uint256 chainId,address verifyingContract)");

    /// @notice The EIP-712 typehash for the delegation struct used by the contract
    bytes32 public constant DELEGATION_TYPEHASH =
        keccak256("Delegation(address delegator,address operator,uint256 nonce,uint256 expiry)");

    /// @notice EIP-712 Domain separator
    bytes32 public immutable DOMAIN_SEPARATOR;

    /// @notice The InvestmentManager contract for EigenLayr
    IInvestmentManager public investmentManager;

<<<<<<< HEAD
=======
    /// @notice The fraudproof interval for undelegation, defined in seconds.
    uint256 public undelegationFraudproofInterval;

>>>>>>> 7b48d22c
    // operator => investment strategy => num shares delegated
    mapping(address => mapping(IInvestmentStrategy => uint256)) public operatorShares;

    // operator => delegation terms contract
    mapping(address => IDelegationTerms) public delegationTerms;

    // staker => operator
    mapping(address => address) public delegation;

    // staker => whether they are delegated or not
    mapping(address => IEigenLayrDelegation.DelegationStatus) public delegated;

    // delegator => number of signed delegation nonce (used in delegateToBySignature)
    mapping(address => uint256) public nonces;

    constructor() {
        DOMAIN_SEPARATOR = keccak256(abi.encode(DOMAIN_TYPEHASH, bytes("EigenLayr"), block.chainid, address(this)));
    }
}<|MERGE_RESOLUTION|>--- conflicted
+++ resolved
@@ -14,12 +14,6 @@
     /// @notice Gas budget provided in calls to DelegationTerms contracts
     uint256 internal constant LOW_LEVEL_GAS_BUDGET = 1e5;
 
-<<<<<<< HEAD
-=======
-    /// @notice Maximum value that `undelegationFraudproofInterval` may take
-    uint256 internal constant MAX_UNDELEGATION_FRAUD_PROOF_INTERVAL = 7 days;
-
->>>>>>> 7b48d22c
     /// @notice The EIP-712 typehash for the contract's domain
     bytes32 public constant DOMAIN_TYPEHASH =
         keccak256("EIP712Domain(string name,uint256 chainId,address verifyingContract)");
@@ -34,12 +28,6 @@
     /// @notice The InvestmentManager contract for EigenLayr
     IInvestmentManager public investmentManager;
 
-<<<<<<< HEAD
-=======
-    /// @notice The fraudproof interval for undelegation, defined in seconds.
-    uint256 public undelegationFraudproofInterval;
-
->>>>>>> 7b48d22c
     // operator => investment strategy => num shares delegated
     mapping(address => mapping(IInvestmentStrategy => uint256)) public operatorShares;
 
