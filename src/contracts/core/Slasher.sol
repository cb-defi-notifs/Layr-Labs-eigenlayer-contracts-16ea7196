--- conflicted
+++ resolved
@@ -353,13 +353,8 @@
 
     /// @notice gets the node previous to the given node in the operators middleware update linked list
     /// @dev used in offchain libs for updating stakes
-<<<<<<< HEAD
-    function getPreviousWhitelistedContractByUpdate(address operator, uint256 node) public view returns (bool, uint256) {
+    function getPreviousWhitelistedContractByUpdate(address operator, uint256 node) external view returns (bool, uint256) {
         return _operatorToWhitelistedContractsByUpdate[operator].getPreviousNode(node);
-=======
-    function getPreviousWhitelistedContractByUpdate(address operator, uint256 node) external view returns (bool, uint256) {
-        return operatorToWhitelistedContractsByUpdate[operator].getPreviousNode(node);
->>>>>>> 8d626ee9
     }
 
     // INTERNAL FUNCTIONS
