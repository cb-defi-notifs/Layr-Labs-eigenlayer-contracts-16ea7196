// SPDX-License-Identifier: UNLICENSED
pragma solidity ^0.8.9;

import "@openzeppelin-upgrades/contracts/proxy/utils/Initializable.sol";
import "@openzeppelin-upgrades/contracts/access/OwnableUpgradeable.sol";
import "@openzeppelin-upgrades/contracts/security/ReentrancyGuardUpgradeable.sol";
import "@openzeppelin/contracts/token/ERC20/utils/SafeERC20.sol";
import "@openzeppelin/contracts/utils/cryptography/ECDSA.sol";
import "../permissions/Pausable.sol";
import "./InvestmentManagerStorage.sol";
import "../interfaces/IServiceManager.sol";
import "../interfaces/IEigenPodManager.sol";

/**
 * @title The primary entry- and exit-point for funds into and out of EigenLayr.
 * @author Layr Labs, Inc.
 * @notice This contract is for managing investments in different strategies. The main
 * functionalities are:
 * - adding and removing investment strategies that any delegator can invest into
 * - enabling deposit of assets into specified investment strategy(s)
 * - enabling removal of assets from specified investment strategy(s)
 * - recording deposit of ETH into settlement layer
 * - recording deposit of Eigen for securing EigenLayr
 * - slashing of assets for permissioned strategies
 */
contract InvestmentManager is
    Initializable,
    OwnableUpgradeable,
    ReentrancyGuardUpgradeable,
    InvestmentManagerStorage,
    Pausable
<<<<<<< HEAD
=======
    ,DSTest
>>>>>>> ce7fe2e3
{
    using SafeERC20 for IERC20;

    uint8 internal constant PAUSED_DEPOSITS = 0;
    uint8 internal constant PAUSED_WITHDRAWALS = 1;

    /**
     * @notice Value to which `initTimestamp` and `unlockTimestamp` to is set to indicate a withdrawal is queued/initialized,
     * but has not yet had its waiting period triggered
     */
    uint32 internal constant QUEUED_WITHDRAWAL_INITIALIZED_VALUE = type(uint32).max;

    /**
     * @notice Emitted when a new withdrawal is queued by `depositor`.
     * @param depositor Is the staker who is withdrawing funds from EigenLayer.
     * @param withdrawer Is the party specified by `staker` who will be able to complete the queued withdrawal and receive the withdrawn funds.
     * @param delegatedAddress Is the party who the `staker` was delegated to at the time of creating the queued withdrawal
     * @param withdrawalRoot Is a hash of the input data for the withdrawal.
     */
    event WithdrawalQueued(
        address indexed depositor, address indexed withdrawer, address indexed delegatedAddress, bytes32 withdrawalRoot
    );

    /// @notice Emitted when a queued withdrawal is completed
    event WithdrawalCompleted(address indexed depositor, address indexed withdrawer, bytes32 withdrawalRoot);

    modifier onlyNotFrozen(address staker) {
        require(
            !slasher.isFrozen(staker),
            "InvestmentManager.onlyNotFrozen: staker has been frozen and may be subject to slashing"
        );
        _;
    }

    modifier onlyFrozen(address staker) {
        require(slasher.isFrozen(staker), "InvestmentManager.onlyFrozen: staker has not been frozen");
        _;
    }

    modifier onlyEigenPodManager {
        require(address(eigenPodManager) == msg.sender, "InvestmentManager.onlyEigenPodManager: not the eigenPodManager");
        _;
    }

    modifier onlyEigenPod(address podOwner, address pod) {
        require(address(eigenPodManager.getPod(podOwner)) == pod, "InvestmentManager.onlyEigenPod: not a pod");
        _;
    }

    /**
     * @param _delegation The delegation contract of EigenLayr.
     * @param _slasher The primary slashing contract of EigenLayr.
     * @param _eigenPodManager The contract that keeps track of EigenPod stakes for restaking beacon chain ether.
     */
    constructor(IEigenLayrDelegation _delegation, IEigenPodManager _eigenPodManager, ISlasher _slasher)
        InvestmentManagerStorage(_delegation, _eigenPodManager, _slasher)
    {
        _disableInitializers();
    }

    // EXTERNAL FUNCTIONS

    /**
     * @notice Initializes the investment manager contract. Sets the `pauserRegistry` (currently **not** modifiable after being set),
     * and transfers contract ownership to the specified `initialOwner`.
     * @param _pauserRegistry Used for access control of pausing.
     * @param initialOwner Ownership of this contract is transferred to this address.
     */
    function initialize(IPauserRegistry _pauserRegistry, address initialOwner)
        external
        initializer
    {
        //TODO: abstract this logic into an inherited contract for Delegation and Investment manager and have a conversation about meta transactions in general
        DOMAIN_SEPARATOR = keccak256(abi.encode(DOMAIN_TYPEHASH, bytes("EigenLayr"), block.chainid, address(this)));
        _initializePauser(_pauserRegistry, UNPAUSE_ALL);
        _transferOwnership(initialOwner);
    }

    /**
     * @notice Deposits `amount` of beaconchain ETH into this contract on behalf of `staker`
     * @param staker is the entity that is restaking in eigenlayer,
     * @param amount is the amount of beaconchain ETH being restaked,
     * @param amount is the amount of token to be invested in the strategy by the depositor
     * @dev Only called by EigenPod for the staker.
     */
    function depositBeaconChainETH(address staker, uint256 amount)
        external
        onlyEigenPodManager
        onlyWhenNotPaused(PAUSED_DEPOSITS)
        onlyNotFrozen(staker)
        nonReentrant
        returns (uint256)
    {
        //add shares for the enshrined beacon chain ETH strategy
        _addShares(staker, beaconChainETHStrategy, amount);
        return amount;
    }

    /**
     * @notice Deposits `amount` of `token` into the specified `strategy`, with the resultant shares credited to `depositor`
     * @param strategy is the specified strategy where investment is to be made,
     * @param token is the denomination in which the investment is to be made,
     * @param amount is the amount of token to be invested in the strategy by the depositor
     * @dev The `msg.sender` must have previously approved this contract to transfer at least `amount` of `token` on their behalf.
     * @dev Cannot be called by an address that is 'frozen' (this function will revert if the `msg.sender` is frozen).
     */
    function depositIntoStrategy(IInvestmentStrategy strategy, IERC20 token, uint256 amount)
        external
        onlyWhenNotPaused(PAUSED_DEPOSITS)
        onlyNotFrozen(msg.sender)
        nonReentrant
        returns (uint256 shares)
    {
        shares = _depositIntoStrategy(msg.sender, strategy, token, amount);
    }

    /**
     * @notice Used for investing an asset into the specified strategy with the resultant shared created to `staker`,
     * who must sign off on the action
     * @param strategy is the specified strategy where investment is to be made,
     * @param token is the denomination in which the investment is to be made,
     * @param amount is the amount of token to be invested in the strategy by the depositor
     * @param staker the staker that the assets will be deposited on behalf of
     * @param expiry the timestamp at which the signature expires
     * @param r and @param vs are the elements of the ECDSA signature
     * @dev The `msg.sender` must have previously approved this contract to transfer at least `amount` of `token` on their behalf.
     * @dev A signature is required for this function to eliminate the possibility of griefing attacks, specifically those
     * targetting stakers who may be attempting to undelegate.
     * @dev Cannot be called on behalf of a staker that is 'frozen' (this function will revert if the `staker` is frozen).
     */
    function depositIntoStrategyOnBehalfOf(
        IInvestmentStrategy strategy,
        IERC20 token,
        uint256 amount,
        address staker,
        uint256 expiry,
        bytes32 r,
        bytes32 vs
    )
        external
        onlyWhenNotPaused(PAUSED_DEPOSITS)
        onlyNotFrozen(staker)
        nonReentrant
        returns (uint256 shares)
    {
        require(
            expiry == 0 || expiry >= block.timestamp,
            "InvestmentManager.depositIntoStrategyOnBehalfOf: delegation signature expired"
        );
        // calculate struct hash, then increment `staker`'s nonce
        bytes32 structHash = keccak256(abi.encode(DEPOSIT_TYPEHASH, strategy, token, amount, nonces[staker]++, expiry));
        bytes32 digestHash = keccak256(abi.encodePacked("\x19\x01", DOMAIN_SEPARATOR, structHash));
        // check validity of signature
        address recoveredAddress = ECDSA.recover(digestHash, r, vs);
        require(recoveredAddress == staker, "InvestmentManager.depositIntoStrategyOnBehalfOf: sig not from staker");

        shares = _depositIntoStrategy(staker, strategy, token, amount);
    }

    /**
     * @notice Called by a staker to undelegate entirely from EigenLayer. The staker must first withdraw all of their existing deposits
     * (through use of the `queueWithdrawal` function), or else otherwise have never deposited in EigenLayer prior to delegating.
     */
    function undelegate() external {
        _undelegate(msg.sender);
    }

    /**
     * @notice Called by a staker to queue a withdraw in the given token and shareAmount from each of the respective given strategies.
     * @dev Stakers will complete their withdrawal by calling the 'completeQueuedWithdrawal' function.
     * User shares are decreased in this function, but the total number of shares in each strategy remains the same.
     * The total number of shares is decremented in the 'completeQueuedWithdrawal' function instead, which is where
     * the funds are actually sent to the user through use of the strategies' 'withdrawal' function. This ensures
     * that the value per share reported by each strategy will remain consistent, and that the shares will continue
     * to accrue gains during the enforced WITHDRAWAL_WAITING_PERIOD.
     * @param strategyIndexes is a list of the indices in `investorStrats[msg.sender]` that correspond to the strategies
     * for which `msg.sender` is withdrawing 100% of their shares
     * @dev Strategies are removed from `investorStrats` by swapping the last entry with the entry to be removed, then
     * popping off the last entry in `investorStrats`. The simplest way to calculate the correct `strategyIndexes` to input
     * is to order the strategies *for which `msg.sender` is withdrawing 100% of their shares* from highest index in
     * `investorStrats` to lowest index
     * @dev Note that if the withdrawal includes shares in the enshrined 'beaconChainETH' strategy, then it must *only* include shares in this strategy, and
     * `withdrawerAndNonce.withdrawer` must match the caller's address. The first condition is because slashing of queued withdrawals cannot be guaranteed 
     * for Beacon Chain ETH (since we cannot trigger a withdrawal from the beacon chain through a smart contract) and the second condition is because shares in
     * the enshrined 'beaconChainETH' strategy technically represent non-fungible positions (deposits to the Beacon Chain, each pointed at a specific EigenPod).
     */
    function queueWithdrawal(
        uint256[] calldata strategyIndexes,
        IInvestmentStrategy[] calldata strategies,
        IERC20[] calldata tokens,
        uint256[] calldata shares,
        WithdrawerAndNonce calldata withdrawerAndNonce,
        bool undelegateIfPossible
    )
        external
        // the `onlyWhenNotPaused` modifier is commented out and instead implemented as the first line of the function, since this solves a stack-too-deep error
        // onlyWhenNotPaused(PAUSED_WITHDRAWALS)
        onlyNotFrozen(msg.sender)
        nonReentrant
        returns (bytes32)
    {
        require(!paused(PAUSED_WITHDRAWALS), "Pausable: index is paused");
        require(
            withdrawerAndNonce.nonce == numWithdrawalsQueued[msg.sender],
            "InvestmentManager.queueWithdrawal: provided nonce incorrect"
        );
        // increment the numWithdrawalsQueued of the sender
        unchecked {
            ++numWithdrawalsQueued[msg.sender];
        }

        {
            /**
             * Ensure that if the withdrawal includes beacon chain ETH, the specified 'withdrawer' is not different than the caller.
             * This is because shares in the enshrined `beaconChainETHStrategy` ultimately represent tokens in **non-fungible** EigenPods,
             * while other share in all other strategies represent purely fungible positions.
             */
            for (uint256 i = 0; i < strategies.length;) {
                if (strategies[i] == beaconChainETHStrategy) {
                    require(withdrawerAndNonce.withdrawer == msg.sender,
                        "InvestmentManager.queueWithdrawal: cannot queue a withdrawal including Beacon Chain ETH to a different address");
                    require(strategies.length == 1,
                        "InvestmentManager.queueWithdrawal: cannot queue a withdrawal including Beacon Chain ETH and other tokens");
                }

                //increment the loop
                unchecked {
                    ++i;
                }
            }
        }

        // modify delegated shares accordingly, if applicable
        delegation.decreaseDelegatedShares(msg.sender, strategies, shares);

        uint256 strategyIndexIndex;

        for (uint256 i = 0; i < strategies.length;) {
            // the internal function will return 'true' in the event the strategy was
            // removed from the depositor's array of strategies -- i.e. investorStrats[depositor]
            if (_removeShares(msg.sender, strategyIndexes[strategyIndexIndex], strategies[i], shares[i])) {
                unchecked {
                    ++strategyIndexIndex;
                }
            }

            //increment the loop
            unchecked {
                ++i;
            }
        }

        // fetch the address that the `msg.sender` is delegated to
        address delegatedAddress = delegation.delegatedTo(msg.sender);

        // copy arguments into struct and pull delegation info
        QueuedWithdrawal memory queuedWithdrawal = QueuedWithdrawal({
            strategies: strategies,
            tokens: tokens,
            shares: shares,
            depositor: msg.sender,
            withdrawerAndNonce: withdrawerAndNonce,
            withdrawalStartBlock: uint32(block.number),
            delegatedAddress: delegatedAddress
        });

        // calculate the withdrawal root
        bytes32 withdrawalRoot = calculateWithdrawalRoot(queuedWithdrawal);

        // mark withdrawal as pending
        withdrawalRootPending[withdrawalRoot] = true;

        // If the `msg.sender` has withdrawn all of their funds from EigenLayer in this transaction, then they can choose to also undelegate
        /**
         * Checking that `investorStrats[msg.sender].length == 0` is not strictly necessary here, but prevents reverting very late in logic,
         * in the case that 'undelegate' is set to true but the `msg.sender` still has active deposits in EigenLayer.
         */
        if (undelegateIfPossible && investorStrats[msg.sender].length == 0) {
            _undelegate(msg.sender);
        }

        emit WithdrawalQueued(msg.sender, withdrawerAndNonce.withdrawer, delegatedAddress, withdrawalRoot);

        return withdrawalRoot;
    }

    /**
     * @notice Used to complete the specified `queuedWithdrawal`. The function caller must match `queuedWithdrawal.withdrawer`
     * @param queuedWithdrawal The QueuedWithdrawal to complete.
     * @param middlewareTimesIndex is the index in the operator that the staker who triggered the withdrawal was delegated to's middleware times array
     * @param receiveAsTokens If true, the shares specified in the queued withdrawal will be withdrawn from the specified strategies themselves
     * and sent to the caller, through calls to `queuedWithdrawal.strategies[i].withdraw`. If false, then the shares in the specified strategies
     * will simply be transferred to the caller directly.
     * @dev middlewareTimesIndex should be calculated off chain before calling this function by finding the first index that satisfies `slasher.canWithdraw`
     */
    function completeQueuedWithdrawal(QueuedWithdrawal calldata queuedWithdrawal, uint256 middlewareTimesIndex, bool receiveAsTokens)
        external
        onlyWhenNotPaused(PAUSED_WITHDRAWALS)
        // check that the address that the staker *was delegated to* – at the time that they queued the withdrawal – is not frozen
        onlyNotFrozen(queuedWithdrawal.delegatedAddress)
        nonReentrant
    {
        // find the withdrawalRoot
        bytes32 withdrawalRoot = calculateWithdrawalRoot(queuedWithdrawal);

        // verify that the queued withdrawal is pending
        require(
            withdrawalRootPending[withdrawalRoot],
            "InvestmentManager.completeQueuedWithdrawal: withdrawal is not pending"
        );

        require(
            slasher.canWithdraw(queuedWithdrawal.delegatedAddress, queuedWithdrawal.withdrawalStartBlock, middlewareTimesIndex),
            "InvestmentManager.completeQueuedWithdrawal: shares pending withdrawal are still slashable"
        );

        // TODO: add testing coverage for this
        require(
            msg.sender == queuedWithdrawal.withdrawerAndNonce.withdrawer,
            "InvestmentManager.completeQueuedWithdrawal: only specified withdrawer can complete a queued withdrawal"
        );

        // reset the storage slot in mapping of queued withdrawals
        withdrawalRootPending[withdrawalRoot] = false;

        // store length for gas savings
        uint256 strategiesLength = queuedWithdrawal.strategies.length;
        // if the withdrawer has flagged to receive the funds as tokens, withdraw from strategies
        if (receiveAsTokens) {
            // actually withdraw the funds
            for (uint256 i = 0; i < strategiesLength;) {
                if (queuedWithdrawal.strategies[i] == beaconChainETHStrategy) {

                    // if the strategy is the beaconchaineth strat, then withdraw through the EigenPod flow
                    eigenPodManager.withdrawBeaconChainETH(queuedWithdrawal.depositor, msg.sender, queuedWithdrawal.shares[i]);
                } else {
                    // tell the strategy to send the appropriate amount of funds to the depositor
                    queuedWithdrawal.strategies[i].withdraw(
                        msg.sender, queuedWithdrawal.tokens[i], queuedWithdrawal.shares[i]
                    );
                }
                unchecked {
                    ++i;
                }
            }
        } else {
            // else increase their shares
            for (uint256 i = 0; i < strategiesLength;) {
                _addShares(msg.sender, queuedWithdrawal.strategies[i], queuedWithdrawal.shares[i]);
                unchecked {
                    ++i;
                }
            }
        }

        emit WithdrawalCompleted(queuedWithdrawal.depositor, msg.sender, withdrawalRoot);
    }

    /**
     * @notice Slashes the shares of a 'frozen' operator (or a staker delegated to one)
     * @param slashedAddress is the frozen address that is having its shares slashed
     * @param strategyIndexes is a list of the indices in `investorStrats[msg.sender]` that correspond to the strategies
     * for which `msg.sender` is withdrawing 100% of their shares
     * @param recipient The slashed funds are withdrawn as tokens to this address.
     * @dev strategies are removed from `investorStrats` by swapping the last entry with the entry to be removed, then
     * popping off the last entry in `investorStrats`. The simplest way to calculate the correct `strategyIndexes` to input
     * is to order the strategies *for which `msg.sender` is withdrawing 100% of their shares* from highest index in
     * `investorStrats` to lowest index
     */
    function slashShares(
        address slashedAddress,
        address recipient,
        IInvestmentStrategy[] calldata strategies,
        IERC20[] calldata tokens,
        uint256[] calldata strategyIndexes,
        uint256[] calldata shareAmounts
    )
        external
        onlyOwner
        onlyFrozen(slashedAddress)
        nonReentrant
    {
        uint256 strategyIndexIndex;
        uint256 strategiesLength = strategies.length;
        for (uint256 i = 0; i < strategiesLength;) {
            // the internal function will return 'true' in the event the strategy was
            // removed from the slashedAddress's array of strategies -- i.e. investorStrats[slashedAddress]
            if (_removeShares(slashedAddress, strategyIndexes[strategyIndexIndex], strategies[i], shareAmounts[i])) {
                unchecked {
                    ++strategyIndexIndex;
                }
            }

            if (strategies[i] == beaconChainETHStrategy){
                 //withdraw the beaconChainETH to the recipient
                eigenPodManager.withdrawBeaconChainETH(slashedAddress, recipient, shareAmounts[i]);
            }
            else{
                // withdraw the shares and send funds to the recipient
                strategies[i].withdraw(recipient, tokens[i], shareAmounts[i]);
            }

            // increment the loop
            unchecked {
                ++i;
            }
        }

        // modify delegated shares accordingly, if applicable
        delegation.decreaseDelegatedShares(slashedAddress, strategies, shareAmounts);
    }
    
    /**
     * @notice Slashes an existing queued withdrawal that was created by a 'frozen' operator (or a staker delegated to one)
     * @param recipient The funds in the slashed withdrawal are withdrawn as tokens to this address.
     */
    function slashQueuedWithdrawal(address recipient, QueuedWithdrawal calldata queuedWithdrawal)
        external
        onlyOwner
        onlyFrozen(queuedWithdrawal.delegatedAddress)
        nonReentrant
    {
        // find the withdrawalRoot
        bytes32 withdrawalRoot = calculateWithdrawalRoot(queuedWithdrawal);

        // verify that the queued withdrawal is pending
        require(
            withdrawalRootPending[withdrawalRoot],
            "InvestmentManager.slashQueuedWithdrawal: withdrawal is not pending"
        );

        // reset the storage slot in mapping of queued withdrawals
        withdrawalRootPending[withdrawalRoot] = false;

        uint256 strategiesLength = queuedWithdrawal.strategies.length;
        for (uint256 i = 0; i < strategiesLength;) {

            if (queuedWithdrawal.strategies[i] == beaconChainETHStrategy){
                 //withdraw the beaconChainETH to the recipient
                eigenPodManager.withdrawBeaconChainETH(queuedWithdrawal.depositor, recipient, queuedWithdrawal.shares[i]);
            } else {
                // tell the strategy to send the appropriate amount of funds to the recipient
                queuedWithdrawal.strategies[i].withdraw(recipient, queuedWithdrawal.tokens[i], queuedWithdrawal.shares[i]);
            }
            unchecked {
                ++i;
            }
        }
    }

    // INTERNAL FUNCTIONS

    /**
     * @notice This function adds `shares` for a given `strategy` to the `depositor` and runs through the necessary update logic.
     * @dev In particular, this function calls `delegation.increaseDelegatedShares(depositor, strategy, shares)` to ensure that all
     * delegated shares are tracked, increases the stored share amount in `investorStratShares[depositor][strategy]`, and adds `strategy`
     * to the `depositor`'s list of strategies, if it is not in the list already.
     */
    function _addShares(address depositor, IInvestmentStrategy strategy, uint256 shares) internal {
        // sanity check on `shares` input
        require(shares != 0, "InvestmentManager._addShares: shares should not be zero!");

        // if they dont have existing shares of this strategy, add it to their strats
        if (investorStratShares[depositor][strategy] == 0) {
            require(
                investorStrats[depositor].length <= MAX_INVESTOR_STRATS_LENGTH,
                "InvestmentManager._addShares: deposit would exceed MAX_INVESTOR_STRATS_LENGTH"
            );
            investorStrats[depositor].push(strategy);
        }

        // add the returned shares to their existing shares for this strategy
        investorStratShares[depositor][strategy] += shares;

        // if applicable, increase delegated shares accordingly
        delegation.increaseDelegatedShares(depositor, strategy, shares);
    }

    /**
     * @notice Internal function in which `amount` of ERC20 `token` is transferred from `msg.sender` to the InvestmentStrategy-type contract
     * `strategy`, with the resulting shares credited to `depositor`.
     * @return shares The amount of *new* shares in `strategy` that have been credited to the `depositor`.
     */
    function _depositIntoStrategy(address depositor, IInvestmentStrategy strategy, IERC20 token, uint256 amount)
        internal
        returns (uint256 shares)
    {
        // transfer tokens from the sender to the strategy
        token.safeTransferFrom(msg.sender, address(strategy), amount);

        // deposit the assets into the specified strategy and get the equivalent amount of shares in that strategy
        shares = strategy.deposit(token, amount);

        // add the returned shares to the depositor's existing shares for this strategy
        _addShares(depositor, strategy, shares);

        return shares;
    }

    /**
     * @notice Decreases the shares that `depositor` holds in `strategy` by `shareAmount`.
     * @dev If the amount of shares represents all of the depositor`s shares in said strategy,
     * then the strategy is removed from investorStrats[depositor] and 'true' is returned. Otherwise 'false' is returned.
     */
    function _removeShares(address depositor, uint256 strategyIndex, IInvestmentStrategy strategy, uint256 shareAmount)
        internal
        returns (bool)
    {
        // sanity check on `shareAmount` input
        require(shareAmount != 0, "InvestmentManager._removeShares: shareAmount should not be zero!");

        //check that the user has sufficient shares
        uint256 userShares = investorStratShares[depositor][strategy];

        require(shareAmount <= userShares, "InvestmentManager._removeShares: shareAmount too high");
        //unchecked arithmetic since we just checked this above
        unchecked {
            userShares = userShares - shareAmount;
        }

        // subtract the shares from the depositor's existing shares for this strategy
        investorStratShares[depositor][strategy] = userShares;
        // if no existing shares, remove is from this investors strats

        if (userShares == 0) {
            // remove the strategy from the depositor's dynamic array of strategies
            _removeStrategyFromInvestorStrats(depositor, strategyIndex, strategy);

            // return true in the event that the strategy was removed from investorStrats[depositor]
            return true;
        }
        // return false in the event that the strategy was *not* removed from investorStrats[depositor]
        return false;
    }

    /**
     * @notice Removes `strategy` from `depositor`'s dynamic array of strategies, i.e. from `investorStrats[depositor]`
     * @dev the provided `strategyIndex` input is optimistically used to find the strategy quickly in the list. If the specified
     * index is incorrect, then we revert to a brute-force search.
     */
    function _removeStrategyFromInvestorStrats(address depositor, uint256 strategyIndex, IInvestmentStrategy strategy) internal {
        // if the strategy matches with the strategy index provided
        if (investorStrats[depositor][strategyIndex] == strategy) {
            // replace the strategy with the last strategy in the list
            investorStrats[depositor][strategyIndex] =
                investorStrats[depositor][investorStrats[depositor].length - 1];
        } else {
            //loop through all of the strategies, find the right one, then replace
            uint256 stratsLength = investorStrats[depositor].length;

            for (uint256 j = 0; j < stratsLength;) {
                if (investorStrats[depositor][j] == strategy) {
                    //replace the strategy with the last strategy in the list
                    investorStrats[depositor][j] = investorStrats[depositor][investorStrats[depositor].length - 1];
                    break;
                }
                unchecked {
                    ++j;
                }
            }
        }

        // pop off the last entry in the list of strategies
        investorStrats[depositor].pop();
    }

    /**
     * @notice If the `depositor` has no existing shares, then they can `undelegate` themselves.
     * This allows people a "hard reset" in their relationship with EigenLayer after withdrawing all of their stake.
     */
    function _undelegate(address depositor) internal {
        require(investorStrats[depositor].length == 0, "InvestmentManager._undelegate: depositor has active deposits");
        delegation.undelegate(depositor);
    }

    function max(uint32 x, uint32 y) internal pure returns (uint32) {
        return x > y ? x : y;
    }

    // VIEW FUNCTIONS

    /**
     * @notice Get all details on the depositor's investments and corresponding shares
     * @return (depositor's strategies, shares in these strategies)
     */
    function getDeposits(address depositor) external view returns (IInvestmentStrategy[] memory, uint256[] memory) {
        uint256 strategiesLength = investorStrats[depositor].length;
        uint256[] memory shares = new uint256[](strategiesLength);

        for (uint256 i = 0; i < strategiesLength;) {
            shares[i] = investorStratShares[depositor][investorStrats[depositor][i]];
            unchecked {
                ++i;
            }
        }
        return (investorStrats[depositor], shares);
    }

    /// @notice Simple getter function that returns `investorStrats[staker].length`.
    function investorStratsLength(address staker) external view returns (uint256) {
        return investorStrats[staker].length;
    }

    /// @notice Returns the keccak256 hash of `queuedWithdrawal`.
    function calculateWithdrawalRoot(QueuedWithdrawal memory queuedWithdrawal) public pure returns (bytes32) {
        return (
            keccak256(
                abi.encode(
                    queuedWithdrawal.strategies,
                    queuedWithdrawal.tokens,
                    queuedWithdrawal.shares,
                    queuedWithdrawal.depositor,
                    queuedWithdrawal.withdrawerAndNonce,
                    queuedWithdrawal.withdrawalStartBlock,
                    queuedWithdrawal.delegatedAddress
                )
            )
        );
    }
}<|MERGE_RESOLUTION|>--- conflicted
+++ resolved
@@ -29,10 +29,6 @@
     ReentrancyGuardUpgradeable,
     InvestmentManagerStorage,
     Pausable
-<<<<<<< HEAD
-=======
-    ,DSTest
->>>>>>> ce7fe2e3
 {
     using SafeERC20 for IERC20;
 
