// SPDX-License-Identifier: UNLICENSED
pragma solidity ^0.8.9;

import "../interfaces/IERC20.sol";
import "../interfaces/IInvestmentManager.sol";
import "../interfaces/IDelegationTerms.sol";
import "../interfaces/IServiceFactory.sol";

<<<<<<< HEAD
// TODO: dealing with pending payments to the contract at time of deposit / delegation (or deciding this design is acceptable)
// TODO: dynamic splitting of earnings between EIGEN and ETH delegators rather than the crappy, static implemenation of 'EIGEN_HOLDER_BIPS'
=======
// TODO: weight updating, *dealing with pending payments to the contract at time of deposit / delegation*
// TODO: more info on split between EIGEN holder and ETH holders -- right now this just uses 'EIGEN_HOLDER_BIPS' which seems bad
/**
 * @dev The Delegation Terms contract of an operator maintains a record of how much fraction
 *      of reward does each delegator of that operator is owed whenever the operator is 
 *      querying a fee manager to pay the rewards for the service that was offered to that fee manager's
 *      middleware via EigenLayr. To understand how each delegator's rewards are allocated for each
 *      middleware, we have the following description:    
 *
 *          Let there be n delegators. Assume that operator is maintaining an array 
 *          [r_{1,k}, r_{2,k}, ..., r_{n,k}] where r_i is fraction of total rewards that the i^th 
 *          delegator is eligible for until the k^th instance where the fee manager is paying out 
 *          rewards to the delegators in this delegator terms contract.
 *
 *          Suppose that "amount" is the sum total reward that is being allocated to all the 
 *          delegators in (k+1)^th instance. Also let totalWeightEth_{k+1} and totalWeightEigen_{k+1}
 *          are the total ETH and Eigen that been staked by the  delegators under this delegation terms,
 *          respectively. Let gammaEth and gammaEigen be the weights assigned by the middleware for 
 *          splitting the rewards between the ETH stakers and Eigen stakers, respectively. 
 *                 
 */
>>>>>>> 3176bd54
abstract contract DelegationTerms is IDelegationTerms {
    /// @notice stored for each delegator that have accepted this delegation terms from the operator
    struct DelegatorStatus {
        // value of delegator's shares in different strategies in ETH
        uint112 weightEth;
        // EIGEN delegator possesses
        uint112 weightEigen;
        // ensures delegators do not receive undue rewards
        uint32 lastClaimedRewards;
    }

    /**
     *  @notice Used for recording the aggregate payment that has been made till now
     *          to an operator.
     */
    struct TokenPayment {
        // ETH value of total tokens that has been 
        uint112 earnedPerWeightAllTimeEth;
        uint112 earnedPerWeightAllTimeEigen;        
        uint32 paymentTimestamp;
    }

    //constant scaling factors
    uint256 internal constant REWARD_SCALING = 2**64;
    uint16 internal constant MAX_BIPS = 10000;
    uint16 internal constant MAX_OPERATOR_FEE_BIPS = 1000;
    //portion of earnings going to EIGEN delegators, *after* operator fees -- TODO: handle this better
    uint16 internal constant EIGEN_HOLDER_BIPS = 5000;
    //max number of payment tokens, for sanity's sake
    uint16 internal constant MAX_PAYMENT_TOKENS = 256;
    //portion of all earnings (in BIPS) retained by operator
    uint16 public operatorFeeBips = 200;
    //operator
    address public operator;
    //important contracts -- used for access control
    IServiceFactory immutable serviceFactory;
    address immutable eigenLayrDelegation;
    //sum of individual delegator weights
    uint128 public totalWeightEth;
    uint128 public totalWeightEigen;

    //mapping from token => list of payments to this contract
    mapping(address => TokenPayment[]) public paymentsHistory;
    //mapping from delegator => weights + last timestamp that they claimed rewards
    mapping(address => DelegatorStatus) public delegatorStatus;
    //earnings to be withdrawn by the operator
    mapping(address => uint256) public operatorPendingEarnings;
    //list of active payment methods
    address[] public paymentTokens;

    event OperatorFeeBipsSet(uint16 previousValue, uint16 newValue);

    modifier onlyOperator() {
        require(msg.sender == operator, "onlyOperator");
        _;
    }

    modifier onlyDelegation() {
        require(msg.sender == eigenLayrDelegation, "only eigenLayrDelegation");
        _;
    }

    constructor(
        IInvestmentManager _investmentManager,
        address[] memory _paymentTokens,
        IServiceFactory _serviceFactory,
        address _eigenLayrDelegation
    ){
        investmentManager = _investmentManager;
        //initialize operator as msg.sender
        operator = msg.sender;
        paymentTokens = _paymentTokens;
        serviceFactory = _serviceFactory;
        eigenLayrDelegation = _eigenLayrDelegation;
    }

    function setOperatorFeeBips(uint16 bips) external onlyOperator {
        require(bips <= MAX_OPERATOR_FEE_BIPS, "setOperatorFeeBips: input too high");
        emit OperatorFeeBipsSet(operatorFeeBips, bips);
        operatorFeeBips = bips;
    }

    //NOTE: currently there is no way to remove payment tokens
    function addPaymentToken(address token) external onlyOperator {
        require(paymentTokens.length < MAX_PAYMENT_TOKENS, "too many payment tokens");
        paymentTokens.push(token);
    }

    function operatorWithdrawal() external {
        uint256 length = paymentTokens.length;
        for (uint256 i; i < length;) {
            _operatorWithdraw(paymentTokens[i]);
            //if this overflows I will eat my shoe
            unchecked {
                ++i;
            }
        }
    }

    function _operatorWithdraw(address token) internal {
        uint256 pending = operatorPendingEarnings[token];
        operatorPendingEarnings[token] = 0;
        if (pending > 0) {
            IERC20(token).transfer(operator, pending);
        }
    }

    /** 
     * @notice  Fee manager of a middleware calls this function in order to update the rewards that 
     *          this operator and the delegators associated with it are eligible for because of their  
     *          service to that middleware.     
     */ 
    /**
     * @dev Suppose 
     */ 
    /** 
     * @param token is the ERC20 token in which the middlewares are paying its rewards for the service,
     * @param amount is the amount of ERC20 tokens that is being paid as rewards. 
     */
    function payForService(IERC20 token, uint256 amount) external payable {
        // determine the query manager associated with the fee manager
        IQueryManager _queryManager = IFeeManager(msg.sender).queryManager();

        // only the fee manager can call this function
        require(msg.sender == address(_queryManager.feeManager()), "only feeManagers");

        // check if the query manager exists
        require(serviceFactory.queryManagerExists(_queryManager), "illegitimate queryManager");

        TokenPayment memory updatedEarnings;
        if (paymentsHistory[address(token)].length > 0) {
            // get the most recent payment made to the operator in this token
            updatedEarnings = paymentsHistory[address(token)][paymentsHistory[address(token)].length - 1];
        }

        // obtain the earning that the operator is eligible for out of the total rewards
        if (operatorFeeBips > 0) {
            uint256 operatorEarnings = (amount * operatorFeeBips) / MAX_BIPS;
            operatorPendingEarnings[address(token)] += operatorEarnings;
            // obtain the remaining reward after deducting the operator's part
            amount -= operatorEarnings;
        }

        // 
        updatedEarnings.earnedPerWeightAllTimeEth += uint112(((amount * REWARD_SCALING) / totalWeightEth) * (MAX_BIPS - EIGEN_HOLDER_BIPS) / MAX_BIPS);
        updatedEarnings.earnedPerWeightAllTimeEigen += uint112(((amount * REWARD_SCALING) / totalWeightEigen) * (EIGEN_HOLDER_BIPS) / MAX_BIPS);
        updatedEarnings.paymentTimestamp = uint32(block.timestamp);
        paymentsHistory[address(token)].push(updatedEarnings);
    }

    function onDelegationReceived(address staker) external onlyDelegation {
        DelegatorStatus memory delegatorUpdate;
        delegatorUpdate.weightEth = uint112(weightOfEth(staker));
        delegatorUpdate.weightEigen = uint112(weightOfEigen(staker));
        delegatorUpdate.lastClaimedRewards = uint32(block.timestamp);
        totalWeightEth += delegatorUpdate.weightEth;
        totalWeightEigen += delegatorUpdate.weightEigen;
    }

//NOTE: currently this causes the delegator to lose any pending rewards
    function onDelegationWithdrawn(address staker) external onlyDelegation {
        DelegatorStatus memory delegator = delegatorStatus[staker];
        totalWeightEth -= delegator.weightEth;
        totalWeightEigen -= delegator.weightEigen;
        delegator.weightEth = 0;
        delegator.weightEigen = 0;
        //update storage at end
        delegatorStatus[staker];
    }

    //withdraw pending rewards for all tokens. indices are the locations in paymentsHistory to claim from
    function withdrawPendingRewards(uint32[] calldata indices) external {
        uint256 length = paymentTokens.length;
        require(indices.length == length, "incorrect input length");
        DelegatorStatus memory delegator = delegatorStatus[msg.sender];
        for (uint256 i; i < length;) {
            _withdrawPendingRewards(delegator, paymentTokens[i], indices[i]);
            unchecked {
                ++i;
            }
        }
        _updateDelegatorWeights(msg.sender);
    }

    //withdraw pending rewards for specified tokens. NOTE: pending rewards are LOST for other tokens!
    function withdrawPendingRewards(address[] calldata tokens, uint32[] calldata indices) external {
        uint256 length = tokens.length;
        require(indices.length == length, "incorrect input length");
        DelegatorStatus memory delegator = delegatorStatus[msg.sender];
        for (uint256 i; i < length;) {
            _withdrawPendingRewards(delegator, tokens[i], indices[i]);
            unchecked {
                ++i;
            }
        }
        _updateDelegatorWeights(msg.sender);
    }

//NOTE: must withdraw pending rewards first, or else they will be lost!
    function _updateDelegatorWeights(address user) internal {
        DelegatorStatus memory delegator = delegatorStatus[user];
        //update ETH weight
        uint256 newWeight = weightOfEth(user);
        uint256 previousWeight = delegator.weightEth;
        //if weight has increased
        if (newWeight > previousWeight) {
            totalWeightEth += uint128(newWeight - previousWeight);
        //if weight has decreased
        } else if (newWeight < previousWeight) {
            totalWeightEth -= uint128(previousWeight - previousWeight);
        }
        delegator.weightEth = uint112(newWeight);

        //update Eigen weight
        newWeight = weightOfEigen(user);
        previousWeight = delegator.weightEigen;
        if (newWeight > previousWeight) {
            totalWeightEigen += uint128(newWeight - previousWeight);
        //if weight has decreased
        } else if (newWeight < previousWeight) {
            totalWeightEigen -= uint128(previousWeight - previousWeight);
        }
        delegator.weightEigen = uint112(newWeight);

        //update latest timestamp claimed
        if (block.timestamp > delegator.lastClaimedRewards) {
            delegator.lastClaimedRewards = uint32(block.timestamp);
        }

        //update storage
        delegatorStatus[user] = delegator;
    }

    //withdraw pending rewards for a single token. **must update delegator's 'lastClaimedRewards' timestamp after invoking this**
    //combines _withdrawPendingRewardsEth and _withdrawPendingRewardsEigen
    function _withdrawPendingRewards(DelegatorStatus memory delegator, address token, uint32 index) internal {
        TokenPayment memory earnings;
        if (paymentsHistory[address(token)].length > 0) {
            earnings = paymentsHistory[address(token)][paymentsHistory[address(token)].length - 1];
        }
        TokenPayment memory pastEarnings = paymentsHistory[address(token)][index];
        //check that delegator is only claiming rewards they deserve
        require(delegator.lastClaimedRewards <= pastEarnings.paymentTimestamp, "attempt to claim rewards too far in past");
        uint256 earningsPerWeightDelta = earnings.earnedPerWeightAllTimeEth - pastEarnings.earnedPerWeightAllTimeEth;
        uint256 pending = (earningsPerWeightDelta * delegator.weightEth) / (totalWeightEth * REWARD_SCALING);
        earningsPerWeightDelta = earnings.earnedPerWeightAllTimeEigen - pastEarnings.earnedPerWeightAllTimeEigen;
        pending += (earningsPerWeightDelta * delegator.weightEigen) / (totalWeightEigen * REWARD_SCALING);
            if (pending > 0) {
            IERC20(token).transfer(msg.sender, pending);
        }
    }

    //TODO: move code copied from DataLayrVoteWeigher to its own file?
    //BEGIN COPIED CODE
    IInvestmentManager public investmentManager;
    //consensus layer ETH counts for 'consensusLayerPercent'/100 when compared to ETH deposited in the system itself
    uint256 public consensusLayerPercent = 10;



    /**
     *  @notice returns the total ETH value of staked assets of the given staker in EigenLayr
     *          via this delegation term's operator.    
     */
    /**
     *  @dev for each investment strategy where the delegator has staked its asset,
     *       it needs to call that investment strategy's "underlyingEthValueOfShares" function
     *       to determine the value of delegator's shares in that investment strategy in ETH.        
     */ 
    function weightOfEth(address delegator) public returns(uint256) {
        // get the ETH that has been staked by a delegator in the settlement layer (beacon chain) 
        uint256 weight = (investmentManager.getConsensusLayerEth(delegator) * consensusLayerPercent) / 100;
        
        // get the strategies where delegator's assets has been staked
        IInvestmentStrategy[] memory investorStrats = investmentManager.getStrategies(delegator);

        // get the shares in the strategies where delegator's assets has been staked
        uint256[] memory investorShares = investmentManager.getStrategyShares(delegator);

        for (uint256 i = 0; i < investorStrats.length; i++) {
            // get the underlying ETH value of the shares
            // each investment strategy have their own description of ETH value per share.
            weight += investorStrats[i].underlyingEthValueOfShares(investorShares[i]);
        }
        return weight;
    }
    //END COPIED CODE

    function weightOfEigen(address user) public view returns(uint256) {
        return investmentManager.getEigen(user);
    } 
}<|MERGE_RESOLUTION|>--- conflicted
+++ resolved
@@ -6,12 +6,8 @@
 import "../interfaces/IDelegationTerms.sol";
 import "../interfaces/IServiceFactory.sol";
 
-<<<<<<< HEAD
 // TODO: dealing with pending payments to the contract at time of deposit / delegation (or deciding this design is acceptable)
 // TODO: dynamic splitting of earnings between EIGEN and ETH delegators rather than the crappy, static implemenation of 'EIGEN_HOLDER_BIPS'
-=======
-// TODO: weight updating, *dealing with pending payments to the contract at time of deposit / delegation*
-// TODO: more info on split between EIGEN holder and ETH holders -- right now this just uses 'EIGEN_HOLDER_BIPS' which seems bad
 /**
  * @dev The Delegation Terms contract of an operator maintains a record of how much fraction
  *      of reward does each delegator of that operator is owed whenever the operator is 
@@ -31,7 +27,6 @@
  *          splitting the rewards between the ETH stakers and Eigen stakers, respectively. 
  *                 
  */
->>>>>>> 3176bd54
 abstract contract DelegationTerms is IDelegationTerms {
     /// @notice stored for each delegator that have accepted this delegation terms from the operator
     struct DelegatorStatus {
