// SPDX-License-Identifier: UNLICENSED
pragma solidity ^0.8.9.0;

import "../interfaces/IServiceManager.sol";
import "../interfaces/IRegistry.sol";
import "../interfaces/IEphemeralKeyRegistry.sol";
import "../libraries/BytesLib.sol";
import "./BLSRegistry.sol";

// import "forge-std/Test.sol";

/**
 * @notice This contract is used for
 * - registering new operators
 * - committing to and finalizing de-registration as an operator for the middleware
 * - updating the stakes of the operator
 */

contract BLSRegistryWithBomb is BLSRegistry {
    using BytesLib for bytes;

    IEphemeralKeyRegistry public ephemeralKeyRegistry;

    constructor(
        Repository _repository,
        IEigenLayrDelegation _delegation,
        IInvestmentManager _investmentManager,
        IEphemeralKeyRegistry _ephemeralKeyRegistry,
        uint32 _unbondingPeriod,
        uint8 _NUMBER_OF_QUORUMS,
        uint256[] memory _quorumBips,
        StrategyAndWeightingMultiplier[] memory _firstQuorumStrategiesConsideredAndMultipliers,
        StrategyAndWeightingMultiplier[] memory _secondQuorumStrategiesConsideredAndMultipliers
    )
        BLSRegistry(
            _repository,
            _delegation,
            _investmentManager,
            _unbondingPeriod,
            _NUMBER_OF_QUORUMS,
            _quorumBips,
            _firstQuorumStrategiesConsideredAndMultipliers,
            _secondQuorumStrategiesConsideredAndMultipliers
        )
    {
        ephemeralKeyRegistry = _ephemeralKeyRegistry;
    }

    /**
     * @notice Used by an operator to de-register itself from providing service to the middleware.
     * For detailed comments, see deregisterOperator in BLSRegistry.sol.
     */
<<<<<<< HEAD
    function deregisterOperator(uint256[4] memory pubkeyToRemoveAff, uint32 index, bytes32 finalEphemeralKey)
        external
        returns (bool)
    {
        _deregisterOperator(pubkeyToRemoveAff, index);
=======
    function deregisterOperator(uint256[4] memory pubkeyToRemoveAff, uint32 index, bytes32 finalEphemeralKey) external returns (bool) {
        _deregisterOperator(msg.sender, pubkeyToRemoveAff, index);
>>>>>>> 66038c33

        //post last ephemeral key reveal on chain
        ephemeralKeyRegistry.postLastEphemeralKeyPreImage(msg.sender, finalEphemeralKey);

        return true;
    }

    /**
     * @notice called for registering as an operator. For detailed comments, see
     * registerOperator in BLSRegistry.sol.
     */
    function registerOperator(uint8 operatorType, bytes32 ephemeralKeyHash, bytes calldata data, string calldata socket)
        external
    {
        _registerOperator(msg.sender, operatorType, data, socket);

        //add ephemeral key to ephemeral key registry
        ephemeralKeyRegistry.postFirstEphemeralKeyHash(msg.sender, ephemeralKeyHash);
    }

    // the following function overrides the base function of BLSRegistry -- we want operators to provide additional arguments, so these versions (without those args) revert
    function registerOperator(uint8, bytes calldata, string calldata) external pure override {
        revert("BLSRegistryWithBomb.registerOperator: must register with ephemeral key");
    }

    // the following function overrides the base function of BLSRegistry -- we want operators to provide additional arguments, so these versions (without those args) revert
    function deregisterOperator(uint256[4] memory, uint32) external pure override returns (bool) {
        revert("BLSRegistryWithBomb.deregisterOperator: must deregister with ephemeral key");
    }
}<|MERGE_RESOLUTION|>--- conflicted
+++ resolved
@@ -50,16 +50,8 @@
      * @notice Used by an operator to de-register itself from providing service to the middleware.
      * For detailed comments, see deregisterOperator in BLSRegistry.sol.
      */
-<<<<<<< HEAD
-    function deregisterOperator(uint256[4] memory pubkeyToRemoveAff, uint32 index, bytes32 finalEphemeralKey)
-        external
-        returns (bool)
-    {
-        _deregisterOperator(pubkeyToRemoveAff, index);
-=======
     function deregisterOperator(uint256[4] memory pubkeyToRemoveAff, uint32 index, bytes32 finalEphemeralKey) external returns (bool) {
         _deregisterOperator(msg.sender, pubkeyToRemoveAff, index);
->>>>>>> 66038c33
 
         //post last ephemeral key reveal on chain
         ephemeralKeyRegistry.postLastEphemeralKeyPreImage(msg.sender, finalEphemeralKey);
