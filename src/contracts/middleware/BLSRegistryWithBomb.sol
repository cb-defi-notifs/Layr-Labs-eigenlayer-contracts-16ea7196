// SPDX-License-Identifier: UNLICENSED
pragma solidity ^0.8.9.0;

import "../interfaces/IServiceManager.sol";
import "../interfaces/IRegistry.sol";
import "../interfaces/IEphemeralKeyRegistry.sol";
import "../libraries/BytesLib.sol";
import "./BLSRegistry.sol";

import "forge-std/Test.sol";

/**
 * @notice This contract is used for 
            - registering new operators 
            - committing to and finalizing de-registration as an operator for the middleware 
            - updating the stakes of the operator
 */

contract BLSRegistryWithBomb is
    BLSRegistry
    // ,DSTest
{
    using BytesLib for bytes;

    IEphemeralKeyRegistry public ephemeralKeyRegistry;

    constructor(
        Repository _repository,
        IEigenLayrDelegation _delegation,
        IInvestmentManager _investmentManager,
        IEphemeralKeyRegistry _ephemeralKeyRegistry,
        uint8 _NUMBER_OF_QUORUMS,
        uint256[] memory _quorumBips,
        StrategyAndWeightingMultiplier[] memory _ethStrategiesConsideredAndMultipliers,
        StrategyAndWeightingMultiplier[] memory _eigenStrategiesConsideredAndMultipliers
    )
        BLSRegistry(
            _repository,
            _delegation,
            _investmentManager,
            _NUMBER_OF_QUORUMS,
            _quorumBips,
            _ethStrategiesConsideredAndMultipliers,
            _eigenStrategiesConsideredAndMultipliers
        )
    {
        ephemeralKeyRegistry = _ephemeralKeyRegistry;
    }

    /**
      @notice Used by an operator to de-register itself from providing service to the middleware.
              For detailed comments, see deregisterOperator in BLSRegistry.sol.
     */
    function deregisterOperator(uint256[4] memory pubkeyToRemoveAff, uint32 index, bytes32 finalEphemeralKey) external returns (bool) {
        _deregisterOperator(pubkeyToRemoveAff, index);

        //post last ephemeral key reveal on chain
        ephemeralKeyRegistry.postLastEphemeralKeyPreImage(msg.sender, finalEphemeralKey);
        
        return true;
    }

    /**
     @notice called for registering as an operator. For detailed comments, see 
             registerOperator in BLSRegistry.sol.
     */
    function registerOperator(
        uint8 operatorType,
        bytes32 ephemeralKeyHash,
        bytes calldata data,
        string calldata socket
    ) external {        
        _registerOperator(msg.sender, operatorType, data, socket);

        //add ephemeral key to ephemeral key registry
        ephemeralKeyRegistry.postFirstEphemeralKeyHash(msg.sender, ephemeralKeyHash);
    }

    // the following function overrides the base function of BLSRegistry -- we want operators to provide additional arguments, so these versions (without those args) revert
    function registerOperator(
        uint8,
        bytes calldata,
        string calldata
<<<<<<< HEAD
    ) public override pure {        
        revert("BLSRegistryWithBomb.registerOperator: must register with ephemeral key");
=======
    ) external override pure {        
        revert("must register with ephemeral key");
>>>>>>> 2a2ea54d
    }

    // the following function overrides the base function of BLSRegistry -- we want operators to provide additional arguments, so these versions (without those args) revert
    function deregisterOperator(uint256[4] memory, uint32) external override pure returns (bool) {
        revert("BLSRegistryWithBomb.deregisterOperator: must deregister with ephemeral key");
        return false;
    }
}<|MERGE_RESOLUTION|>--- conflicted
+++ resolved
@@ -81,13 +81,8 @@
         uint8,
         bytes calldata,
         string calldata
-<<<<<<< HEAD
-    ) public override pure {        
+    ) external override pure {        
         revert("BLSRegistryWithBomb.registerOperator: must register with ephemeral key");
-=======
-    ) external override pure {        
-        revert("must register with ephemeral key");
->>>>>>> 2a2ea54d
     }
 
     // the following function overrides the base function of BLSRegistry -- we want operators to provide additional arguments, so these versions (without those args) revert
