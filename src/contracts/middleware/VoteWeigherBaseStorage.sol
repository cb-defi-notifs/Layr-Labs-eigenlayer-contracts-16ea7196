--- conflicted
+++ resolved
@@ -35,12 +35,10 @@
     
     /// @notice The address of the InvestmentManager contract for EigenLayr.
     IInvestmentManager public immutable investmentManager;
-<<<<<<< HEAD
+
     /// @notice The ServiceManager contract for this middleware, where tasks are created / initiated.
     IServiceManager public immutable serviceManager;
-=======
 
->>>>>>> fe9f6727
     /// @notice Number of quorums that are being used by the middleware.
     uint256 public immutable NUMBER_OF_QUORUMS;
 
