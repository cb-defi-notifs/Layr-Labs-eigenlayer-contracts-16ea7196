// SPDX-License-Identifier: UNLICENSED
pragma solidity ^0.8.9.0;

import "../interfaces/IEigenLayrDelegation.sol";
import "../interfaces/IInvestmentStrategy.sol";
import "../interfaces/IInvestmentManager.sol";
import "../permissions/RepositoryAccess.sol";

/**
 * @title Storage variables for the `VoteWeigherBase` contract.
 * @author Layr Labs, Inc.
 * @notice This storage contract is separate from the logic to simplify the upgrade process.
 */
abstract contract VoteWeigherBaseStorage is RepositoryAccess, IVoteWeigher {
<<<<<<< HEAD

    /** 
     @notice In weighing a particular investment strategy, the amount of underlying asset for that strategy is 
             multiplied by its multiplier, then divided by WEIGHTING_DIVISOR
=======
    /**
     * @notice In weighting a particular investment strategy, underlying asset for that strategy is
     * multiplied by its multiplier then divided by WEIGHTING_DIVISOR
>>>>>>> 5cba4d80
     */
    struct StrategyAndWeightingMultiplier {
        IInvestmentStrategy strategy;
        uint96 multiplier;
    }

    /// @notice Constant used as a divisor in calculating weights.
    uint256 internal constant WEIGHTING_DIVISOR = 1e18;
    /// @notice Maximum length of dynamic arrays in the `strategiesConsideredAndMultipliers` mapping.
    uint8 internal constant MAX_WEIGHING_FUNCTION_LENGTH = 32;
    /// @notice Constant used as a divisor in dealing with BIPS amounts.
    uint256 internal constant MAX_BIPS = 10000;

    /// @notice The address of the Delegation contract for EigenLayr.
    IEigenLayrDelegation public immutable delegation;
    /// @notice The address of the InvestmentManager contract for EigenLayr.
    IInvestmentManager public immutable investmentManager;
    /// @notice Number of quorums that are being used by the middleware.
    uint256 public immutable NUMBER_OF_QUORUMS;

    /**
     * @notice mapping from quorum number to the list of strategies considered and their
     * corresponding weights for that specific quorum
     */
    mapping(uint256 => StrategyAndWeightingMultiplier[]) public strategiesConsideredAndMultipliers;
    /**
<<<<<<< HEAD
     * @notice This defines the earnings split between different quorums. Mapping is quorumNumber => BIPS which the quorum earns, out of the total earnings.
     * @notice The sum of all entries, i.e. sum(quorumBips[0] through quorumBips[NUMBER_OF_QUORUMS]) should *always* be 10,000!
     */ 
=======
     * @notice This defines the earnings split between different quorums.
     * Mapping is quorumNumber => BIPS which the quorum earns, out of the total earnings.
     * @notice The sum of all entries, i.e. quorumBips[0] through quorumBips[NUMBER_OF_QUORUMS] should *always* be 10,000!
     */
>>>>>>> 5cba4d80
    mapping(uint256 => uint256) public quorumBips;

    constructor(
        IRepository _repository,
        IEigenLayrDelegation _delegation,
        IInvestmentManager _investmentManager,
        uint8 _NUMBER_OF_QUORUMS,
        uint256[] memory _quorumBips
    )
        RepositoryAccess(_repository)
    {
        // sanity check that the VoteWeigher is being initialized with at least 1 quorum
        require(_NUMBER_OF_QUORUMS != 0, "VoteWeigherBaseStorage.constructor: _NUMBER_OF_QUORUMS == 0");
        // verify that the provided `_quorumBips` is of the correct length
        require(
            _quorumBips.length == _NUMBER_OF_QUORUMS,
            "VoteWeigherBaseStorage.constructor: _quorumBips.length != _NUMBER_OF_QUORUMS"
        );
        uint256 totalQuorumBips;
        for (uint256 i; i < _NUMBER_OF_QUORUMS; ++i) {
            totalQuorumBips += _quorumBips[i];
            quorumBips[i] = _quorumBips[i];
        }
        // verify that the provided `_quorumBips` do indeed sum to 10,000!
        require(totalQuorumBips == MAX_BIPS, "VoteWeigherBaseStorage.constructor: totalQuorumBips != MAX_BIPS");
        delegation = _delegation;
        investmentManager = _investmentManager;
        NUMBER_OF_QUORUMS = _NUMBER_OF_QUORUMS;
    }
}<|MERGE_RESOLUTION|>--- conflicted
+++ resolved
@@ -12,16 +12,9 @@
  * @notice This storage contract is separate from the logic to simplify the upgrade process.
  */
 abstract contract VoteWeigherBaseStorage is RepositoryAccess, IVoteWeigher {
-<<<<<<< HEAD
-
     /** 
-     @notice In weighing a particular investment strategy, the amount of underlying asset for that strategy is 
-             multiplied by its multiplier, then divided by WEIGHTING_DIVISOR
-=======
-    /**
-     * @notice In weighting a particular investment strategy, underlying asset for that strategy is
-     * multiplied by its multiplier then divided by WEIGHTING_DIVISOR
->>>>>>> 5cba4d80
+     * @notice In weighing a particular investment strategy, the amount of underlying asset for that strategy is 
+     * multiplied by its multiplier, then divided by WEIGHTING_DIVISOR
      */
     struct StrategyAndWeightingMultiplier {
         IInvestmentStrategy strategy;
@@ -48,16 +41,9 @@
      */
     mapping(uint256 => StrategyAndWeightingMultiplier[]) public strategiesConsideredAndMultipliers;
     /**
-<<<<<<< HEAD
      * @notice This defines the earnings split between different quorums. Mapping is quorumNumber => BIPS which the quorum earns, out of the total earnings.
      * @notice The sum of all entries, i.e. sum(quorumBips[0] through quorumBips[NUMBER_OF_QUORUMS]) should *always* be 10,000!
      */ 
-=======
-     * @notice This defines the earnings split between different quorums.
-     * Mapping is quorumNumber => BIPS which the quorum earns, out of the total earnings.
-     * @notice The sum of all entries, i.e. quorumBips[0] through quorumBips[NUMBER_OF_QUORUMS] should *always* be 10,000!
-     */
->>>>>>> 5cba4d80
     mapping(uint256 => uint256) public quorumBips;
 
     constructor(
