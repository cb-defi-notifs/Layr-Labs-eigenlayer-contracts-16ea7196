// // SPDX-License-Identifier: UNLICENSED
// pragma solidity ^0.8.9;

// import "@openzeppelin/contracts/token/ERC20/IERC20.sol";

// import "../../interfaces/IRepository.sol";
// import "../../interfaces/IEigenLayrDelegation.sol";
// import "../../interfaces/IDelegationTerms.sol";

// import "../ServiceManagerStorage.sol";
// import "../SignatureChecker.sol";
// import "../PaymentManager.sol";
// import "../Repository.sol";

// import "./nearbridge/NearBridge.sol";

// import "../../libraries/BytesLib.sol";
// import "../../libraries/Merkle.sol";


// import "ds-test/test.sol";

// /**
//  * @notice This contract is used for:
//             - initializing the data store by the disperser
//             - confirming the data store by the disperser with inferred aggregated signatures of the quorum
//             - doing forced disclosure challenge
//             - doing payment challenge
//  */
// contract OptimisticBridgeServiceManager is
//     PaymentManager
//     // ,DSTest
// {
//     INearBridge nearbridge;
//     Ed25519 immutable edwards;

//     uint32 currentTaskNumber = 0;

//     struct BridgeTransfer {
//         uint32 taskNumber;
//         uint32 initTime;
//     }

//     mapping(bytes32 => BridgeTransfer) bridgeTransferHash;

//     using BytesLib for bytes;


//     constructor(
//         IEigenLayrDelegation _eigenLayrDelegation,
//         IERC20 _paymentToken,
//         IERC20 _collateralToken,
//         PaymentChallengeFactory _paymentChallengeFactory,
//         uint256 _feePerBytePerTime
//     ) PaymentManager(_eigenLayrDelegation, _paymentToken, _collateralToken, _paymentChallengeFactory) {
//         feePerBytePerTime = _feePerBytePerTime;
//     }

//     function setRepository(IRepository _repository) public {
//         require(address(repository) == address(0), "repository already set");
//         repository = _repository;
//     }

//     function initBridge() public {
//         nearbridge = NearBridge();
//     }


//     /**
//      * @param headerHash is the signed header from the Near blockchain
//      */
//     function initBridgeTransfer(
//         bytes calldata headerhash
//     ) external payable {

//         // evaluate the total service fees that msg.sender has to put in escrow for paying out
//         // the DataLayr nodes for their service
//         uint256 fee = 1000 wei;

//         // record the total service fee that will be paid out for this assertion of data
//         taskNumberToFee[taskNumber] = fee;


//         // escrow the total service fees from the disperser to the DataLayr operators in this contract
//         paymentToken.transferFrom(msg.sender, address(this), fee);


//         uint32 initTime = uint32(block.timestamp);
//         //record headerhash
//         bridgeTransferHash[headerhash] = BridgeTransfer(
//             taskNumber,
//             initTime
//         );

//         // increment the counter
//         ++taskNumber;
//     }

//     /**
//      * @notice This function is used for
//      */
//     /** 
//      @param data is of the format:
//      @param header

//      */

//     function confirmBridgeTransfer(bytes calldata data, bytes calldata header) external payable {
        

//         // verify the signatures of the DataLayr operators
//         (
//             uint32 taskNumberToConfirm, 
//             bytes32 headerHash,
//             SignatoryTotals memory signedTotals,
//             bytes32 signatoryRecordHash
//         ) = checkSignatures(data);

//         require(keccak256(abi.encodePacked(header)) == headerHash, "provided header is incorrect");

//         require(taskNumberToConfirm > 0 && taskNumberToConfirm < currentTaskNumber, "Task number is invalid");

//         uint32 taskNumber = bridgeTransferHash[headerHash].taskNumber;

//         require(taskNumber == taskNumberToConfirm, "task number does not match record for that header");
//         // record the compressed information pertaining to this particular task
//         /**
//          @notice signatoryRecordHash records pubkey hashes of DataLayr operators who didn't sign
//          */
//         taskNumberToSignatureHash[taskNumberToConfirm] = signatoryRecordHash;

<<<<<<< HEAD
//         //add header 
//         nearbridge.addLightClientBlock(header);
//     }
// }
=======
        require(taskNumber == taskNumberToConfirm, "task number does not match record for that header");
        // record the compressed information pertaining to this particular task
        /**
         @notice signatoryRecordHash records pubkey hashes of DataLayr operators who didn't sign
         */
        taskNumberToSignatureHash[taskNumberToConfirm] = signatoryRecordHash;

        //add header 
        nearbridge.addLightClientBlock(header);
    }


    function challengeBridge() external payable {
        
    }
}
>>>>>>> b0e25a12
<|MERGE_RESOLUTION|>--- conflicted
+++ resolved
@@ -1,126 +1,133 @@
-// // SPDX-License-Identifier: UNLICENSED
-// pragma solidity ^0.8.9;
+// // // SPDX-License-Identifier: UNLICENSED
+// // pragma solidity ^0.8.9;
 
-// import "@openzeppelin/contracts/token/ERC20/IERC20.sol";
+// // import "@openzeppelin/contracts/token/ERC20/IERC20.sol";
 
-// import "../../interfaces/IRepository.sol";
-// import "../../interfaces/IEigenLayrDelegation.sol";
-// import "../../interfaces/IDelegationTerms.sol";
+// // import "../../interfaces/IRepository.sol";
+// // import "../../interfaces/IEigenLayrDelegation.sol";
+// // import "../../interfaces/IDelegationTerms.sol";
 
-// import "../ServiceManagerStorage.sol";
-// import "../SignatureChecker.sol";
-// import "../PaymentManager.sol";
-// import "../Repository.sol";
+// // import "../ServiceManagerStorage.sol";
+// // import "../SignatureChecker.sol";
+// // import "../PaymentManager.sol";
+// // import "../Repository.sol";
 
-// import "./nearbridge/NearBridge.sol";
+// // import "./nearbridge/NearBridge.sol";
 
-// import "../../libraries/BytesLib.sol";
-// import "../../libraries/Merkle.sol";
+// // import "../../libraries/BytesLib.sol";
+// // import "../../libraries/Merkle.sol";
 
 
-// import "ds-test/test.sol";
+// // import "ds-test/test.sol";
 
-// /**
-//  * @notice This contract is used for:
-//             - initializing the data store by the disperser
-//             - confirming the data store by the disperser with inferred aggregated signatures of the quorum
-//             - doing forced disclosure challenge
-//             - doing payment challenge
-//  */
-// contract OptimisticBridgeServiceManager is
-//     PaymentManager
-//     // ,DSTest
-// {
-//     INearBridge nearbridge;
-//     Ed25519 immutable edwards;
+// // /**
+// //  * @notice This contract is used for:
+// //             - initializing the data store by the disperser
+// //             - confirming the data store by the disperser with inferred aggregated signatures of the quorum
+// //             - doing forced disclosure challenge
+// //             - doing payment challenge
+// //  */
+// // contract OptimisticBridgeServiceManager is
+// //     PaymentManager
+// //     // ,DSTest
+// // {
+// //     INearBridge nearbridge;
+// //     Ed25519 immutable edwards;
 
-//     uint32 currentTaskNumber = 0;
+// //     uint32 currentTaskNumber = 0;
 
-//     struct BridgeTransfer {
-//         uint32 taskNumber;
-//         uint32 initTime;
-//     }
+// //     struct BridgeTransfer {
+// //         uint32 taskNumber;
+// //         uint32 initTime;
+// //     }
 
-//     mapping(bytes32 => BridgeTransfer) bridgeTransferHash;
+// //     mapping(bytes32 => BridgeTransfer) bridgeTransferHash;
 
-//     using BytesLib for bytes;
+// //     using BytesLib for bytes;
 
 
-//     constructor(
-//         IEigenLayrDelegation _eigenLayrDelegation,
-//         IERC20 _paymentToken,
-//         IERC20 _collateralToken,
-//         PaymentChallengeFactory _paymentChallengeFactory,
-//         uint256 _feePerBytePerTime
-//     ) PaymentManager(_eigenLayrDelegation, _paymentToken, _collateralToken, _paymentChallengeFactory) {
-//         feePerBytePerTime = _feePerBytePerTime;
-//     }
+// //     constructor(
+// //         IEigenLayrDelegation _eigenLayrDelegation,
+// //         IERC20 _paymentToken,
+// //         IERC20 _collateralToken,
+// //         PaymentChallengeFactory _paymentChallengeFactory,
+// //         uint256 _feePerBytePerTime
+// //     ) PaymentManager(_eigenLayrDelegation, _paymentToken, _collateralToken, _paymentChallengeFactory) {
+// //         feePerBytePerTime = _feePerBytePerTime;
+// //     }
 
-//     function setRepository(IRepository _repository) public {
-//         require(address(repository) == address(0), "repository already set");
-//         repository = _repository;
-//     }
+// //     function setRepository(IRepository _repository) public {
+// //         require(address(repository) == address(0), "repository already set");
+// //         repository = _repository;
+// //     }
 
-//     function initBridge() public {
-//         nearbridge = NearBridge();
-//     }
+// //     function initBridge() public {
+// //         nearbridge = NearBridge();
+// //     }
 
 
-//     /**
-//      * @param headerHash is the signed header from the Near blockchain
-//      */
-//     function initBridgeTransfer(
-//         bytes calldata headerhash
-//     ) external payable {
+// //     /**
+// //      * @param headerHash is the signed header from the Near blockchain
+// //      */
+// //     function initBridgeTransfer(
+// //         bytes calldata headerhash
+// //     ) external payable {
 
-//         // evaluate the total service fees that msg.sender has to put in escrow for paying out
-//         // the DataLayr nodes for their service
-//         uint256 fee = 1000 wei;
+// //         // evaluate the total service fees that msg.sender has to put in escrow for paying out
+// //         // the DataLayr nodes for their service
+// //         uint256 fee = 1000 wei;
 
-//         // record the total service fee that will be paid out for this assertion of data
-//         taskNumberToFee[taskNumber] = fee;
+// //         // record the total service fee that will be paid out for this assertion of data
+// //         taskNumberToFee[taskNumber] = fee;
 
 
-//         // escrow the total service fees from the disperser to the DataLayr operators in this contract
-//         paymentToken.transferFrom(msg.sender, address(this), fee);
+// //         // escrow the total service fees from the disperser to the DataLayr operators in this contract
+// //         paymentToken.transferFrom(msg.sender, address(this), fee);
 
 
-//         uint32 initTime = uint32(block.timestamp);
-//         //record headerhash
-//         bridgeTransferHash[headerhash] = BridgeTransfer(
-//             taskNumber,
-//             initTime
-//         );
+// //         uint32 initTime = uint32(block.timestamp);
+// //         //record headerhash
+// //         bridgeTransferHash[headerhash] = BridgeTransfer(
+// //             taskNumber,
+// //             initTime
+// //         );
 
-//         // increment the counter
-//         ++taskNumber;
-//     }
+// //         // increment the counter
+// //         ++taskNumber;
+// //     }
 
-//     /**
-//      * @notice This function is used for
-//      */
-//     /** 
-//      @param data is of the format:
-//      @param header
+// //     /**
+// //      * @notice This function is used for
+// //      */
+// //     /** 
+// //      @param data is of the format:
+// //      @param header
 
-//      */
+// //      */
 
-//     function confirmBridgeTransfer(bytes calldata data, bytes calldata header) external payable {
+// //     function confirmBridgeTransfer(bytes calldata data, bytes calldata header) external payable {
         
 
-//         // verify the signatures of the DataLayr operators
-//         (
-//             uint32 taskNumberToConfirm, 
-//             bytes32 headerHash,
-//             SignatoryTotals memory signedTotals,
-//             bytes32 signatoryRecordHash
-//         ) = checkSignatures(data);
+// //         // verify the signatures of the DataLayr operators
+// //         (
+// //             uint32 taskNumberToConfirm, 
+// //             bytes32 headerHash,
+// //             SignatoryTotals memory signedTotals,
+// //             bytes32 signatoryRecordHash
+// //         ) = checkSignatures(data);
 
-//         require(keccak256(abi.encodePacked(header)) == headerHash, "provided header is incorrect");
+// //         require(keccak256(abi.encodePacked(header)) == headerHash, "provided header is incorrect");
 
-//         require(taskNumberToConfirm > 0 && taskNumberToConfirm < currentTaskNumber, "Task number is invalid");
+// //         require(taskNumberToConfirm > 0 && taskNumberToConfirm < currentTaskNumber, "Task number is invalid");
 
-//         uint32 taskNumber = bridgeTransferHash[headerHash].taskNumber;
+// //         uint32 taskNumber = bridgeTransferHash[headerHash].taskNumber;
+
+// //         require(taskNumber == taskNumberToConfirm, "task number does not match record for that header");
+// //         // record the compressed information pertaining to this particular task
+// //         /**
+// //          @notice signatoryRecordHash records pubkey hashes of DataLayr operators who didn't sign
+// //          */
+// //         taskNumberToSignatureHash[taskNumberToConfirm] = signatoryRecordHash;
 
 //         require(taskNumber == taskNumberToConfirm, "task number does not match record for that header");
 //         // record the compressed information pertaining to this particular task
@@ -129,26 +136,12 @@
 //          */
 //         taskNumberToSignatureHash[taskNumberToConfirm] = signatoryRecordHash;
 
-<<<<<<< HEAD
 //         //add header 
 //         nearbridge.addLightClientBlock(header);
 //     }
-// }
-=======
-        require(taskNumber == taskNumberToConfirm, "task number does not match record for that header");
-        // record the compressed information pertaining to this particular task
-        /**
-         @notice signatoryRecordHash records pubkey hashes of DataLayr operators who didn't sign
-         */
-        taskNumberToSignatureHash[taskNumberToConfirm] = signatoryRecordHash;
-
-        //add header 
-        nearbridge.addLightClientBlock(header);
-    }
 
 
-    function challengeBridge() external payable {
+//     function challengeBridge() external payable {
         
-    }
-}
->>>>>>> b0e25a12
+//     }
+// }