// SPDX-License-Identifier: UNLICENSED
pragma solidity ^0.8.9.0;

import "./RegistryBase.sol";
import "../interfaces/IECDSARegistry.sol";

// import "forge-std/Test.sol";

/**
 * @notice This contract is used for 
            - registering new operators 
            - committing to and finalizing de-registration as an operator 
            - updating the stakes of the operator
 */
// TODO: this contract has known concurrency issues with multiple updates to the 'stakes' object landing in quick succession -- need to evaluate potential solutions
contract ECDSARegistry is
    RegistryBase,
    IECDSARegistry
    // ,DSTest
{
    using BytesLib for bytes;

    /// @notice the block numbers at which the stake object was updated
    uint32[] public stakeHashUpdates;

    /**
     @notice list of keccak256(stakes) of operators, 
             this is updated whenever a new operator registers or deregisters
     */
    bytes32[] public stakeHashes;

    // EVENTS
    /**
     * @notice
     */
    event Registration(
        address indexed operator,
        bytes32 pubkeyHash
    );

    constructor(
        Repository _repository,
        IEigenLayrDelegation _delegation,
        IInvestmentManager _investmentManager,
        uint8 _NUMBER_OF_QUORUMS,
        uint256[] memory _quorumBips,
        StrategyAndWeightingMultiplier[] memory _ethStrategiesConsideredAndMultipliers,
        StrategyAndWeightingMultiplier[] memory _eigenStrategiesConsideredAndMultipliers
    )
        RegistryBase(
            _repository,
            _delegation,
            _investmentManager,
            _NUMBER_OF_QUORUMS,
            _quorumBips,
            _ethStrategiesConsideredAndMultipliers,
            _eigenStrategiesConsideredAndMultipliers
        )
    {
        // TODO: verify this initialization is correct
        bytes memory emptyBytes;
        _processStakeHashUpdate(keccak256(emptyBytes));
    }

    /**
     @notice called for registering as a operator
     */
    /**
     @param operatorType specifies whether the operator want to register as ETH staker or Eigen stake or both
     @param stakes is the calldata that contains the preimage of the current stakesHash
     @param socket is the socket address of the operator
     
     */ 
    function registerOperator(
        uint8 operatorType,
        address signingAddress,
        bytes calldata stakes,
        string calldata socket
    ) external virtual {        
        _registerOperator(msg.sender, signingAddress, operatorType, stakes, socket);

    }
    
    /**
     @param operator is the node who is registering to be a operator
     */
    function _registerOperator(
        address operator,
        address signingAddress,
        uint8 operatorType,
        bytes calldata stakes,
        string calldata socket
    ) internal {

<<<<<<< HEAD
        OperatorStake memory _operatorStake = _registrationStakeEvaluation(operator, registrantType);
=======
        OperatorStake memory _operatorStake;

        // if first bit of operatorType is '1', then operator wants to be an ETH validator
        if ((operatorType & 1) == 1) {
            // if operator want to be an "ETH" validator, check that they meet the
            // minimum requirements on how much ETH it must deposit
            _operatorStake.ethStake = uint96(weightOfOperator(operator, 0));
            require(
                _operatorStake.ethStake >= nodeEthStake,
                "Not enough eth value staked"
            );
        }

        //if second bit of operatorType is '1', then operator wants to be an EIGEN validator
        if ((operatorType & 2) == 2) {
            // if operator want to be an "Eigen" validator, check that they meet the
            // minimum requirements on how much Eigen it must deposit
            _operatorStake.eigenStake = uint96(weightOfOperator(operator, 1));
            require(
                _operatorStake.eigenStake >= nodeEigenStake,
                "Not enough eigen staked"
            );
        }

        require(
            _operatorStake.ethStake > 0 || _operatorStake.eigenStake > 0,
            "must register as at least one type of validator"
        );
>>>>>>> 2a2ea54d

        //bytes to add to the existing stakes object
        bytes memory dataToAppend = abi.encodePacked(operator, _operatorStake.ethStake, _operatorStake.eigenStake);

        // verify integrity of supplied 'stakes' data
        require(
            keccak256(stakes) == stakeHashes[stakeHashUpdates[stakeHashUpdates.length - 1]],
            "ECDSARegistry._registerOperator: Supplied stakes are incorrect"
        );

        // get current task number from ServiceManager
        uint32 currentTaskNumber = repository.serviceManager().taskNumber();

        // convert signingAddress to bytes32
        bytes32 pubkeyHash = bytes32(uint256(uint160(signingAddress)));
<<<<<<< HEAD

        // add the operator to the list of registrants and do accounting
        _addRegistrant(operator, pubkeyHash, _operatorStake, socket);
=======
        pubkeyHashToStakeHistory[pubkeyHash].push(_operatorStake);

        // store the operator's info
        registry[operator] = Operator({
            pubkeyHash: pubkeyHash,
            id: nextOperatorId,
            index: numOperators(),
            active: operatorType,
            fromTaskNumber: currentTaskNumber,
            fromBlockNumber: uint32(block.number),
            serveUntil: 0,
            // extract the socket address
            socket: socket,
            deregisterTime: 0
        });

        // record the operator being registered
        operatorList.push(operator);

        // update the counter for operator ID
        unchecked {
            ++nextOperatorId;
        }

        // store the current tasknumber in which the stakeHash is being updated 
        stakeHashUpdates.push(uint32(block.number));

        // record operator's index in list of operators
        OperatorIndex memory operatorIndex;
        operatorIndex.index = uint32(operatorList.length - 1);
        pubkeyHashToIndexHistory[pubkeyHash].push(operatorIndex);

        // Update totalOperatorsHistory
        _updateTotalOperatorsHistory();
>>>>>>> 2a2ea54d
        
        {
            // store the updated meta-data in the mapping with the key being the current dump number
            /** 
             * @dev append the tuple (operator's address, operator's ETH deposit in EigenLayr)
             *      at the front of the list of tuples pertaining to existing operators. 
             *      Also, need to update the total ETH and/or EIGEN deposited by all operators.
             */
            _processStakeHashUpdate(keccak256(
                abi.encodePacked(
                    stakes.slice(0, stakes.length - 24),
                    // append at the end of list
                    dataToAppend,
                    // update the total ETH and EIGEN deposited
                    totalStakeHistory[totalStakeHistory.length - 1].ethStake,
                    totalStakeHistory[totalStakeHistory.length - 1].eigenStake
                )
            ));
        }

        emit StakeAdded(operator, _operatorStake.ethStake, _operatorStake.eigenStake, stakeHashUpdates.length, currentTaskNumber, stakeHashUpdates[stakeHashUpdates.length - 1]);
        emit Registration(operator, pubkeyHash);
    }

    /**
      @notice Used by an operator to de-register itself from providing service to the middleware.
     */
    /** 
      @param stakes is the calldata that contains the preimage of the current stakesHash
     */
    function deregisterOperator(bytes calldata stakes, uint32 index) external virtual returns (bool) {
        _deregisterOperator(stakes, index);
        return true;
    }

    function _deregisterOperator(bytes calldata stakes, uint32 index) internal {
<<<<<<< HEAD
        // verify that the `msg.sender` is an active operator and that they've provided the correct `index`
        _deregistrationCheck(msg.sender, index);
=======
        require(
            registry[msg.sender].active > 0,
            "Operator is already registered"
        );

        require(
            msg.sender == operatorList[index],
            "Incorrect index supplied"
        );
>>>>>>> 2a2ea54d

        // verify integrity of supplied 'stakes' data
        require(
            keccak256(stakes) == stakeHashes[stakeHashUpdates[stakeHashUpdates.length - 1]],
            "ECDSARegistry._deregisterOperator: Supplied stakes are incorrect"
        );

<<<<<<< HEAD
        // Perform necessary updates for removing operator, including updating registrant list and index histories
        _removeRegistrant(registry[msg.sender].pubkeyHash, index);
=======
        IServiceManager serviceManager = repository.serviceManager();

        // must store till the latest time a dump expires
        /**
         @notice this info is used in forced disclosure
         */
        registry[msg.sender].serveUntil = serviceManager.latestTime();

        // committing to not signing off on any more data that is being asserted into DataLayr
        registry[msg.sender].active = 0;

        registry[msg.sender].deregisterTime = block.timestamp;
        
        /**
         @notice verify that the sender is a operator that is doing deregistration for itself 
         */
        // get operator's stored pubkeyHash
        bytes32 pubkeyHash = registry[msg.sender].pubkeyHash;

        // determine current stakes
        OperatorStake memory currentStakes = pubkeyHashToStakeHistory[
            pubkeyHash
        ][pubkeyHashToStakeHistory[pubkeyHash].length - 1];

        {
            /**
             @notice recording the information pertaining to change in stake for this operator in the history
             */
            // determine new stakes
            OperatorStake memory newStakes;
            // recording the current task number where the operator stake got updated 
            newStakes.updateBlockNumber = uint32(block.number); 

            // setting total staked ETH for the operator to 0
            newStakes.ethStake = uint96(0);
            // setting total staked Eigen for the operator to 0
            newStakes.eigenStake = uint96(0);   

            //set nextUpdateBlockNumber in prev stakes
            pubkeyHashToStakeHistory[pubkeyHash][
                pubkeyHashToStakeHistory[pubkeyHash].length - 1
            ].nextUpdateBlockNumber = uint32(block.number); 

            // push new stake to storage
            pubkeyHashToStakeHistory[pubkeyHash].push(newStakes);
        }

        // Update operator list and update index histories
        address swappedOperator = _popOperator(pubkeyHash,index);
        // event was moved up (from end of function) to solve 'stack too deep' when finding new stakes object
        emit Deregistration(msg.sender, swappedOperator);

        /**
         @notice  update info on ETH and Eigen staked with the middleware
         */
        // subtract the staked Eigen and ETH of the operator that is getting deregistered from total stake
        // copy total stake to memory
        OperatorStake memory _totalStake = totalStakeHistory[totalStakeHistory.length - 1];
        _totalStake.ethStake -= currentStakes.ethStake;
        _totalStake.eigenStake -= currentStakes.eigenStake;
        _totalStake.updateBlockNumber = uint32(block.number);
        totalStakeHistory[totalStakeHistory.length - 1].nextUpdateBlockNumber = uint32(block.number);
        totalStakeHistory.push(_totalStake);

        // update stakeHash
        stakeHashUpdates.push(uint32(block.number));
>>>>>>> 2a2ea54d

        // placing the pointer at the starting byte of the tuple 
        /// @dev 44 bytes per operator: 20 bytes for address, 12 bytes for its ETH deposit, 12 bytes for its EIGEN deposit
        uint256 start = uint256(index * 44);
        // storage caching to save gas (less SLOADs)
        uint256 stakesLength = stakes.length;

        // scoped block helps prevent stack too deep
        {
            require(
                start < stakesLength - 68,
                "ECDSARegistry._deregisterOperator: Cannot point to total bytes"
            );
            require(
                stakes.toAddress(start) == msg.sender,
                "ECDSARegistry._deregisterOperator: index is incorrect"
            );
        }

        // find new stakes object, replacing deposit of the operator with updated deposit
        bytes memory updatedStakesArray = stakes
        // slice until just before the address bytes of the operator
        .slice(0, start)
            // concatenate the bytes pertaining to the tuples from rest of the middleware 
            // operators except the last 24 bytes that comprises of total ETH deposits and EIGEN deposits
            .concat(stakes.slice(start + 44, stakesLength - 24)
            // concatenate the updated deposits in the last 24 bytes
            .concat(
                abi.encodePacked(
                    (totalStakeHistory[totalStakeHistory.length - 1].ethStake),
                    (totalStakeHistory[totalStakeHistory.length - 1].eigenStake)
                )
            )
        );

        // store hash of 'stakes' and record that an update has occurred
        _processStakeHashUpdate(keccak256(updatedStakesArray));
    }

    /**
     * @notice Used for updating information on ETH and EIGEN deposits of DataLayr nodes. 
     */
    /**
     * @param stakes is the meta-data on the existing DataLayr nodes' addresses and 
     *        their ETH and EIGEN deposits. This param is in abi-encodedPacked form of the list of 
     *        the form 
     *          (dln1's operatorType, dln1's addr, dln1's ETH deposit, dln1's EIGEN deposit),
     *          (dln2's operatorType, dln2's addr, dln2's ETH deposit, dln2's EIGEN deposit), ...
     *          (sum of all nodes' ETH deposits, sum of all nodes' EIGEN deposits)
     *          where operatorType is a uint8 and all others are a uint96
     * @param operators are the DataLayr nodes whose information on their ETH and EIGEN deposits
     *        getting updated
     * @param indexes are the tuple positions whose corresponding ETH and EIGEN deposit is 
     *        getting updated  
     */ 
    function updateStakes(
        bytes calldata stakes,
        address[] memory operators,
        uint32[] memory indexes
    ) external {
        //provided 'stakes' must be preimage of last update's hash
        require(
            keccak256(stakes) ==
                stakeHashes[
                    stakeHashUpdates[stakeHashUpdates.length - 1]
                ],
            "ECDSARegistry.updateStakes: Stakes are incorrect"
        );

        uint256 operatorsLength = operators.length;
        require(
            indexes.length == operatorsLength,
            "ECDSARegistry.updateStakes: operator len and index len don't match"
        );

        // copy total stake to memory
        OperatorStake memory _totalStake = totalStakeHistory[totalStakeHistory.length - 1];

        // placeholders to be reused inside loop
        OperatorStake memory currentStakes;
        uint256 start;
        bytes32 pubkeyHash;
        // storage caching to save gas (less SLOADs)
        uint256 stakesLength = stakes.length;

        bytes memory updatedStakesArray = stakes;

        // iterating over all the tuples that are to be updated
        for (uint256 i = 0; i < operatorsLength; ) {
            // get operator's pubkeyHash
            pubkeyHash = registry[operators[i]].pubkeyHash;
            // fetch operator's existing stakes
            currentStakes = pubkeyHashToStakeHistory[pubkeyHash][pubkeyHashToStakeHistory[pubkeyHash].length - 1];
            // decrease _totalStake by operator's existing stakes
            _totalStake.ethStake -= currentStakes.ethStake;
            _totalStake.eigenStake -= currentStakes.eigenStake;

            // placing the pointer at the starting byte of the tuple 
            /// @dev 44 bytes per operator: 20 bytes for address, 12 bytes for its ETH deposit, 12 bytes for its EIGEN deposit
            start = uint256(indexes[i] * 44);

            // scoped block helps prevent stack too deep
            {
                require(
                    start < stakesLength - 68,
                    "ECDSARegistry.updateStakes: Cannot point to total bytes"
                );
                require(
                    stakes.toAddress(start) == operators[i],
                    "ECDSARegistry.updateStakes: index is incorrect"
                );
            }

            // update the stake for the i-th operator
            currentStakes = _updateOperatorStake(operators[i], pubkeyHash, currentStakes);

            // increase _totalStake by operator's updated stakes
            _totalStake.ethStake += currentStakes.ethStake;
            _totalStake.eigenStake += currentStakes.eigenStake;

            // find new stakes object, replacing deposit of the operator with updated deposit
            updatedStakesArray = updatedStakesArray
            // slice until just after the address bytes of the operator
            .slice(0, start + 20)
            // concatenate the updated ETH and EIGEN deposits
            .concat(abi.encodePacked(currentStakes.ethStake, currentStakes.eigenStake))
            // concatenate the bytes pertaining to the tuples from rest of the operators 
            // except the last 24 bytes that comprises of total ETH deposits
            .concat(stakes.slice(start + 44, stakesLength - 24));

            unchecked {
                ++i;
            }
        }

        // concatenate the updated total stakes in the last 24 bytes of stakes
        updatedStakesArray = updatedStakesArray
        .concat(
            abi.encodePacked(
                (_totalStake.ethStake),
                (_totalStake.eigenStake)
            )
        );

        // update storage of total stake
        _recordTotalStakeUpdate(_totalStake);

        // store hash of 'stakes' and record that an update has occurred
        _processStakeHashUpdate(keccak256(stakes));
    }

    // updates the stored stakeHash by pushing new entries to the `stakeHashes` and `stakeHashUpdates` arrays
    function _processStakeHashUpdate(bytes32 newStakeHash) internal {
        stakeHashes.push(newStakeHash);
        stakeHashUpdates.push(uint32(block.number));
    }

    /**
     @notice get hash of a historical stake object corresponding to a given index;
             called by checkSignatures in BLSSignatureChecker.sol.
     */
    function getCorrectStakeHash(uint256 index, uint32 blockNumber)
        external
        view
        returns (bytes32)
    {
        require(
            blockNumber >= stakeHashUpdates[index],
            "ECDSARegistry.getCorrectStakeHash: Index too recent"
        );

        // if not last update
        if (index != stakeHashUpdates.length - 1) {
            require(
                blockNumber < stakeHashUpdates[index + 1],
                "ECDSARegistry.getCorrectStakeHash: Not latest valid stakeHashUpdate"
            );
        }

        return stakeHashes[index];
    }

    function getStakeHashUpdatesLength() external view returns (uint256) {
        return stakeHashUpdates.length;
    }

    function getStakeHashesLength() external view returns (uint256) {
        return stakeHashes.length;
    }
}<|MERGE_RESOLUTION|>--- conflicted
+++ resolved
@@ -92,38 +92,7 @@
         string calldata socket
     ) internal {
 
-<<<<<<< HEAD
         OperatorStake memory _operatorStake = _registrationStakeEvaluation(operator, registrantType);
-=======
-        OperatorStake memory _operatorStake;
-
-        // if first bit of operatorType is '1', then operator wants to be an ETH validator
-        if ((operatorType & 1) == 1) {
-            // if operator want to be an "ETH" validator, check that they meet the
-            // minimum requirements on how much ETH it must deposit
-            _operatorStake.ethStake = uint96(weightOfOperator(operator, 0));
-            require(
-                _operatorStake.ethStake >= nodeEthStake,
-                "Not enough eth value staked"
-            );
-        }
-
-        //if second bit of operatorType is '1', then operator wants to be an EIGEN validator
-        if ((operatorType & 2) == 2) {
-            // if operator want to be an "Eigen" validator, check that they meet the
-            // minimum requirements on how much Eigen it must deposit
-            _operatorStake.eigenStake = uint96(weightOfOperator(operator, 1));
-            require(
-                _operatorStake.eigenStake >= nodeEigenStake,
-                "Not enough eigen staked"
-            );
-        }
-
-        require(
-            _operatorStake.ethStake > 0 || _operatorStake.eigenStake > 0,
-            "must register as at least one type of validator"
-        );
->>>>>>> 2a2ea54d
 
         //bytes to add to the existing stakes object
         bytes memory dataToAppend = abi.encodePacked(operator, _operatorStake.ethStake, _operatorStake.eigenStake);
@@ -139,46 +108,9 @@
 
         // convert signingAddress to bytes32
         bytes32 pubkeyHash = bytes32(uint256(uint160(signingAddress)));
-<<<<<<< HEAD
 
         // add the operator to the list of registrants and do accounting
         _addRegistrant(operator, pubkeyHash, _operatorStake, socket);
-=======
-        pubkeyHashToStakeHistory[pubkeyHash].push(_operatorStake);
-
-        // store the operator's info
-        registry[operator] = Operator({
-            pubkeyHash: pubkeyHash,
-            id: nextOperatorId,
-            index: numOperators(),
-            active: operatorType,
-            fromTaskNumber: currentTaskNumber,
-            fromBlockNumber: uint32(block.number),
-            serveUntil: 0,
-            // extract the socket address
-            socket: socket,
-            deregisterTime: 0
-        });
-
-        // record the operator being registered
-        operatorList.push(operator);
-
-        // update the counter for operator ID
-        unchecked {
-            ++nextOperatorId;
-        }
-
-        // store the current tasknumber in which the stakeHash is being updated 
-        stakeHashUpdates.push(uint32(block.number));
-
-        // record operator's index in list of operators
-        OperatorIndex memory operatorIndex;
-        operatorIndex.index = uint32(operatorList.length - 1);
-        pubkeyHashToIndexHistory[pubkeyHash].push(operatorIndex);
-
-        // Update totalOperatorsHistory
-        _updateTotalOperatorsHistory();
->>>>>>> 2a2ea54d
         
         {
             // store the updated meta-data in the mapping with the key being the current dump number
@@ -215,20 +147,8 @@
     }
 
     function _deregisterOperator(bytes calldata stakes, uint32 index) internal {
-<<<<<<< HEAD
         // verify that the `msg.sender` is an active operator and that they've provided the correct `index`
         _deregistrationCheck(msg.sender, index);
-=======
-        require(
-            registry[msg.sender].active > 0,
-            "Operator is already registered"
-        );
-
-        require(
-            msg.sender == operatorList[index],
-            "Incorrect index supplied"
-        );
->>>>>>> 2a2ea54d
 
         // verify integrity of supplied 'stakes' data
         require(
@@ -236,77 +156,8 @@
             "ECDSARegistry._deregisterOperator: Supplied stakes are incorrect"
         );
 
-<<<<<<< HEAD
         // Perform necessary updates for removing operator, including updating registrant list and index histories
         _removeRegistrant(registry[msg.sender].pubkeyHash, index);
-=======
-        IServiceManager serviceManager = repository.serviceManager();
-
-        // must store till the latest time a dump expires
-        /**
-         @notice this info is used in forced disclosure
-         */
-        registry[msg.sender].serveUntil = serviceManager.latestTime();
-
-        // committing to not signing off on any more data that is being asserted into DataLayr
-        registry[msg.sender].active = 0;
-
-        registry[msg.sender].deregisterTime = block.timestamp;
-        
-        /**
-         @notice verify that the sender is a operator that is doing deregistration for itself 
-         */
-        // get operator's stored pubkeyHash
-        bytes32 pubkeyHash = registry[msg.sender].pubkeyHash;
-
-        // determine current stakes
-        OperatorStake memory currentStakes = pubkeyHashToStakeHistory[
-            pubkeyHash
-        ][pubkeyHashToStakeHistory[pubkeyHash].length - 1];
-
-        {
-            /**
-             @notice recording the information pertaining to change in stake for this operator in the history
-             */
-            // determine new stakes
-            OperatorStake memory newStakes;
-            // recording the current task number where the operator stake got updated 
-            newStakes.updateBlockNumber = uint32(block.number); 
-
-            // setting total staked ETH for the operator to 0
-            newStakes.ethStake = uint96(0);
-            // setting total staked Eigen for the operator to 0
-            newStakes.eigenStake = uint96(0);   
-
-            //set nextUpdateBlockNumber in prev stakes
-            pubkeyHashToStakeHistory[pubkeyHash][
-                pubkeyHashToStakeHistory[pubkeyHash].length - 1
-            ].nextUpdateBlockNumber = uint32(block.number); 
-
-            // push new stake to storage
-            pubkeyHashToStakeHistory[pubkeyHash].push(newStakes);
-        }
-
-        // Update operator list and update index histories
-        address swappedOperator = _popOperator(pubkeyHash,index);
-        // event was moved up (from end of function) to solve 'stack too deep' when finding new stakes object
-        emit Deregistration(msg.sender, swappedOperator);
-
-        /**
-         @notice  update info on ETH and Eigen staked with the middleware
-         */
-        // subtract the staked Eigen and ETH of the operator that is getting deregistered from total stake
-        // copy total stake to memory
-        OperatorStake memory _totalStake = totalStakeHistory[totalStakeHistory.length - 1];
-        _totalStake.ethStake -= currentStakes.ethStake;
-        _totalStake.eigenStake -= currentStakes.eigenStake;
-        _totalStake.updateBlockNumber = uint32(block.number);
-        totalStakeHistory[totalStakeHistory.length - 1].nextUpdateBlockNumber = uint32(block.number);
-        totalStakeHistory.push(_totalStake);
-
-        // update stakeHash
-        stakeHashUpdates.push(uint32(block.number));
->>>>>>> 2a2ea54d
 
         // placing the pointer at the starting byte of the tuple 
         /// @dev 44 bytes per operator: 20 bytes for address, 12 bytes for its ETH deposit, 12 bytes for its EIGEN deposit
