--- conflicted
+++ resolved
@@ -75,13 +75,9 @@
         address signingAddress,
         bytes calldata stakes,
         string calldata socket
-<<<<<<< HEAD
-    ) public virtual {        
+    ) external virtual {        
         _registerOperator(msg.sender, signingAddress, operatorType, stakes, socket);
-=======
-    ) external virtual {        
-        _registerOperator(msg.sender, signingAddress, registrantType, stakes, socket);
->>>>>>> 9dacae88
+
     }
     
     /**
