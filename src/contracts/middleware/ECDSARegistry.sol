// SPDX-License-Identifier: UNLICENSED
pragma solidity ^0.8.9.0;

import "./RegistryBase.sol";
import "../interfaces/IECDSARegistry.sol";

// import "forge-std/Test.sol";

/**
<<<<<<< HEAD
 * @title A Registry-type contract using ECDSA signatures.
 * @author Layr Labs, Inc.
 * @notice This contract is used for 
            - registering new operators 
            - committing to and finalizing de-registration as an operator 
            - updating the stakes of the operator
=======
 * @notice This contract is used for
 * - registering new operators
 * - committing to and finalizing de-registration as an operator
 * - updating the stakes of the operator
>>>>>>> 5cba4d80
 */
// TODO: this contract has known concurrency issues with multiple updates to the 'stakes' object landing in quick succession -- need to evaluate potential solutions
contract ECDSARegistry is RegistryBase, IECDSARegistry {

    using BytesLib for bytes;

    /// @notice the block numbers at which the stake object was updated
    uint32[] public stakeHashUpdates;

    /**
     * @notice list of keccak256(stakes) of operators,
     * this is updated whenever a new operator registers or deregisters
     */
    bytes32[] public stakeHashes;

    // EVENTS
    /**
     * @notice
     */
    event Registration(address indexed operator, bytes32 pubkeyHash);

    constructor(
        Repository _repository,
        IEigenLayrDelegation _delegation,
        IInvestmentManager _investmentManager,
        uint32 _unbondingPeriod,
        uint8 _NUMBER_OF_QUORUMS,
        uint256[] memory _quorumBips,
        StrategyAndWeightingMultiplier[] memory _firstQuorumStrategiesConsideredAndMultipliers,
        StrategyAndWeightingMultiplier[] memory _secondQuorumStrategiesConsideredAndMultipliers
    )
        RegistryBase(
            _repository,
            _delegation,
            _investmentManager,
            _unbondingPeriod,
            _NUMBER_OF_QUORUMS,
            _quorumBips,
            _firstQuorumStrategiesConsideredAndMultipliers,
            _secondQuorumStrategiesConsideredAndMultipliers
        )
    {
        bytes memory emptyBytes;
        _processStakeHashUpdate(keccak256(emptyBytes));
    }

    /**
     * @notice called to register as am operator
     * @param operatorType specifies whether the operator want to register as staker for one or both quorums
     * @param stakes is the calldata that contains the preimage of the current stakesHash
     * @param socket is the socket address of the operator
     */
    function registerOperator(uint8 operatorType, address signingAddress, bytes calldata stakes, string calldata socket)
        external
        virtual
    {
        _registerOperator(msg.sender, signingAddress, operatorType, stakes, socket);
    }

    /// @param operator is the node who is registering to be a operator
    function _registerOperator(
        address operator,
        address signingAddress,
        uint8 operatorType,
        bytes calldata stakes,
        string calldata socket
    )
        internal
    {
        OperatorStake memory _operatorStake = _registrationStakeEvaluation(operator, operatorType);

        //bytes to add to the existing stakes object
        bytes memory dataToAppend =
            abi.encodePacked(operator, _operatorStake.firstQuorumStake, _operatorStake.secondQuorumStake);

        // verify integrity of supplied 'stakes' data
        require(
            keccak256(stakes) == stakeHashes[stakeHashUpdates[stakeHashUpdates.length - 1]],
            "ECDSARegistry._registerOperator: Supplied stakes are incorrect"
        );

        // get current task number from ServiceManager
        uint32 currentTaskNumber = repository.serviceManager().taskNumber();

        // convert signingAddress to bytes32
        bytes32 pubkeyHash = bytes32(uint256(uint160(signingAddress)));

        // add the operator to the list of registrants and do accounting
        _addRegistrant(operator, pubkeyHash, _operatorStake, socket);

        {
            // store the updated meta-data in the mapping with the key being the current dump number
            /**
             * @dev append the tuple (operator's address, operator's first quorum deposit, second quorum deposit)
             * at the front of the list of tuples pertaining to existing operators.
             * Also, need to update the total stakes deposited by all operators.
             */
            _processStakeHashUpdate(
                keccak256(
                    abi.encodePacked(
                        stakes.slice(0, stakes.length - 24),
                        // append at the end of list
                        dataToAppend,
                        // update the total stakes deposited
                        totalStakeHistory[totalStakeHistory.length - 1].firstQuorumStake,
                        totalStakeHistory[totalStakeHistory.length - 1].secondQuorumStake
                    )
                )
            );
        }

        emit StakeAdded(
            operator,
            _operatorStake.firstQuorumStake,
            _operatorStake.secondQuorumStake,
            stakeHashUpdates.length,
            currentTaskNumber,
            stakeHashUpdates[stakeHashUpdates.length - 1]
            );
        emit Registration(operator, pubkeyHash);
    }

    /**
     * @notice Used by an operator to de-register itself from providing service to the middleware.
     */
    /**
     * @param stakes is the calldata that contains the preimage of the current stakesHash
     */
    function deregisterOperator(bytes calldata stakes, uint32 index) external virtual returns (bool) {
        _deregisterOperator(stakes, index);
        return true;
    }

    function _deregisterOperator(bytes calldata stakes, uint32 index) internal {
        // verify that the `msg.sender` is an active operator and that they've provided the correct `index`
        _deregistrationCheck(msg.sender, index);

        // verify integrity of supplied 'stakes' data
        require(
            keccak256(stakes) == stakeHashes[stakeHashUpdates[stakeHashUpdates.length - 1]],
            "ECDSARegistry._deregisterOperator: Supplied stakes are incorrect"
        );

        // Perform necessary updates for removing operator, including updating registrant list and index histories
        _removeRegistrant(registry[msg.sender].pubkeyHash, index);

        // placing the pointer at the starting byte of the tuple
        /// @dev 44 bytes per operator: 20 bytes for address, 12 bytes for its first quorum deposit, 12 bytes for its second quorum deposit
        uint256 start = uint256(index * 44);
        // storage caching to save gas (less SLOADs)
        uint256 stakesLength = stakes.length;

        // scoped block helps prevent stack too deep
        {
            require(start < stakesLength - 68, "ECDSARegistry._deregisterOperator: Cannot point to total bytes");
            require(stakes.toAddress(start) == msg.sender, "ECDSARegistry._deregisterOperator: index is incorrect");
        }

        // find new stakes object, replacing deposit of the operator with updated deposit
        bytes memory updatedStakesArray = stakes.slice(0, start)
            // slice until just before the address bytes of the operator
            // concatenate the bytes pertaining to the tuples from rest of the middleware
            // operators except the last 24 bytes that comprises of total deposits for both quorums
            .concat(
            stakes.slice(start + 44, stakesLength - 24)
                // concatenate the updated deposits in the last 24 bytes
                .concat(
                abi.encodePacked(
                    (totalStakeHistory[totalStakeHistory.length - 1].firstQuorumStake),
                    (totalStakeHistory[totalStakeHistory.length - 1].secondQuorumStake)
                )
            )
        );

        // store hash of 'stakes' and record that an update has occurred
        _processStakeHashUpdate(keccak256(updatedStakesArray));
    }

    /**
     * @notice Used for updating information on deposits of nodes.
     * @param stakes is the meta-data on the existing DataLayr nodes' addresses and
     * their associated deposits. This param is in abi-encodedPacked form of the list of
     * the form
     * (dln1's operatorType, dln1's addr, dln1's first quorum deposit, dln1's second quorum deposit),
     * (dln2's operatorType, dln2's addr, dln2's first quorum deposit, dln2's second quorum deposit), ...
     * (sum of all nodes' first quorum deposits, sum of all nodes' second quorum deposits)
     * where operatorType is a uint8 and all others are a uint96
     * @param operators are the nodes whose deposit information is getting updated
     * @param indexes are the tuple positions of the specified `operators`1
     */
    function updateStakes(bytes calldata stakes, address[] memory operators, uint32[] memory indexes) external {
        //provided 'stakes' must be preimage of last update's hash
        require(
            keccak256(stakes) == stakeHashes[stakeHashUpdates[stakeHashUpdates.length - 1]],
            "ECDSARegistry.updateStakes: Stakes are incorrect"
        );

        uint256 operatorsLength = operators.length;
        require(indexes.length == operatorsLength, "ECDSARegistry.updateStakes: operator len and index len don't match");

        // copy total stake to memory
        OperatorStake memory _totalStake = totalStakeHistory[totalStakeHistory.length - 1];

        // placeholders to be reused inside loop
        OperatorStake memory currentStakes;
        uint256 start;
        bytes32 pubkeyHash;
        // storage caching to save gas (less SLOADs)
        uint256 stakesLength = stakes.length;

        bytes memory updatedStakesArray = stakes;

        // iterating over all the tuples that are to be updated
        for (uint256 i = 0; i < operatorsLength;) {
            // get operator's pubkeyHash
            pubkeyHash = registry[operators[i]].pubkeyHash;
            // fetch operator's existing stakes
            currentStakes = pubkeyHashToStakeHistory[pubkeyHash][pubkeyHashToStakeHistory[pubkeyHash].length - 1];
            // decrease _totalStake by operator's existing stakes
            _totalStake.firstQuorumStake -= currentStakes.firstQuorumStake;
            _totalStake.secondQuorumStake -= currentStakes.secondQuorumStake;

            // placing the pointer at the starting byte of the tuple
            /// @dev 44 bytes per operator: 20 bytes for address, 12 bytes for its first quorum deposit, 12 bytes for its second quorum deposit
            start = uint256(indexes[i] * 44);

            // scoped block helps prevent stack too deep
            {
                require(start < stakesLength - 68, "ECDSARegistry.updateStakes: Cannot point to total bytes");
                require(stakes.toAddress(start) == operators[i], "ECDSARegistry.updateStakes: index is incorrect");
            }

            // update the stake for the i-th operator
            currentStakes = _updateOperatorStake(operators[i], pubkeyHash, currentStakes);

            // increase _totalStake by operator's updated stakes
            _totalStake.firstQuorumStake += currentStakes.firstQuorumStake;
            _totalStake.secondQuorumStake += currentStakes.secondQuorumStake;

            // find new stakes object, replacing deposit of the operator with updated deposit
            updatedStakesArray = updatedStakesArray.slice(0, start + 20).concat(
                abi.encodePacked(currentStakes.firstQuorumStake, currentStakes.secondQuorumStake)
            )
                // slice until just after the address bytes of the operator
                // concatenate the updated first quorum and second quorum deposits
                // concatenate the bytes pertaining to the tuples from rest of the operators
                // except the last 24 bytes that comprises of total deposits
                .concat(stakes.slice(start + 44, stakesLength - 24));

            unchecked {
                ++i;
            }
        }

        // concatenate the updated total stakes in the last 24 bytes of stakes
        updatedStakesArray =
            updatedStakesArray.concat(abi.encodePacked((_totalStake.firstQuorumStake), (_totalStake.secondQuorumStake)));

        // update storage of total stake
        _recordTotalStakeUpdate(_totalStake);

        // store hash of 'stakes' and record that an update has occurred
        _processStakeHashUpdate(keccak256(stakes));
    }

    // updates the stored stakeHash by pushing new entries to the `stakeHashes` and `stakeHashUpdates` arrays
    function _processStakeHashUpdate(bytes32 newStakeHash) internal {
        stakeHashes.push(newStakeHash);
        stakeHashUpdates.push(uint32(block.number));
    }

    /**
     * @notice get hash of a historical stake object corresponding to a given index;
     * called by checkSignatures in BLSSignatureChecker.sol.
     */
    function getCorrectStakeHash(uint256 index, uint32 blockNumber) external view returns (bytes32) {
        require(blockNumber >= stakeHashUpdates[index], "ECDSARegistry.getCorrectStakeHash: Index too recent");

        // if not last update
        if (index != stakeHashUpdates.length - 1) {
            require(
                blockNumber < stakeHashUpdates[index + 1],
                "ECDSARegistry.getCorrectStakeHash: Not latest valid stakeHashUpdate"
            );
        }

        return stakeHashes[index];
    }

    function getStakeHashUpdatesLength() external view returns (uint256) {
        return stakeHashUpdates.length;
    }

    function getStakeHashesLength() external view returns (uint256) {
        return stakeHashes.length;
    }
}<|MERGE_RESOLUTION|>--- conflicted
+++ resolved
@@ -7,19 +7,12 @@
 // import "forge-std/Test.sol";
 
 /**
-<<<<<<< HEAD
  * @title A Registry-type contract using ECDSA signatures.
  * @author Layr Labs, Inc.
- * @notice This contract is used for 
-            - registering new operators 
-            - committing to and finalizing de-registration as an operator 
-            - updating the stakes of the operator
-=======
  * @notice This contract is used for
  * - registering new operators
  * - committing to and finalizing de-registration as an operator
  * - updating the stakes of the operator
->>>>>>> 5cba4d80
  */
 // TODO: this contract has known concurrency issues with multiple updates to the 'stakes' object landing in quick succession -- need to evaluate potential solutions
 contract ECDSARegistry is RegistryBase, IECDSARegistry {
