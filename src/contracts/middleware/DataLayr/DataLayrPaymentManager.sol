--- conflicted
+++ resolved
@@ -10,23 +10,12 @@
 import "../Repository.sol";
 import "../../libraries/DataStoreUtils.sol";
 import "../../middleware/PaymentManager.sol";
-// import "forge-std/Test.sol";
 
-<<<<<<< HEAD
 /**
  * @title This contract is used for doing interactive payment challenges on DataLayr.
  * @author Layr Labs, Inc.
  */
-contract DataLayrPaymentManager is
-    PaymentManager,
-    IDataLayrPaymentManager,
-    Initializable
-    // ,DSTest 
-    {
-=======
-/// @notice This contract is used for doing interactive payment challenges on DataLayr
 contract DataLayrPaymentManager is PaymentManager, IDataLayrPaymentManager, Initializable {
->>>>>>> 5cba4d80
 
     IDataLayrServiceManager public immutable dataLayrServiceManager;
 
