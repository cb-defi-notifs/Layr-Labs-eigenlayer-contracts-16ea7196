// SPDX-License-Identifier: UNLICENSED
pragma solidity ^0.8.9;

import "@openzeppelin/contracts/token/ERC20/IERC20.sol";
import "@openzeppelin/contracts/token/ERC20/utils/SafeERC20.sol";
import "../../interfaces/IRepository.sol";
import "../../interfaces/IQuorumRegistry.sol";
import "../../interfaces/IDataLayrServiceManager.sol";
import "../../interfaces/IEigenLayrDelegation.sol";
import "../../interfaces/IDataLayrPaymentManager.sol";
import "../Repository.sol";
import "../../permissions/RepositoryAccess.sol";
import "../../libraries/DataStoreHash.sol";

import "ds-test/test.sol";

/**
 @notice This contract is used for doing interactive payment challenge
 */
contract DataLayrPaymentManager is 
    RepositoryAccess, 
    IDataLayrPaymentManager
    // ,DSTest 
    {
<<<<<<< HEAD
    using SafeERC20 for IERC20;
    // DATA STRUCTURES
=======
    /****************
     DATA STRUCTURES
     ****************/
>>>>>>> 2aa1f818
     /**
    @notice used for storing information on the most recent payment made to the DataLayr operator
    */
    struct Payment {
        // dataStoreId starting from which payment is being claimed 
        uint32 fromDataStoreId; 
        // dataStoreId until which payment is being claimed (exclusive) 
        uint32 toDataStoreId; 
        // recording when the payment will optimistically be confirmed; used for fraud proof period
        uint32 confirmAt; 
        // payment for range [fromDataStoreId, toDataStoreId)
        /// @dev max 1.3e36, keep in mind for token decimals
        uint120 amount;
        // indicates the status of the payment
        /**
         @notice The possible statuses are:
                    - 0: REDEEMED,
                    - 1: COMMITTED,
                    - 2: CHALLENGED
         */
        PaymentStatus status; 
        //amount of collateral placed on this payment. stored in case `paymentFraudProofCollateral` changes
        uint256 collateral;
    }

    struct PaymentChallenge {
        // DataLayr operator whose payment claim is being challenged
        address operator;
        // the entity challenging with the fraudproof
        address challenger;
        // address of the DataLayr service manager contract
        address serviceManager;
        // the DataStoreId from which payment has been claimed
        uint32 fromDataStoreId;
        // the DataStoreId until which payment has been claimed
        uint32 toDataStoreId;
        // bisection amounts -- interactive fraudproof involves repeated bisection claims
        uint120 amount1;
        uint120 amount2;
        // used for recording the time when challenge will be settled, used for fraud proof period
        uint32 settleAt;
        // indicates the status of the challenge
        /**
         @notice The possible statuses are:
                    - 0: RESOLVED,
                    - 1: operator turn (dissection),
                    - 2: challenger turn (dissection),
                    - 3: operator turn (one step),
                    - 4: challenger turn (one step)
         */
        ChallengeStatus status;   
    }

    struct TotalStakes {
        uint256 ethStakeSigned;
        uint256 eigenStakeSigned;
    }

    enum DissectionType {
        INVALID,
        FIRST_HALF,
        SECOND_HALF
    }

    /**
     * @notice challenge window for submitting fraudproof in case of incorrect payment 
     *         claim by the registered operator 
     */
    uint256 public constant paymentFraudProofInterval = 7 days;

    /**
     * @notice the ERC20 token that will be used by the disperser to pay the service fees to
     *         DataLayr nodes.
     */
    IERC20 public immutable paymentToken;

    // collateral token used for placing collateral on challenges & payment commits
    IERC20 public immutable collateralToken;

    IDataLayrServiceManager public immutable dataLayrServiceManager;
    /**
     * @notice The EigenLayr delegation contract for this DataLayr which is primarily used by
     *      delegators to delegate their stake to operators who would serve as DataLayr
     *      nodes and so on.
     */
    /**
      @dev For more details, see EigenLayrDelegation.sol. 
     */
    IEigenLayrDelegation public immutable eigenLayrDelegation;

    /**
     @notice this is the payment that has to be made as a collateral for fraudproof 
             during payment challenges
     */
    uint256 public paymentFraudProofCollateral;

    /*
        * @notice mapping between the operator and its current committed payment
        *  or last redeemed payment 
    */
    mapping(address => Payment) public operatorToPayment;
    // operator => PaymentChallenge
    mapping(address => PaymentChallenge) public operatorToPaymentChallenge;
    // deposits of future fees to be drawn against when paying for DataStores
    mapping(address => uint256) public depositsOf;
    // depositors => addresses approved to spend deposits => allowance
    mapping(address => mapping(address => uint256)) public allowances;

    // EVENTS
    event PaymentCommit(
        address indexed operator,
        uint32 fromDataStoreId,
        uint32 toDataStoreId,
        uint256 fee
    );
    event PaymentRedemption(address indexed operator, uint256 fee);
    event PaymentBreakdown(address indexed operator, uint32 fromDataStoreId, uint32 toDataStoreId, uint120 amount1, uint120 amount2);
    event PaymentChallengeInit(address indexed operator, address challenger);
    event PaymentChallengeResolution(address indexed operator, bool operatorWon);

    constructor(
        IERC20 _paymentToken,
        uint256 _paymentFraudProofCollateral,
        IDataLayrServiceManager _dataLayrServiceManager
    )   
        // set repository address equal to that of dataLayrServiceManager
        RepositoryAccess(_dataLayrServiceManager.repository()) 
    {
        paymentToken = _paymentToken;
        paymentFraudProofCollateral = _paymentFraudProofCollateral;
        dataLayrServiceManager = _dataLayrServiceManager;
        collateralToken = _dataLayrServiceManager.collateralToken();
        eigenLayrDelegation = _dataLayrServiceManager.eigenLayrDelegation();
    }

    function depositFutureFees(address onBehalfOf, uint256 amount) external {
        paymentToken.safeTransferFrom(msg.sender, address(this), amount);
        depositsOf[onBehalfOf] += amount;
    }

    function setAllowance(address allowed, uint256 amount) public {
        allowances[msg.sender][allowed] = amount;
    }

    // called by the serviceManager when a DataStore is initialized. decreases the depositsOf `payer` by `feeAmount`
    function payFee(address initiator, address payer, uint256 feeAmount) external onlyServiceManager {
        if(initiator != payer){
            require(allowances[payer][initiator] >= feeAmount, "DataLayrPaymentManager.payFee: initiator not allowed to spend payers balance");
            if(allowances[payer][initiator] != type(uint256).max) {
                allowances[payer][initiator] -= feeAmount;
            }
        }
        depositsOf[payer] -= feeAmount;
    }

    function setPaymentFraudProofCollateral(
        uint256 _paymentFraudProofCollateral
    ) external onlyRepositoryGovernance {
        paymentFraudProofCollateral = _paymentFraudProofCollateral;
    }

    /**
     @notice This is used by a DataLayr operator to make a claim on the @param amount that they deserve 
             for their service, since their last payment until @param toDataStoreId  
     **/
    function commitPayment(uint32 toDataStoreId, uint120 amount) external {
        IQuorumRegistry registry = IQuorumRegistry(address(repository.registry()));
        // only registered DataLayr operators can call
        require(
            registry.isRegistered(msg.sender),
            "DataLayrPaymentManager.commitPayment: Only registered operators can call this function"
        );

        require(toDataStoreId <= dataStoreId(), "DataLayrPaymentManager.commitPayment: Cannot claim future payments");

        // can only claim for a payment after redeeming the last payment
        require(
            operatorToPayment[msg.sender].status == PaymentStatus.REDEEMED,
            "DataLayrPaymentManager.commitPayment: Require last payment is redeemed"
        );

        // operator puts up collateral which can be slashed in case of wrongful payment claim
        collateralToken.safeTransferFrom(
            msg.sender,
            address(this),
            paymentFraudProofCollateral
        );

        /**
         @notice recording payment claims for the DataLayr operator
         */
        uint32 fromDataStoreId;

        // calculate the UTC timestamp at which the payment claim will be optimistically confirmed
        uint32 confirmAt = uint32(block.timestamp + paymentFraudProofInterval);

        // for the special case of this being the first payment that is being claimed by the DataLayr operator;
        /**
         @notice this special case also implies that the DataLayr operator must be claiming payment from 
                 when the operator registered.   
         */
        if (operatorToPayment[msg.sender].fromDataStoreId == 0) {
            // get the dataStoreId when the DataLayr operator registered
            fromDataStoreId = registry.getFromTaskNumberForOperator(msg.sender);
        } else {
            // you have to redeem starting from the last time redeemed up to
            fromDataStoreId = operatorToPayment[msg.sender].toDataStoreId;
        }

        require(fromDataStoreId < toDataStoreId, "DataLayrPaymentManager.commitPayment: invalid payment range");

        // update the record for the commitment to payment made by the operator
        operatorToPayment[msg.sender] = Payment(
            fromDataStoreId,
            toDataStoreId,
            confirmAt,
            amount,
            // set payment status as 1: committed
            PaymentStatus.COMMITTED,
            // storing collateral amount deposited
            paymentFraudProofCollateral
        );

        emit PaymentCommit(msg.sender, fromDataStoreId, toDataStoreId, amount);
    }

    /**
     @notice This function can only be called after the challenge window for the payment claim has completed.
     */
    function redeemPayment() external {
        require(operatorToPayment[msg.sender].status == PaymentStatus.COMMITTED,
            "DataLayrPaymentManager.redeemPayment: Payment Status is not 'COMMITTED'"
        );

        require(
            block.timestamp > operatorToPayment[msg.sender].confirmAt,
            "DataLayrPaymentManager.redeemPayment: Payment still eligible for fraud proof"
        );

        // update the status to show that operator's payment is getting redeemed
        operatorToPayment[msg.sender].status = PaymentStatus.REDEEMED;

        // transfer back the collateral to the operator as there was no successful
        // challenge to the payment commitment made by the operator.
        collateralToken.safeTransfer(
            msg.sender,
            operatorToPayment[msg.sender].collateral
        );

        ///look up payment amount and delegation terms address for the msg.sender
        uint256 amount = operatorToPayment[msg.sender].amount;

<<<<<<< HEAD
// TODO: we need to update this to work with the (pending as of 8/3/22) changes to the Delegation contract
        // check if operator is a self operator, in which case sending payment is simplified
        if (eigenLayrDelegation.isSelfOperator(msg.sender)) {
            //simply transfer the payment amount in this case
            paymentToken.safeTransfer(msg.sender, amount);
        // i.e. if operator is not a 'self operator'
        } else {
            IDelegationTerms dt = eigenLayrDelegation.delegationTerms(msg.sender);
            // transfer the amount due in the payment claim of the operator to its delegation
            // terms contract, where the delegators can withdraw their rewards.
            paymentToken.safeTransfer(address(dt), amount);

            // inform the DelegationTerms contract of the payment, which will determine
            // the rewards operator and its delegators are eligible for
            dt.payForService(paymentToken, amount);
        }
=======
        IDelegationTerms dt = eigenLayrDelegation.delegationTerms(msg.sender);
        // transfer the amount due in the payment claim of the operator to its delegation
        // terms contract, where the delegators can withdraw their rewards.
        paymentToken.transfer(address(dt), amount);

// TODO: make this a low-level call with gas budget that ignores reverts
        // inform the DelegationTerms contract of the payment, which will determine
        // the rewards operator and its delegators are eligible for
        dt.payForService(paymentToken, amount);
>>>>>>> 2aa1f818

        emit PaymentRedemption(msg.sender, amount);
    }

    /**
    @notice This function is called by a fraud prover to challenge a payment,
            initiating an interactive fraudproof
     **/
    /**
     @param operator is the DataLayr operator against whose payment claim the fraudproof is being made
     @param amount1 is the reward amount the challenger claims is the correct value earned by the operator for the first half of the dataStore range
     @param amount2 is the reward amount the challenger claims is the correct value earned by the operator for the second half of the dataStore range
     **/
    function challengePaymentInit(
        address operator,
        uint120 amount1,
        uint120 amount2
    ) external {
        
        require(
            block.timestamp < operatorToPayment[operator].confirmAt 
                &&
                operatorToPayment[operator].status == PaymentStatus.COMMITTED,
            "DataLayrPaymentManager.challengePaymentInit: Fraudproof interval has passed for payment"
        );

        // store challenge details
        operatorToPaymentChallenge[operator] = PaymentChallenge(
                operator,
                // store `msg.sender` as the challenger
                msg.sender,
                address(dataLayrServiceManager),
                operatorToPayment[operator].fromDataStoreId,
                operatorToPayment[operator].toDataStoreId,
                amount1,
                amount2,
                // recording current timestamp plus the fraudproof interval as the `settleAt` timestamp for this challenge
                uint32(block.timestamp + paymentFraudProofInterval),
                // set the status for the operator to respond next
                ChallengeStatus.OPERATOR_TURN
        );

        // transfer challenge collateral from the challenger (`msg.sender`) to this contract
        uint256 collateral = operatorToPayment[operator].collateral;
        collateralToken.safeTransferFrom(msg.sender, address(this), collateral);

        // update the payment status and reset the fraudproof window for this payment
        operatorToPayment[operator].status = PaymentStatus.CHALLENGED;
        operatorToPayment[operator].confirmAt = uint32(block.timestamp + paymentFraudProofInterval);
        emit PaymentChallengeInit(operator, msg.sender);
    }

    // used for a single bisection step in the interactive fraudproof
    //challenger challenges a particular half of the payment
    function challengePaymentHalf(
        address operator,
        bool secondHalf,
        uint120 amount1,
        uint120 amount2
    ) external {
        // copy challenge struct to memory
        PaymentChallenge memory challenge = operatorToPaymentChallenge[operator];

        ChallengeStatus status = challenge.status;

        require(
            (status == ChallengeStatus.CHALLENGER_TURN && challenge.challenger == msg.sender) ||
                (status == ChallengeStatus.OPERATOR_TURN && challenge.operator == msg.sender),
            "DataLayrPaymentManager.challengePaymentHalf: Must be challenger and their turn or operator and their turn"
        );

        require(
            block.timestamp < challenge.settleAt,
            "DataLayrPaymentManager.challengePaymentHalf: Challenge has already settled"
        );

        uint32 fromDataStoreId = challenge.fromDataStoreId;
        uint32 toDataStoreId = challenge.toDataStoreId;
        uint32 diff;
        //change interval to the one challenger cares about
        // if the difference between the current start and end is even, the new interval has an endpoint halfway inbetween
        // if the difference is odd = 2n + 1, the new interval has a "from" endpoint at (start + n = end - (n + 1)) if the second half is challenged,
        //  or a "to" endpoint at (end - (2n + 1 + 1)/2 = end - (n + 1) = start + n) if the first half is challenged
        if (secondHalf) {
            diff = (toDataStoreId - fromDataStoreId) / 2;
            challenge.fromDataStoreId = fromDataStoreId + diff;
            //if next step is not final
            //TODO: Why are we making this check? Just update status?
            if (_updateStatus(operator, diff)) {
                // TODO: this line doesn't appear to be doing anything!
                challenge.toDataStoreId = toDataStoreId;
            }
            _updateChallengeAmounts(operator, DissectionType.SECOND_HALF, amount1, amount2);
        } else {
            diff = (toDataStoreId - fromDataStoreId);
            if (diff % 2 == 1) {
                diff += 1;
            }
            diff /= 2;
            //if next step is not final
            //TODO: This saves storage when the next step is final. Why have the second "fromDataStoreLine"?
            if (_updateStatus(operator, diff)) {
                challenge.toDataStoreId = toDataStoreId - diff;
                // TODO: this line doesn't appear to be doing anything!
                challenge.fromDataStoreId = fromDataStoreId;
            }
            _updateChallengeAmounts(operator, DissectionType.FIRST_HALF, amount1, amount2);
        }

        // extend the settlement time for the challenge, giving the next participant in the interactive fraudproof `paymentFraudProofInterval` to respond
        challenge.settleAt = uint32(block.timestamp + paymentFraudProofInterval);

        // update challenge struct in storage
        operatorToPaymentChallenge[operator] = challenge;
        
        // TODO: should this event reflect anything about whose turn is next (challenger vs. operator?)
        emit PaymentBreakdown(operator, challenge.fromDataStoreId, challenge.toDataStoreId, challenge.amount1, challenge.amount2);
    }

    // function returns 'true' if 'diff != 1' -- TODO: this seems unnecessary? kind of just 'pure' behavior of turning a uint (input) into a boolean (return value)?
    /**
     @notice This function is used for updating the status of the challenge in terms of who
             has to respond to the interactive challenge mechanism next -  is it going to be
             challenger or the DataLayr operator.   
     */
    /**
     @param operator is the DataLayr operator whose payment claim is being challenged
     @param diff is the number of DataLayr dumps across which payment is being challenged in this iteration
     */ 
    function _updateStatus(address operator, uint32 diff)
        internal
        returns (bool)
    {
        // payment challenge for one data dump
        if (diff == 1) {
            //set to one step turn of either challenger or operator
            operatorToPaymentChallenge[operator].status = msg.sender == operator ? ChallengeStatus.CHALLENGER_TURN_ONE_STEP : ChallengeStatus.OPERATOR_TURN_ONE_STEP;
            return false;

        // payment challenge across more than one data dump
        } else {
            // set to dissection turn of either challenger or operator
            operatorToPaymentChallenge[operator].status = msg.sender == operator ? ChallengeStatus.CHALLENGER_TURN : ChallengeStatus.OPERATOR_TURN;
            return true;
        }
   }

    // used to update challenge amounts when the operator (or challenger) breaks down the challenged amount (single bisection step)
    function _updateChallengeAmounts(
        address operator, 
        DissectionType dissectionType,
        uint120 amount1,
        uint120 amount2
    ) internal {
        if (dissectionType == DissectionType.FIRST_HALF) {
            //if first half is challenged, break the first half of the payment into two halves
            require(
                amount1 + amount2 != operatorToPaymentChallenge[operator].amount1,
                "DataLayrPaymentManager._updateChallengeAmounts: Invalid amount breakdown"
            );
        } else if (dissectionType == DissectionType.SECOND_HALF) {
            //if second half is challenged, break the second half of the payment into two halves
            require(
                amount1 + amount2 != operatorToPaymentChallenge[operator].amount2,
                "DataLayrPaymentManager._updateChallengeAmounts: Invalid amount breakdown"
            );
        } else {
            revert("DataLayrPaymentManager._updateChallengeAmounts: invalid DissectionType");
        }
        // update the stored payment halves
        operatorToPaymentChallenge[operator].amount1 = amount1;
        operatorToPaymentChallenge[operator].amount2 = amount2;
    }

    function resolveChallenge(address operator) external {
        // copy challenge struct to memory
        PaymentChallenge memory challenge = operatorToPaymentChallenge[operator];

        require(
            block.timestamp > challenge.settleAt,
            "DataLayrPaymentManager.resolveChallenge: challenge has not yet reached settlement time"
        );
        ChallengeStatus status = challenge.status;
        // if operator did not respond
        if (status == ChallengeStatus.OPERATOR_TURN || status == ChallengeStatus.OPERATOR_TURN_ONE_STEP) {
            _resolve(challenge, challenge.challenger);
        // if challenger did not respond
        } else if (status == ChallengeStatus.CHALLENGER_TURN || status == ChallengeStatus.CHALLENGER_TURN_ONE_STEP) {
            _resolve(challenge, challenge.operator);
        }
    }

    //an operator can respond to challenges and breakdown the amount
    function respondToPaymentChallengeFinal(
        address operator,
        uint256 stakeIndex,
        uint48 nonSignerIndex,
        bytes32[] memory nonSignerPubkeyHashes,
        TotalStakes calldata totalStakes,
        IDataLayrServiceManager.DataStoreSearchData calldata searchData
    ) external {
        // copy challenge struct to memory
        PaymentChallenge memory challenge = operatorToPaymentChallenge[operator];

        require(
            block.timestamp < challenge.settleAt,
            "DataLayrPaymentManager.respondToPaymentChallengeFinal: challenge has already passed settlement time"
        );

        //checks that searchData is valid by checking against the hash stored in DLSM's dataStoreHashesForDurationAtTimestamp
        require(dataLayrServiceManager.getDataStoreHashesForDurationAtTimestamp(
                searchData.duration, 
                searchData.timestamp,
                searchData.index
            ) == DataStoreHash.computeDataStoreHash(searchData.metadata), "DataLayrPaymentManager.respondToPaymentChallengeFinal: search.metadata preimage is incorrect");

        //TODO: ensure that totalStakes and signedTotals from signatureChecker are the same quantity.
        bytes32 providedSigantoryRecordHash = keccak256(
            abi.encodePacked(
                searchData.metadata.headerHash,
                searchData.metadata.globalDataStoreId,
                nonSignerPubkeyHashes,
                totalStakes.ethStakeSigned,
                totalStakes.eigenStakeSigned
            )
        );
        //checking that nonSignerPubKeyHashes is correct, now that we know that searchData is valid
        require(providedSigantoryRecordHash == searchData.metadata.signatoryRecordHash, "provided nonSignerPubKeyHashes or totalStakes is incorrect");

        IQuorumRegistry registry = IQuorumRegistry(address(repository.registry()));

        bytes32 operatorPubkeyHash = registry.getOperatorPubkeyHash(operator);

        // calculate the true amount deserved
        uint120 trueAmount;

        //2^32 is an impossible index because it is more than the max number of registrants
        //the challenger marks 2^32 as the index to show that operator has not signed
        if (nonSignerIndex == 1 << 32) {
            for (uint256 i = 0; i < nonSignerPubkeyHashes.length; ) {
                require(nonSignerPubkeyHashes[i] != operatorPubkeyHash, "DataLayrPaymentManager.respondToPaymentChallengeFinal: Operator was not a signatory");

                unchecked {
                    ++i;
                }
            }
            IQuorumRegistry.OperatorStake memory operatorStake = registry.getStakeFromPubkeyHashAndIndex(operatorPubkeyHash, stakeIndex);

            // scoped block helps fix stack too deep
            {
                require(
                    operatorStake.updateBlockNumber <= searchData.metadata.blockNumber,
                    "DataLayrPaymentManager.respondToPaymentChallengeFinal: Operator stake index is too late"
                );

                require(
                    operatorStake.nextUpdateBlockNumber == 0 ||
                        operatorStake.nextUpdateBlockNumber > searchData.metadata.blockNumber,
                    "DataLayrPaymentManager.respondToPaymentChallengeFinal: Operator stake index is too early"
                );
            }

            require(searchData.metadata.globalDataStoreId == challenge.fromDataStoreId, "DataLayrPaymentManager.respondToPaymentChallengeFinal: Loaded DataStoreId does not match challenged");

            //TODO: assumes even eigen eth split
            trueAmount = uint120(
                (searchData.metadata.fee * operatorStake.ethStake) /
                    totalStakes.ethStakeSigned /
                    2 +
                    (searchData.metadata.fee * operatorStake.eigenStake) /
                    totalStakes.eigenStakeSigned /
                    2
            );
        } else {
            //either the operator must have been a non signer or the task was based off of stakes before the operator registered
            require(
                nonSignerPubkeyHashes[nonSignerIndex] == operatorPubkeyHash
                || searchData.metadata.blockNumber < registry.getFromBlockNumberForOperator(operator),
                "DataLayrPaymentManager.respondToPaymentChallengeFinal: Signer index is incorrect"
            );
        }

    {   
        //final entity is the entity calling this function, i.e., it is their turn to make the final response
        bool finalEntityCorrect = trueAmount != challenge.amount1;
        /*
        * if status is OPERATOR_TURN_ONE_STEP, it is the operator's turn. This means the challenger was the one who set challenge.amount1 last.  
        * If trueAmount != challenge.amount1, then the challenger is wrong (doesn't mean operator is right).
        */
        if (challenge.status == ChallengeStatus.OPERATOR_TURN_ONE_STEP) {
            _resolve(challenge, finalEntityCorrect ? challenge.operator : challenge.challenger);
        } 
        /*
        * if status is CHALLENGER_TURN_ONE_STEP, it is the challenger's turn. This means the operator was the one who set challenge.amount1 last.  
        * If trueAmount != challenge.amount1, then the operator is wrong and the challenger is correct
        */
        
        else if (challenge.status == ChallengeStatus.CHALLENGER_TURN_ONE_STEP) {
            _resolve(challenge, finalEntityCorrect ? challenge.challenger : challenge.operator);
        } else {
            revert("DataLayrPaymentManager.respondToPaymentChallengeFinal: Not in one step challenge phase");
        }

        challenge.status = ChallengeStatus.RESOLVED;
    }

        // update challenge struct in storage
        operatorToPaymentChallenge[operator] = challenge;
    }

// TODO: verify that the amounts used in this function are appropriate!
    /* 
    @notice: resolve payment challenge
    
    @param winner is the party who wins the challenge, either the challenger or the operator
    @param operatorSuccessful is true when the operator wins the challenge agains the challenger
    */
    function _resolve(PaymentChallenge memory challenge, address winner) internal {
        address operator = challenge.operator;
        address challenger = challenge.challenger;
        if (winner == operator) {
            // operator was correct, allow for another challenge
            operatorToPayment[operator].status = PaymentStatus.COMMITTED;
            operatorToPayment[operator].confirmAt = uint32(block.timestamp + paymentFraudProofInterval);
            /*
            * Since the operator hasn't been proved right (only challenger has been proved wrong)
            * transfer them only challengers collateral, not their own collateral (which is still
            * locked up in this contract)
             */
            collateralToken.safeTransfer(
                operator,
                operatorToPayment[operator].collateral
            );
            emit PaymentChallengeResolution(operator, true);
        } else {
            // challeger was correct, reset payment
            operatorToPayment[operator].status = PaymentStatus.REDEEMED;
            //give them their collateral and the operator's
            collateralToken.safeTransfer(
                challenger,
                2 * operatorToPayment[operator].collateral
            );
            emit PaymentChallengeResolution(operator, false);
        }
    }

    function getChallengeStatus(address operator) external view returns(ChallengeStatus) {
        return operatorToPaymentChallenge[operator].status;
    }

    function getAmount1(address operator) external view returns (uint120) {
        return operatorToPaymentChallenge[operator].amount1;
    }

    function getAmount2(address operator) external view returns (uint120) {
        return operatorToPaymentChallenge[operator].amount2;
    }

    function getToDataStoreId(address operator) external view returns (uint48) {
        return operatorToPaymentChallenge[operator].toDataStoreId;
    }

    function getFromDataStoreId(address operator) external view returns (uint48) {
        return operatorToPaymentChallenge[operator].fromDataStoreId;
    }

    function getDiff(address operator) external view returns (uint48) {
        return operatorToPaymentChallenge[operator].toDataStoreId - operatorToPaymentChallenge[operator].fromDataStoreId;
    }

    function getPaymentCollateral(address operator) external view returns (uint256)
    {
        return operatorToPayment[operator].collateral;
    }

    function dataStoreId() internal view returns (uint32) {
        return dataLayrServiceManager.taskNumber();
    }
}<|MERGE_RESOLUTION|>--- conflicted
+++ resolved
@@ -22,14 +22,8 @@
     IDataLayrPaymentManager
     // ,DSTest 
     {
-<<<<<<< HEAD
     using SafeERC20 for IERC20;
     // DATA STRUCTURES
-=======
-    /****************
-     DATA STRUCTURES
-     ****************/
->>>>>>> 2aa1f818
      /**
     @notice used for storing information on the most recent payment made to the DataLayr operator
     */
@@ -282,24 +276,7 @@
         ///look up payment amount and delegation terms address for the msg.sender
         uint256 amount = operatorToPayment[msg.sender].amount;
 
-<<<<<<< HEAD
-// TODO: we need to update this to work with the (pending as of 8/3/22) changes to the Delegation contract
-        // check if operator is a self operator, in which case sending payment is simplified
-        if (eigenLayrDelegation.isSelfOperator(msg.sender)) {
-            //simply transfer the payment amount in this case
-            paymentToken.safeTransfer(msg.sender, amount);
-        // i.e. if operator is not a 'self operator'
-        } else {
-            IDelegationTerms dt = eigenLayrDelegation.delegationTerms(msg.sender);
-            // transfer the amount due in the payment claim of the operator to its delegation
-            // terms contract, where the delegators can withdraw their rewards.
-            paymentToken.safeTransfer(address(dt), amount);
-
-            // inform the DelegationTerms contract of the payment, which will determine
-            // the rewards operator and its delegators are eligible for
-            dt.payForService(paymentToken, amount);
-        }
-=======
+
         IDelegationTerms dt = eigenLayrDelegation.delegationTerms(msg.sender);
         // transfer the amount due in the payment claim of the operator to its delegation
         // terms contract, where the delegators can withdraw their rewards.
@@ -309,7 +286,6 @@
         // inform the DelegationTerms contract of the payment, which will determine
         // the rewards operator and its delegators are eligible for
         dt.payForService(paymentToken, amount);
->>>>>>> 2aa1f818
 
         emit PaymentRedemption(msg.sender, amount);
     }
