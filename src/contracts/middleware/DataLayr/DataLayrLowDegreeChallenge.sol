--- conflicted
+++ resolved
@@ -15,11 +15,6 @@
 import "../../libraries/Merkle.sol";
 import "../../libraries/BLS.sol";
 
-<<<<<<< HEAD
-contract DataLayrLowDegreeChallenge is DataLayrChallengeBase {
-    using SafeERC20 for IERC20;
-    
-=======
 /**
  * @title Used to create and manage low degree challenges related to DataLayr.
  * @author Layr Labs, Inc.
@@ -27,7 +22,6 @@
 contract DataLayrLowDegreeChallenge is DataLayrChallengeBase {
     using SafeERC20 for IERC20;
 
->>>>>>> 2130a524
     struct LowDegreeChallenge {
         // UTC timestamp (in seconds) at which the challenge was created, used for fraudproof period
         uint256 commitTime;
@@ -35,51 +29,29 @@
         address challenger;
     }
 
-<<<<<<< HEAD
-    uint256 internal constant MAX_POT_DEGREE = (2**28);
-=======
     // length of window during which the responses can be made to the challenge
     uint32 internal constant _DEGREE_CHALLENGE_RESPONSE_WINDOW = 7 days;
->>>>>>> 2130a524
 
     // headerHash => LowDegreeChallenge struct
     mapping(bytes32 => LowDegreeChallenge) public lowDegreeChallenges;
 
-<<<<<<< HEAD
     event SuccessfulLowDegreeChallenge(
         bytes32 indexed headerHash,
         address challenger
     );
-=======
     uint256 internal constant MAX_POT_DEGREE = (2 ** 28);
-
-    event LowDegreeChallengeInit(bytes32 indexed headerHash, address challenger);
->>>>>>> 2130a524
-
 
     constructor(
         IDataLayrServiceManager _dataLayrServiceManager,
         IQuorumRegistry _dlRegistry,
         DataLayrChallengeUtils _challengeUtils
-<<<<<<< HEAD
-    )   DataLayrChallengeBase(_dataLayrServiceManager, _dlRegistry, _challengeUtils, 0, 0)
-    {
-    }
-
-
-    /// @notice This function tests whether a polynomial's degree is not greater than a provided degree
-    /// @param header is the header information, which contains the kzg metadata (commitment and degree to check against)
-    /// @param potElement is the G2 point of the POT element we are computing the pairing for (x^{n-m})
-    /// @param proofInG1 is the provided G1 point is the product of the POTElement and the polynomial, i.e., [(x^{n-m})*p(x)]_1
-    /// We are essentially computing the pairing e([p(x)]_1, [x^{n-m}]_2) = e([(x^{n-m})*p(x)]_1, [1]_2)
-=======
     )
         DataLayrChallengeBase(
             _dataLayrServiceManager,
             _dlRegistry,
             _challengeUtils,
-            _DEGREE_CHALLENGE_RESPONSE_WINDOW,
-            _DEGREE_CHALLENGE_COLLATERAL_AMOUNT
+            0,
+            0
         )
     // solhint-disable-next-line no-empty-blocks
     {}
@@ -94,7 +66,6 @@
      * @param proofInG1 is the provided G1 point is the product of the POTElement and the polynomial, i.e., [(x^{n-m})*p(x)]_1
      * We are essentially computing the pairing e([p(x)]_1, [x^{n-m}]_2) = e([(x^{n-m})*p(x)]_1, [1]_2)
      */
->>>>>>> 2130a524
 
     //TODO: we need to hardcode a merkle root hash in storage
     function lowDegreenessProof(
@@ -102,12 +73,6 @@
         BN254.G2Point memory potElement,
         bytes memory potMerkleProof,
         BN254.G1Point memory proofInG1
-<<<<<<< HEAD
-    ) external view {
-
-        //retreiving the kzg commitment to the data in the form of a polynomial
-        DataLayrChallengeUtils.DataStoreKZGMetadata memory dskzgMetadata = challengeUtils.getDataCommitmentAndMultirevealDegreeAndSymbolBreakdownFromHeader(header);
-=======
     )
         external
         view
@@ -115,19 +80,11 @@
         //retreiving the kzg commitment to the data in the form of a polynomial
         DataLayrChallengeUtils.DataStoreKZGMetadata memory dskzgMetadata =
             challengeUtils.getDataCommitmentAndMultirevealDegreeAndSymbolBreakdownFromHeader(header);
->>>>>>> 2130a524
 
         //the index of the merkle tree containing the potElement
         uint256 potIndex = MAX_POT_DEGREE - dskzgMetadata.degree * challengeUtils.nextPowerOf2(dskzgMetadata.numSys);
         //computing hash of the powers of Tau element to verify merkle inclusion
         bytes32 hashOfPOTElement = keccak256(abi.encodePacked(potElement.X, potElement.Y));
-<<<<<<< HEAD
-        require(Merkle.checkMembership(hashOfPOTElement, potIndex, BLS.powersOfTauMerkleRoot, potMerkleProof), "Merkle proof was not validated");
-
-        BN254.G2Point memory negativeG2 = BN254.G2Point({X: [BLS.nG2x1, BLS.nG2x0], Y: [BLS.nG2y1, BLS.nG2y0]});
-        require(BN254.pairing(dskzgMetadata.c, potElement, proofInG1, negativeG2), "DataLayreLowDegreeChallenge.lowDegreenessCheck: Pairing Failed");
-        //TODO: WIP, need to integrate slashing here
-=======
         require(
             Merkle.checkMembership(hashOfPOTElement, potIndex, BLS.powersOfTauMerkleRoot, potMerkleProof),
             "Merkle proof was not validated"
@@ -226,7 +183,6 @@
         // // send challenger collateral to msg.sender
         // IERC20 collateralToken = dataLayrServiceManager.collateralToken();
         // collateralToken.safeTransfer(msg.sender, lowDegreeChallenges[headerHash].collateral);
->>>>>>> 2130a524
     }
 
 
@@ -267,13 +223,6 @@
     }
 
     function _returnChallengerCollateral(bytes32 headerHash) internal override {
-<<<<<<< HEAD
         return;
-=======
-        IERC20 collateralToken = dataLayrServiceManager.collateralToken();
-        collateralToken.safeTransfer(
-            lowDegreeChallenges[headerHash].challenger, lowDegreeChallenges[headerHash].collateral
-        );
->>>>>>> 2130a524
     }
 }