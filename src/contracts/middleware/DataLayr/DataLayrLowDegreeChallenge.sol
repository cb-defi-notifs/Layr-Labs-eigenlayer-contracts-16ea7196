// SPDX-License-Identifier: UNLICENSED
pragma solidity ^0.8.9;

import "@openzeppelin/contracts/token/ERC20/IERC20.sol";
import "../../interfaces/IRepository.sol";
import "../../interfaces/IDataLayrServiceManager.sol";
import "../../interfaces/IDataLayr.sol";
import "../../interfaces/IDataLayrRegistry.sol";
import "../../libraries/BN254_Constants.sol";
import "../Repository.sol";
import "./DataLayrChallengeUtils.sol";

// TODO: collateral
contract DataLayrLowDegreeChallenge {
    struct LowDegreeChallenge {
        // UTC timestamp (in seconds) at which the challenge was created, used for fraud proof period
        uint256 commitTime;
        // challenger's address
        address challenger;
        // collateral amount associated with the challenge
        uint256 collateral;
    }

<<<<<<< HEAD
=======
    // modulus for the underlying field F_q of the elliptic curve
    uint256 constant MODULUS =
        21888242871839275222246405745257275088696311157297823662689037894645226208583;
>>>>>>> 18c0a22c
    //TODO: change the time here
    uint32 public constant DEGREE_CHALLENGE_RESPONSE_WINDOW = 7 days;
    // commitTime is marked as equal to 'CHALLENGE_UNSUCCESSFUL' in the event that a challenge provably fails
    uint256 public constant CHALLENGE_UNSUCCESSFUL = 1;
    // commitTime is marked as equal to 'CHALLENGE_SUCCESSFUL' in the event that a challenge succeeds
    uint256 public constant CHALLENGE_SUCCESSFUL = type(uint256).max;

    IDataLayr public immutable dataLayr;
    IDataLayrRegistry public immutable dlRegistry;
    DataLayrChallengeUtils public immutable challengeUtils;
    IDataLayrServiceManager public immutable dataLayrServiceManager;

    event LowDegreeChallengeInit(
        bytes32 indexed headerHash,
        address challenger
    );

    constructor(
        IDataLayrServiceManager _dataLayrServiceManager,
        IDataLayr _dataLayr,
        IDataLayrRegistry _dlRegistry,
        DataLayrChallengeUtils _challengeUtils
    ) {
        dataLayr = _dataLayr;
        dlRegistry = _dlRegistry;
        challengeUtils = _challengeUtils;
        dataLayrServiceManager = _dataLayrServiceManager;
    }

    // headerHash => LowDegreeChallenge struct
    mapping(bytes32 => LowDegreeChallenge) public lowDegreeChallenges;

    function forceOperatorsToProveLowDegree(bytes calldata header) public {
        bytes32 headerHash = keccak256(header);

        {
            /**
            Get information on the dataStore for which disperser is being challenged. This dataStore was 
            constructed during call to initDataStore in DataLayr.sol by the disperser.
            */
            (
                uint32 dumpNumber,
                uint32 initTime,
                uint32 storePeriodLength,
                // uint32 blockNumber,
            ) = dataLayr.dataStores(headerHash);

            uint256 expireTime = initTime + storePeriodLength;

            // check that disperser had acquire quorum for this dataStore 
            require(dataLayrServiceManager.getDumpNumberSignatureHash(dumpNumber) != bytes32(0), "Data store not committed");

            // check that the dataStore is still ongoing
            require(block.timestamp <= expireTime, "Dump has already expired");
        }

        // check that the DataLayr operator hasn't been challenged yet
        require(
            lowDegreeChallenges[headerHash].commitTime == 0,
            "LowDegreeChallenge already opened for headerHash"
        );

        // record details of forced disclosure challenge that has been opened
        lowDegreeChallenges[headerHash] = LowDegreeChallenge(
            // the current timestamp when the challenge was created
            block.timestamp,
            // challenger's address
            msg.sender,
            0
        );

        emit LowDegreeChallengeInit(headerHash, msg.sender);
    }

    function respondToLowDegreeChallenge(
        bytes calldata header,
        uint256[2] calldata cPower,
        uint256[4] calldata pi,
        uint256[4] calldata piPower,
        uint256 s,
        uint256 sPrime
    ) external {
        bytes32 headerHash = keccak256(header);

        // check that the challenge window is still open
        require(
            (block.timestamp - lowDegreeChallenges[headerHash].commitTime) <=
                DEGREE_CHALLENGE_RESPONSE_WINDOW,
            "Challenge response period has already elapsed"
        );

        (uint256[2] memory c, uint48 degree, uint32 numSys, ) = // uint32 numPar -- commented out return variable

        challengeUtils
            .getDataCommitmentAndMultirevealDegreeAndSymbolBreakdownFromHeader(
                header
            );

        uint256 r = uint256(keccak256(abi.encodePacked(c, cPower))) % MODULUS;

        require(
            challengeUtils.openPolynomialAtPoint(c, pi, r, s),
            "Incorrect proof against commitment"
        );

        // TODO: make sure this is the correct power -- shouldn't it actually be (32 - this number) ? -- @Gautham
        uint256 power = challengeUtils.nextPowerOf2(numSys) *
            challengeUtils.nextPowerOf2(degree);

        uint256 rPower;

        // call modexp precompile at 0x05 to calculate r^power mod (MODULUS)
        assembly {
            let freemem := mload(0x40)
            // base size is 32 bytes
            mstore(freemem, 0x20)
            // exponent size is 32 bytes
            mstore(add(freemem, 0x20), 0x20)
            // modulus size is 32 bytes
            mstore(add(freemem, 0x40), 0x20)
            // specifying base as 'r'
            mstore(add(freemem, 0x60), r)
            // specifying exponent as 'power'
            mstore(add(freemem, 0x80), power)
            // specifying modulus as 21888242871839275222246405745257275088696311157297823662689037894645226208583 (i.e. "MODULUS") in hex
            mstore(
                add(freemem, 0xA0),
                0x30644e72e131a029b85045b68181585d97816a916871ca8d3c208c16d87cfd47
            )
            // staticcall returns 0 in the case that it reverted, in which case we also want to revert
            if iszero(
                // call modexp precompile with parameters specified above, copying the (single, 32 byte) return value to the freemem location
                staticcall(sub(gas(), 2000), 5, freemem, 0xC0, freemem, 0x20)
            ) {
                revert(0, 0)
            }
            // store the returned value in 'sPower'
            rPower := mload(freemem)
        }

        require(
            challengeUtils.openPolynomialAtPoint(cPower, piPower, r, sPrime),
            "Incorrect proof against commitment power"
        );

        // verify that r^power * s mod (MODULUS) == sPrime
        uint256 res;
        assembly {
            res := mulmod(rPower, s, MODULUS)
        }
        require(res == sPrime, "bad sPrime provided");

        // set challenge commit time equal to 'CHALLENGE_UNSUCCESSFUL', so the same challenge cannot be opened a second time,
        // and to signal that the msg.sender correctly answered the challenge
        lowDegreeChallenges[headerHash].commitTime = CHALLENGE_UNSUCCESSFUL;
        // TODO: pay collateral to msg.sender
        // dataLayrServiceManager.resolveLowDegreeChallenge(headerHash, msg.sender, 1);
    }

    function resolveLowDegreeChallenge(bytes32 headerHash) public {
        require(
            lowDegreeChallenges[headerHash].commitTime != 0,
            "Challenge does not exist"
        );
        require(
            lowDegreeChallenges[headerHash].commitTime !=
                CHALLENGE_UNSUCCESSFUL,
            "Challenge failed"
        );
        // check that the challenge window is no longer open
        require(
            (block.timestamp - lowDegreeChallenges[headerHash].commitTime) >
                DEGREE_CHALLENGE_RESPONSE_WINDOW,
            "Challenge response period has not yet elapsed"
        );

        // set challenge commit time equal to 'CHALLENGE_SUCCESSFUL', so the same challenge cannot be opened a second time,
        // and to signal that the challenge has been lost by the signers
        lowDegreeChallenges[headerHash].commitTime = CHALLENGE_SUCCESSFUL;
        // dataLayrServiceManager.resolveLowDegreeChallenge(headerHash, lowDegreeChallenges[headerHash].commitTime);
    }

    // slash an operator who signed a headerHash but failed a subsequent LowDegreeChallenge
    function slashOperator(
        bytes32 headerHash,
        address operator,
        uint256 nonSignerIndex,
        uint32 operatorHistoryIndex,
        IDataLayrServiceManager.SignatoryRecordMinusDumpNumber
            calldata signatoryRecord
    ) public {
        // verify that the challenge has been lost
        require(
            lowDegreeChallenges[headerHash].commitTime == CHALLENGE_SUCCESSFUL,
            "Challenge not successful"
        );

        /**
        Get information on the dataStore for which disperser is being challenged. This dataStore was 
        constructed during call to initDataStore in DataLayr.sol by the disperser.
        */
        (uint32 dumpNumber, uint32 blockNumber, ,  ) = dataLayr.dataStores(
            headerHash
        );
        // verify that operator was active *at the blockNumber*
        bytes32 operatorPubkeyHash = dlRegistry.getOperatorPubkeyHash(operator);
        IDataLayrRegistry.OperatorStake memory operatorStake = dlRegistry
            .getStakeFromPubkeyHashAndIndex(
                operatorPubkeyHash,
                operatorHistoryIndex
            );
        require(
            // operator must have become active/registered before (or at) the block number
            (operatorStake.updateBlockNumber <= blockNumber) &&
                // operator must have still been active after (or until) the block number
                // either there is a later update, past the specified blockNumber, or they are still active
                (operatorStake.nextUpdateBlockNumber >= blockNumber ||
                    operatorStake.nextUpdateBlockNumber == 0),
            "operator was not active during blockNumber specified by dumpNumber / headerHash"
        );

        /** 
       Check that the information supplied as input for this particular dataStore on DataLayr is correct
       */
        require(
            dataLayrServiceManager.getDumpNumberSignatureHash(dumpNumber) ==
                keccak256(
                    abi.encodePacked(
                        dumpNumber,
                        signatoryRecord.nonSignerPubkeyHashes,
                        signatoryRecord.totalEthStakeSigned,
                        signatoryRecord.totalEigenStakeSigned
                    )
                ),
            "Sig record does not match hash"
        );

        /** 
          @notice Check that the DataLayr operator against whom forced disclosure is being initiated, was
                  actually part of the quorum for the @param dumpNumber.
          
                  The burden of responsibility lies with the challenger to show that the DataLayr operator 
                  is not part of the non-signers for the dump. Towards that end, challenger provides
                  @param nonSignerIndex such that if the relationship among nonSignerPubkeyHashes (nspkh) is:
                   uint256(nspkh[0]) <uint256(nspkh[1]) < ...< uint256(nspkh[index])< uint256(nspkh[index+1]),...
                  then,
                        uint256(nspkh[index]) <  uint256(operatorPubkeyHash) < uint256(nspkh[index+1])
         */
        /**
          @dev checkSignatures in DataLayrSignaturechecker.sol enforces the invariant that hash of 
               non-signers pubkey is recorded in the compressed signatory record in an  ascending
               manner.      
        */

        {
            if (signatoryRecord.nonSignerPubkeyHashes.length != 0) {
                // check that operator was *not* in the non-signer set (i.e. they did sign)
                //not super critic: new call here, maybe change comment
                challengeUtils.checkExclusionFromNonSignerSet(
                    operatorPubkeyHash,
                    nonSignerIndex,
                    signatoryRecord
                );
            }
        }

        // TODO: actually slash.
    }
}<|MERGE_RESOLUTION|>--- conflicted
+++ resolved
@@ -21,12 +21,6 @@
         uint256 collateral;
     }
 
-<<<<<<< HEAD
-=======
-    // modulus for the underlying field F_q of the elliptic curve
-    uint256 constant MODULUS =
-        21888242871839275222246405745257275088696311157297823662689037894645226208583;
->>>>>>> 18c0a22c
     //TODO: change the time here
     uint32 public constant DEGREE_CHALLENGE_RESPONSE_WINDOW = 7 days;
     // commitTime is marked as equal to 'CHALLENGE_UNSUCCESSFUL' in the event that a challenge provably fails
