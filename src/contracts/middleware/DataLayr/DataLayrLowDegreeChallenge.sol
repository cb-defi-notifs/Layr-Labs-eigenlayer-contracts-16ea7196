// SPDX-License-Identifier: UNLICENSED
pragma solidity ^0.8.9;

import "@openzeppelin/contracts/token/ERC20/IERC20.sol";
import "@openzeppelin/contracts/token/ERC20/utils/SafeERC20.sol";
import "@openzeppelin-upgrades/contracts/proxy/utils/Initializable.sol";

import "../../interfaces/IQuorumRegistry.sol";
import "../../interfaces/IDataLayrServiceManager.sol";

import "./DataLayrChallengeUtils.sol";

import "../../libraries/Merkle.sol";
import "../../libraries/BLS.sol";
import "../../libraries/BytesLib.sol";
import "../../libraries/DataStoreUtils.sol";

/**
 * @title Used to create and manage low degree challenges related to DataLayr.
 * @author Layr Labs, Inc.
 */
contract DataLayrLowDegreeChallenge is Initializable {
    using SafeERC20 for IERC20;
    using BytesLib for bytes;

    IDataLayrServiceManager public immutable dataLayrServiceManager;
    IQuorumRegistry public immutable dlRegistry;
    DataLayrChallengeUtils public immutable challengeUtils;

    //Fixed gas limit to ensure pairing precompile doesn't use entire gas limit upon reversion
    uint256 public pairingGasLimit;

    enum ChallengeStatus {
        UNSUCCESSFUL,
        SUCCESSFUL
    }

    struct LowDegreeChallenge {
        // challenger's address
        address challenger;
        // challenge status
        ChallengeStatus status;
    }

    struct NonSignerExclusionProof {
        address signerAddress;
        uint32 operatorHistoryIndex;
    }

    event SuccessfulLowDegreeChallenge(bytes32 indexed headerHash, address challenger);

    mapping(bytes32 => LowDegreeChallenge) public lowDegreeChallenges;

    //POT refers to Powers of Tau
    uint256 internal constant MAX_POT_DEGREE = (2 ** 28);
    uint256 internal constant POT_TREE_HEIGHT = 28;

    modifier onlyDataLayrServiceManagerOwner() {
        require(msg.sender == dataLayrServiceManager.owner(), "onlyDataLayrServiceManagerOwner");
        _;
    }

    constructor(
        IDataLayrServiceManager _dataLayrServiceManager,
        IQuorumRegistry _dlRegistry,
<<<<<<< HEAD
        DataLayrChallengeUtils _challengeUtils
=======
        DataLayrChallengeUtils _challengeUtils,
        uint256 _pairingGasLimit
>>>>>>> b86c3666
    ) {
        dataLayrServiceManager = _dataLayrServiceManager;
        dlRegistry = _dlRegistry;
        challengeUtils = _challengeUtils;
<<<<<<< HEAD
        _disableInitializers();
    }

    function initialize(uint256 _paringGasLimit) public initializer {
        pairingGasLimit = _paringGasLimit;
=======
        pairingGasLimit = _pairingGasLimit;
>>>>>>> b86c3666
    }

    /**
     *   @notice verifies all challenger inputs against stored hashes, computes low degreeness proof and
     *   freezes operator if verified as being excluded from nonsigner set.
     *   @param header is the header for the datastore in question.
     *   @param potElement is the G2 point of the POT element we are computing the pairing for (x^{n-m})
     *   @param potMerkleProof is the merkle proof for the POT element.
     *   @param dataStoreSearchData is the all relevant data about the datastore being challenged
     *   @param signatoryRecord is the record of signatures on said datastore
     */
    function challengeLowDegreenessProof(
        bytes calldata header,
        BN254.G2Point memory potElement,
        bytes memory potMerkleProof,
        IDataLayrServiceManager.DataStoreSearchData calldata dataStoreSearchData,
        IDataLayrServiceManager.SignatoryRecordMinusDataStoreId calldata signatoryRecord
    ) external {
        require(
            dataStoreSearchData.metadata.headerHash == keccak256(header),
            "provided datastore searchData does not match provided header"
        );

        /// @dev Refer to the datastore header spec for makeup of header
        BN254.G1Point memory lowDegreenessProof;

        //Slice the header to retrieve the lowdegreeness proof (a G1 point)
        assembly {
            mstore(lowDegreenessProof, calldataload(add(header.offset, 116)))
            mstore(add(lowDegreenessProof, 32), calldataload(add(header.offset, 148)))
        }

        //prove searchData, including nonSignerPubkeyHashes (in the form of signatory record in the metadata) matches stored searchData
        require(
            dataLayrServiceManager.verifyDataStoreMetadata(
                dataStoreSearchData.duration,
                dataStoreSearchData.timestamp,
                dataStoreSearchData.index,
                dataStoreSearchData.metadata
            ),
            "DataLayrLowDegreeChallenge.challengeLowDegreeHeader: Provided metadata does not match stored datastore metadata hash"
        );

        bytes32 signatoryRecordHash = DataStoreUtils.computeSignatoryRecordHash(
            dataStoreSearchData.metadata.globalDataStoreId,
            signatoryRecord.nonSignerPubkeyHashes,
            signatoryRecord.signedStakeFirstQuorum,
            signatoryRecord.signedStakeSecondQuorum
        );

        require(
            dataStoreSearchData.metadata.signatoryRecordHash == signatoryRecordHash,
            "DataLayrLowDegreeChallenge.lowDegreeChallenge: provided signatoryRecordHash does not match signatorRecordHash in provided searchData"
        );

        require(
            !verifyLowDegreenessProof(header, potElement, potMerkleProof, lowDegreenessProof),
            "DataLayrLowDegreeChallenge.lowDegreeChallenge: low degreeness proof verified successfully"
        );

        bytes32 dataStoreHash = keccak256(abi.encode(dataStoreSearchData));
        lowDegreeChallenges[dataStoreHash] = LowDegreeChallenge(msg.sender, ChallengeStatus.SUCCESSFUL);

        emit SuccessfulLowDegreeChallenge(dataStoreHash, msg.sender);
    }

    ///@notice slash an operator who signed a headerHash but failed a subsequent challenge
    function freezeOperatorsForLowDegreeChallenge(
        NonSignerExclusionProof[] memory nonSignerExclusionProofs,
        uint256 nonSignerIndex,
        IDataLayrServiceManager.DataStoreSearchData calldata searchData,
        IDataLayrServiceManager.SignatoryRecordMinusDataStoreId calldata signatoryRecord
    ) external {
        for (uint256 i; i < nonSignerExclusionProofs.length; i++) {
            address operator = nonSignerExclusionProofs[i].signerAddress;
            uint32 operatorHistoryIndex = nonSignerExclusionProofs[i].operatorHistoryIndex;

            // verify that operator was active *at the blockNumber*
            bytes32 operatorPubkeyHash = dlRegistry.getOperatorPubkeyHash(operator);
            IQuorumRegistry.OperatorStake memory operatorStake =
                dlRegistry.getStakeFromPubkeyHashAndIndex(operatorPubkeyHash, operatorHistoryIndex);
            require(
                // operator must have become active/registered before (or at) the block number
                (operatorStake.updateBlockNumber <= searchData.metadata.stakesFromBlockNumber)
                // operator must have still been active after (or until) the block number
                // either there is a later update, past the specified blockNumber, or they are still active
                && (
                    operatorStake.nextUpdateBlockNumber >= searchData.metadata.stakesFromBlockNumber
                        || operatorStake.nextUpdateBlockNumber == 0
                ),
                "DataLayrChallengeBase.slashOperator: operator was not active during blockNumber specified by dataStoreId / headerHash"
            );

            if (signatoryRecord.nonSignerPubkeyHashes.length != 0) {
                // check that operator was *not* in the non-signer set (i.e. they *did* sign)
                challengeUtils.checkExclusionFromNonSignerSet(operatorPubkeyHash, nonSignerIndex, signatoryRecord);
            }

            dataLayrServiceManager.freezeOperator(operator);
        }
    }

    /**
     * @notice This function verifies that a polynomial's degree is not greater than a provided degree and returns true if 
               the inputs to the pairing are valid and the pairing is successful.
     * @param header is the header information, which contains the kzg metadata (commitment and degree to check against)
     * @param potElement is the G2 point of the POT element we are computing the pairing for (x^{n-m})
     * @param potMerkleProof is the merkle proof for the POT element.
     * @param lowDegreenessProof is the provided G1 point which is the product of the POTElement and the polynomial, i.e., [(x^{n-m})*p(x)]_1
     *        This function computes the pairing e([p(x)]_1, [x^{n-m}]_2) = e([(x^{n-m})*p(x)]_1, [1]_2)
     */

    function verifyLowDegreenessProof(
        bytes calldata header,
        BN254.G2Point memory potElement,
        bytes memory potMerkleProof,
        BN254.G1Point memory lowDegreenessProof
    ) public view returns (bool) {
        require(potMerkleProof.length/32 ==  POT_TREE_HEIGHT, "DataLayrLowDegreeChallenge.verifyLowDegreenessProof: incorrect proof length");

        //retreiving the kzg commitment to the data in the form of a polynomial
        DataLayrChallengeUtils.DataStoreKZGMetadata memory dskzgMetadata =
            challengeUtils.getDataCommitmentAndMultirevealDegreeAndSymbolBreakdownFromHeader(header);

        //the index of the merkle tree containing the potElement
        uint256 potIndex = MAX_POT_DEGREE - dskzgMetadata.degree * challengeUtils.nextPowerOf2(dskzgMetadata.numSys);
        //computing hash of the powers of Tau element to verify merkle inclusion
        bytes32 hashOfPOTElement = keccak256(abi.encodePacked(potElement.X, potElement.Y));

        require(
            Merkle.checkMembership(hashOfPOTElement, potIndex, BLS.powersOfTauMerkleRoot, potMerkleProof),
            "DataLayrLowDegreeChallenge.proveLowDegreeness: PoT merkle proof failed"
        );

        BN254.G2Point memory negativeG2 = BN254.G2Point({X: [BLS.nG2x1, BLS.nG2x0], Y: [BLS.nG2y1, BLS.nG2y0]});

        (bool precompileWorks, bool pairingSuccessful) =
            BN254.safePairing(dskzgMetadata.c, potElement, lowDegreenessProof, negativeG2, pairingGasLimit);

        return (precompileWorks && pairingSuccessful);
    }

<<<<<<< HEAD
    //update pairing gas limit
    function setPairingGasLimit(uint256 newGasLimit) external onlyDataLayrServiceManagerOwner {
=======
    /// @notice Called by DataLayr governance to update the pairing gas limit
    function setPairingGasLimit(uint256 newGasLimit) external onlyRepositoryGovernance {
>>>>>>> b86c3666
        pairingGasLimit = newGasLimit;
    }
}<|MERGE_RESOLUTION|>--- conflicted
+++ resolved
@@ -63,25 +63,16 @@
     constructor(
         IDataLayrServiceManager _dataLayrServiceManager,
         IQuorumRegistry _dlRegistry,
-<<<<<<< HEAD
         DataLayrChallengeUtils _challengeUtils
-=======
-        DataLayrChallengeUtils _challengeUtils,
-        uint256 _pairingGasLimit
->>>>>>> b86c3666
     ) {
         dataLayrServiceManager = _dataLayrServiceManager;
         dlRegistry = _dlRegistry;
         challengeUtils = _challengeUtils;
-<<<<<<< HEAD
         _disableInitializers();
     }
 
     function initialize(uint256 _paringGasLimit) public initializer {
         pairingGasLimit = _paringGasLimit;
-=======
-        pairingGasLimit = _pairingGasLimit;
->>>>>>> b86c3666
     }
 
     /**
@@ -193,7 +184,6 @@
      * @param lowDegreenessProof is the provided G1 point which is the product of the POTElement and the polynomial, i.e., [(x^{n-m})*p(x)]_1
      *        This function computes the pairing e([p(x)]_1, [x^{n-m}]_2) = e([(x^{n-m})*p(x)]_1, [1]_2)
      */
-
     function verifyLowDegreenessProof(
         bytes calldata header,
         BN254.G2Point memory potElement,
@@ -224,13 +214,8 @@
         return (precompileWorks && pairingSuccessful);
     }
 
-<<<<<<< HEAD
-    //update pairing gas limit
+    /// @notice Called by DataLayr governance to update the pairing gas limit
     function setPairingGasLimit(uint256 newGasLimit) external onlyDataLayrServiceManagerOwner {
-=======
-    /// @notice Called by DataLayr governance to update the pairing gas limit
-    function setPairingGasLimit(uint256 newGasLimit) external onlyRepositoryGovernance {
->>>>>>> b86c3666
         pairingGasLimit = newGasLimit;
     }
 }