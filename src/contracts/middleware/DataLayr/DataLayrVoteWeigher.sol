// SPDX-License-Identifier: UNLICENSED
pragma solidity ^0.8.9;

import "../../interfaces/IDataLayrServiceManager.sol";
import "../../interfaces/IDataLayrVoteWeigher.sol";
import "../../libraries/BytesLib.sol";
import "../Repository.sol";
import "../VoteWeigherBase.sol";
import "../RegistrationManagerBaseMinusRepository.sol";
import "../../libraries/SignatureCompaction.sol";
import "../../libraries/BLS.sol";

import "ds-test/test.sol";

/**
 * @notice
 */

contract DataLayrVoteWeigher is
    IDataLayrVoteWeigher,
    VoteWeigherBase,
    RegistrationManagerBaseMinusRepository,
    DSTest
{
    using BytesLib for bytes;
    uint256 constant MODULUS =
        21888242871839275222246405745257275088696311157297823662689037894645226208583;
    /**
     * @notice  Details on DataLayr nodes that would be used for -
     *           - sending data by the sequencer
     *           - querying by any challenger/retriever
     *           - payment and associated challenges
     */
    struct Registrant {
        bytes32 pubkeyHash;
        // id is always unique
        uint32 id;
        // corresponds to position in registrantList
        uint64 index;
        //
        uint32 fromDumpNumber;
        uint32 to;
        uint8 active; //bool
        // socket address of the DataLayr node
        string socket;
    }

    /**
     * @notice pack two uint48's into a storage slot
     */
    struct Uint48xUint48 {
        uint48 a;
        uint48 b;
    }

    /// @notice The EIP-712 typehash for the contract's domain
    bytes32 public constant DOMAIN_TYPEHASH =
        keccak256("EIP712Domain(string name,uint256 chainId)");
    /// @notice The EIP-712 typehash for the delegation struct used by the contract
    bytes32 public constant REGISTRATION_TYPEHASH =
        keccak256(
            "Registration(address operator,address registrationContract,uint256 expiry)"
        );
    /// @notice EIP-712 Domain separator
    bytes32 public immutable DOMAIN_SEPARATOR;

    // the latest UTC timestamp at which a DataStore expires
    uint32 public latestTime;

    uint32 public nextRegistrantId;
    uint128 public dlnEthStake = 1 wei;
    uint128 public dlnEigenStake = 1 wei;

    // Register, everyone is active in the list
    mapping(address => Registrant) public registry;
    address[] public registrantList;

    //operators pkh to the history of thier stake updates
    mapping(bytes32 => OperatorStake[]) public pubkeyHashToStakeHistory;

    //the dump number in which the apk is updated
    APKUpdateMetaData[] public apkUpdates;

    struct APKUpdateMetaData {
        // true  if y =  sqrt(y^2)
        // false if y = -sqrt(y^2)
        bool yParity;
        uint32 dumpNumber;
    }

    //list of keccak256(apk_x, apk_y) at update times
    uint256[] public apkXCoordinates;

    // EVENTS
    event StakeAdded(
        address operator,
        uint96 ethStake,
        uint96 eigenStake,
        uint256 updateNumber,
        uint32 dumpNumber,
        uint32 prevDumpNumber
    );
    // uint48 prevUpdateDumpNumber

    event StakeUpdate(
        address operator,
        uint96 ethStake,
        uint96 eigenStake,
        uint32 dumpNumber,
        uint32 prevUpdateDumpNumber
    );
    event EigenStakeUpdate(
        address operator,
        uint128 stake,
        uint32 dumpNumber,
        uint32 prevUpdateDumpNumber
    );

    modifier onlyRepository() {
        require(address(repository) == msg.sender, "onlyRepository");
        _;
    }

    constructor(
        Repository _repository,
        IEigenLayrDelegation _delegation,
        IInvestmentManager _investmentManager,
        uint256 _consensusLayerEthToEth,
        IInvestmentStrategy[] memory _strategiesConsidered
    )
        VoteWeigherBase(
            _repository,
            _delegation,
            _investmentManager,
            _consensusLayerEthToEth,
            _strategiesConsidered
        )
    {
        //apk_0 = 0
        apkUpdates.push(APKUpdateMetaData(false, 0));
        apkXCoordinates.push(1);
        //initialize the DOMAIN_SEPARATOR for signatures
        DOMAIN_SEPARATOR = keccak256(
            abi.encode(DOMAIN_TYPEHASH, bytes("EigenLayr"), block.chainid)
        );
    }

    /**
     * @notice returns the total Eigen delegated by delegators with this operator
     */
    /**
     * @dev minimum delegation limit has to be satisfied.
     */
    function weightOfOperatorEigen(address operator)
        public
        view
        override
        returns (uint128)
    {
        uint128 eigenAmount = super.weightOfOperatorEigen(operator);

        // check that minimum delegation limit is satisfied
        return eigenAmount < dlnEigenStake ? 0 : eigenAmount;
    }

    /**
     * @notice returns the total ETH delegated by delegators with this operator.
     */
    /**
     * @dev Accounts for both ETH used for staking in settlement layer (via operator)
     *      and the ETH-denominated value of the shares in the investment strategies.
     *      Note that the DataLayr can decide for itself how much weight it wants to
     *      give to the ETH that is being used for staking in settlement layer.
     */
    function weightOfOperatorEth(address operator)
        public
        override
        returns (uint128)
    {
        uint128 amount = super.weightOfOperatorEth(operator);

        // check that minimum delegation limit is satisfied
        return amount < dlnEthStake ? 0 : amount;
    }

    /**
     * @notice Used for notifying that operator wants to deregister from being
     *         a DataLayr node
     */
    function commitDeregistration() external returns (bool) {
        require(
            registry[msg.sender].active > 0,
            "Operator is already registered"
        );

        // they must store till the latest time a dump expires
        registry[msg.sender].to = latestTime;

        // committing to not signing off on any more data that is being asserted into DataLayr
        registry[msg.sender].active = 0;
        //clear stake history so cant be subtracted from apk
        // pubkeyHashToStakeHistory[registry[msg.sender].pubkeyHash].length = 0;

        emit DeregistrationCommit(msg.sender);
        return true;
    }

    /**
     * @notice Used by an operator to de-register itself from providing service to the middleware.
     */
    // TODO: decide if address input is necessary for the standard
    // TODO: JEFFC -- delete operator out of stakes object (replace them with the last person & pop off the data)
    function deregisterOperator(address, bytes calldata)
        external
        returns (bool)
    {
        address operator = msg.sender;
        // TODO: verify this check is adequate
        require(
            registry[operator].to != 0 ||
                registry[operator].to < block.timestamp,
            "Operator is already registered"
        );

        // subtract the staked Eigen and ETH of the operator that is getting deregistered
        // from the total stake securing the middleware
        totalStake.ethAmount -= operatorStakes[operator].ethAmount;
        totalStake.eigenAmount -= operatorStakes[operator].eigenAmount;

        // clear the staked Eigen and ETH of the operator which is getting deregistered
        operatorStakes[operator].ethAmount = 0;
        operatorStakes[operator].eigenAmount = 0;

        //decrement number of registrants
        unchecked {
            --numRegistrants;
        }

        return true;
    }

    /**
     * @notice Used for updating information on ETH and EIGEN deposits of DataLayr nodes.
     */
    /**
     * @param operators are the DataLayr nodes whose information on their ETH and EIGEN deposits
     *        getting updated
     */
    function updateStakes(address[] calldata operators) public {
        // get current dump number from DataLayrServiceManager
        uint32 currentDumpNumber = IDataLayrServiceManager(
            address(repository.serviceManager())
        ).dumpNumber();

        uint256 operatorsLength = operators.length;

        // iterating over all the tuples that are to be updated
        for (uint256 i = 0; i < operatorsLength; ) {
            bytes32 pubkeyHash = registry[operators[i]].pubkeyHash;
            // determine current stakes
            OperatorStake memory currentStakes = pubkeyHashToStakeHistory[
                pubkeyHash
            ][pubkeyHashToStakeHistory[pubkeyHash].length - 1];

            // determine new stakes
            OperatorStake memory newStakes;

            newStakes.dumpNumber = currentDumpNumber;
            newStakes.ethStake = uint96(weightOfOperatorEth(operators[i]));
            newStakes.eigenStake = uint96(weightOfOperatorEigen(operators[i]));

            // check if minimum requirements have been met
            if (newStakes.ethStake < dlnEthStake) {
                newStakes.ethStake = uint96(0);
            }
            if (newStakes.eigenStake < dlnEigenStake) {
                newStakes.eigenStake = uint96(0);
            }
            //set next dump number in prev stakes
            pubkeyHashToStakeHistory[pubkeyHash][
                pubkeyHashToStakeHistory[pubkeyHash].length - 1
            ].nextUpdateDumpNumber = currentDumpNumber;
            // push new stake to storage
            pubkeyHashToStakeHistory[pubkeyHash].push(newStakes);
            // update the total stake
            totalStake.ethAmount =
                totalStake.ethAmount +
                newStakes.ethStake -
                currentStakes.eigenStake;
            totalStake.eigenAmount =
                totalStake.eigenAmount +
                newStakes.ethStake -
                currentStakes.eigenStake;
            emit StakeUpdate(
                operators[i],
                newStakes.ethStake,
                newStakes.eigenStake,
                currentDumpNumber,
                currentStakes.dumpNumber
            );
            unchecked {
                ++i;
            }
        }
    }

    function getOperatorFromDumpNumber(address operator)
        public
        view
        returns (uint32)
    {
        return registry[operator].fromDumpNumber;
    }

    function setDlnEigenStake(uint128 _dlnEigenStake)
        public
        onlyRepositoryGovernance
    {
        dlnEigenStake = _dlnEigenStake;
    }

    function setDlnEthStake(uint128 _dlnEthStake)
        public
        onlyRepositoryGovernance
    {
        dlnEthStake = _dlnEthStake;
    }

    function setLatestTime(uint32 _latestTime) public {
        require(
            address(repository.serviceManager()) == msg.sender,
            "service manager can only call this"
        );
        if (_latestTime > latestTime) {
            latestTime = _latestTime;
        }
    }

    function getOperatorId(address operator) public view returns (uint32) {
        return registry[operator].id;
    }

    /// @notice returns the type for the specified operator
    function getOperatorType(address operator) public view returns (uint8) {
        return registry[operator].active;
    }

    function getCorrectCompressedApk(uint256 index, uint32 dumpNumberToConfirm)
        public
        // view
        returns (bytes memory)
    {
        APKUpdateMetaData memory apkUpdate = apkUpdates[index];
        require(
            dumpNumberToConfirm >= apkUpdate.dumpNumber,
            "Index too recent"
        );

        //if not last update
        if (index != apkUpdates.length - 1) {
            require(
                dumpNumberToConfirm < apkUpdates[index + 1].dumpNumber,
                "Not latest valid apk update"
            );
        }
        uint256 apk_x = apkXCoordinates[index];
        bool yParity = apkUpdate.yParity;
        bytes
            memory compressed = hex"000000000000000000000000000000000000000000000000000000000000000000";
        assembly {
            mstore(add(compressed, 0x20), apk_x)
            mstore(add(compressed, 0x40), shl(yParity, 248))
        }
        return compressed;
    }

    function getCompressedApk() public returns (bytes memory) {
        uint256 updateLastIndex = apkUpdates.length - 1;
        uint256 apk_x = apkXCoordinates[updateLastIndex];
        bool yParity = apkUpdates[updateLastIndex].yParity;
        bytes
            memory compressed = hex"000000000000000000000000000000000000000000000000000000000000000000";
        assembly {
            mstore(add(compressed, 0x21), yParity)
            mstore(add(compressed, 0x20), apk_x)
        }
        return compressed;
    }

    function getStakeFromPubkeyHashAndIndex(bytes32 pubkeyHash, uint256 index)
        public
        view
        returns (OperatorStake memory)
    {
        return pubkeyHashToStakeHistory[pubkeyHash][index];
    }

<<<<<<< HEAD

    function registerOperator(uint8 registrantType, string calldata socket, bytes calldata stakes) public {
        _registerOperator(msg.sender, registrantType, socket, stakes);
=======
    function registerOperator(
        uint8 registrantType,
        bytes calldata data,
        string calldata socket
    ) public {
        _registerOperator(msg.sender, registrantType, data, socket);
>>>>>>> 4f78f21f
    }

    function _registerOperator(
        address operator,
        uint8 registrantType,
        bytes calldata data,
        string calldata socket
    ) internal {
        require(
            registry[operator].active == 0,
            "Operator is already registered"
        );

        

        // TODO: shared struct type for this + registrantType, also used in Repository?
        OperatorStake memory _operatorStake;

        //if first bit of registrantType is '1', then operator wants to be an ETH validator
        if ((registrantType & 1) == 1) {
            // if operator want to be an "ETH" validator, check that they meet the
            // minimum requirements on how much ETH it must deposit
            _operatorStake.ethStake = uint96(weightOfOperatorEth(operator));
            require(
                _operatorStake.ethStake >= dlnEthStake,
                "Not enough eth value staked"
            );
        }

        //if second bit of registrantType is '1', then operator wants to be an EIGEN validator
        if ((registrantType & 2) == 2) {
            // if operator want to be an "Eigen" validator, check that they meet the
            // minimum requirements on how much Eigen it must deposit
            _operatorStake.eigenStake = uint96(weightOfOperatorEigen(operator));
            require(
                _operatorStake.eigenStake >= dlnEigenStake,
                "Not enough eigen staked"
            );
        }

        require(
            _operatorStake.ethStake > 0 || _operatorStake.eigenStake > 0,
            "must register as at least one type of validator"
        );

        // get current dump number from DataLayrServiceManager
        uint32 currentDumpNumber = IDataLayrServiceManager(
            address(repository.serviceManager())
        ).dumpNumber();

        uint256[4] memory input;

        {
            // verify sig of public key and get pubkeyHash back, slice out compressed apk
            (uint256 pk_x, uint256 pk_y) = BLS.verifyBLSSigOfPubKeyHash(data);
            assembly {
                mstore(input, pk_x)
                mstore(add(input, 0x20), pk_y)
            }
        }

        bytes32 pubkeyHash = keccak256(abi.encodePacked(input[0], input[1]));

        {
            //get coors of apk
            (uint256 apk_x, uint256 apk_y) = decompressPublicKey(
                getCompressedApk()
            );

            //add new public key to apk
            assembly {
                mstore(add(input, 0x40), apk_x)
                mstore(add(input, 0x60), apk_y)
            }
        }

        //overwrite first to indexes of input with new apk
        assembly {
            if iszero(call(not(0), 0x06, 0, input, 0x80, input, 0x40)) {
                revert(0, 0)
            }
        }

        // emit log_bytes(getCompressedApk());
        // emit log_named_uint("x", input[0]);
        // emit log_named_uint("y", getYParity(input[0], input[1]) ? 0 : 1);

        // update apk coordinates
        apkUpdates.push(
            APKUpdateMetaData(
                getYParity(input[0], input[1]),
                currentDumpNumber
            )
        );
        apkXCoordinates.push(input[0]);

        _operatorStake.dumpNumber = currentDumpNumber;

        //store operatorStake in storage
        pubkeyHashToStakeHistory[pubkeyHash].push(_operatorStake);

        // slice starting the byte after socket length to construct the details on the
        // DataLayr node
        registry[operator] = Registrant({
            pubkeyHash: pubkeyHash,
            id: nextRegistrantId,
            index: numRegistrants,
            active: registrantType,
            fromDumpNumber: IDataLayrServiceManager(
                address(repository.serviceManager())
            ).dumpNumber(),
            to: 0,
            // extract the socket address
            socket: socket
        });

        // record the operator being registered
        registrantList.push(operator);

        // update the counter for registrant ID
        unchecked {
            ++nextRegistrantId;
        }

        // copy total stake to memory
        EthAndEigenAmounts memory _totalStake = totalStake;
        /**
         * update total Eigen and ETH that are being employed by the operator for securing
         * the queries from middleware via EigenLayr
         */
        _totalStake.ethAmount += _operatorStake.ethStake;
        _totalStake.eigenAmount += _operatorStake.eigenStake;
        // update storage of total stake
        totalStake = _totalStake;

        //TODO: do we need this variable at all?
        //increment number of registrants
        unchecked {
            ++numRegistrants;
        }
    }

    function decompressPublicKey(bytes memory compressed)
        public
        returns (uint256, uint256)
    {
        uint256 x;
        uint256 ySquared;
        uint256[] memory input = new uint256[](6);
        assembly {
            //x is the first 32 bytes of compressed
            x := mload(add(compressed, 0x20))
            x := mod(x, MODULUS)
            // ySquared = x^2 mod m
            ySquared := mulmod(x, x, MODULUS)
            // ySquared = x^3 mod m
            ySquared := mulmod(ySquared, x, MODULUS)
            // ySquared = x^3 + 3 mod m
            ySquared := addmod(ySquared, 3, MODULUS)
            //really the elliptic curve equation is y^2 = x^3 + 3 mod m
            //so we have y^2 stored, so let's find the sqrt

            // (y^2)^((MODULUS + 1)/4) = y
            // base of exponent is y
            mstore(
                add(input, 0x20),
                32 // y is 32 bytes long
            )
            // the exponent (MODULUS + 1)/4 is also 32 bytes long
            mstore(add(input, 0x40), 32)
            // MODULUS is 32 bytes long
            mstore(add(input, 0x60), 32)
            // base is y
            mstore(add(input, 0x80), ySquared)
            // exponent is (N + 1) / 4 = 0xc19139cb84c680a6e14116da060561765e05aa45a1c72a34f082305b61f3f52
            mstore(
                add(input, 0xA0),
                0xc19139cb84c680a6e14116da060561765e05aa45a1c72a34f082305b61f3f52
            )
            //MODULUS
            mstore(add(input, 0xC0), MODULUS)
            //store sqrt(y^2) = y in first element of input
            if iszero(
                call(
                    not(0),
                    0x05,
                    0,
                    add(input, 0x20),
                    0xE0,
                    add(input, 0x20),
                    0x20
                )
            ) {
                revert(0, 0)
            }
        }

        //use 33rd byte as toggle for the sign of sqrt
        //because y and -y are both solutions
        if (compressed[32] != 0) {
            input[0] = MODULUS - input[0];
        }
        return (x, input[0]);
    }

    function getYParity(uint256 x, uint256 yExpected) public returns (bool) {
        uint256 ySquared;
        uint256[] memory input = new uint256[](6);
        assembly {
            //x is the first 32 bytes of compressed
            x := mod(x, MODULUS)
            // ySquared = x^2 mod m
            ySquared := mulmod(x, x, MODULUS)
            // ySquared = x^3 mod m
            ySquared := mulmod(ySquared, x, MODULUS)
            // ySquared = x^3 + 3 mod m
            ySquared := addmod(ySquared, 3, MODULUS)
            //really the elliptic curve equation is y^2 = x^3 + 3 mod m
            //so we have y^2 stored, so let's find the sqrt

            // (y^2)^((MODULUS + 1)/4) = y
            // base of exponent is y
            mstore(
                add(input, 0x20),
                32 // y is 32 bytes long
            )
            // the exponent (MODULUS + 1)/4 is also 32 bytes long
            mstore(add(input, 0x40), 32)
            // MODULUS is 32 bytes long
            mstore(add(input, 0x60), 32)
            // base is y
            mstore(add(input, 0x80), ySquared)
            // exponent is (N + 1) / 4 = 0xc19139cb84c680a6e14116da060561765e05aa45a1c72a34f082305b61f3f52
            mstore(
                add(input, 0xA0),
                0xc19139cb84c680a6e14116da060561765e05aa45a1c72a34f082305b61f3f52
            )
            //MODULUS
            mstore(add(input, 0xC0), MODULUS)
            //store sqrt(y^2) = y in first element of input
            if iszero(
                call(
                    not(0),
                    0x05,
                    0,
                    add(input, 0x20),
                    0xE0,
                    add(input, 0x20),
                    0x20
                )
            ) {
                revert(0, 0)
            }
        }

        //use 33rd byte as toggle for the sign of sqrt
        //because y and -y are both solutions
        //is yExpected -y, then true, false if y
        return input[0] != yExpected;
    }
}<|MERGE_RESOLUTION|>--- conflicted
+++ resolved
@@ -395,18 +395,12 @@
         return pubkeyHashToStakeHistory[pubkeyHash][index];
     }
 
-<<<<<<< HEAD
-
-    function registerOperator(uint8 registrantType, string calldata socket, bytes calldata stakes) public {
-        _registerOperator(msg.sender, registrantType, socket, stakes);
-=======
     function registerOperator(
         uint8 registrantType,
         bytes calldata data,
         string calldata socket
     ) public {
         _registerOperator(msg.sender, registrantType, data, socket);
->>>>>>> 4f78f21f
     }
 
     function _registerOperator(
