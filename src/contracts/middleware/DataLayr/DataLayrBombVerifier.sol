--- conflicted
+++ resolved
@@ -97,18 +97,6 @@
         DataStoresForDuration[2][2][] calldata sandwichProofs,
         DisclosureProof calldata disclosureProof
     ) external {
-<<<<<<< HEAD
-        require(verifyMetadata(dataStoreProofs.operatorFromDataStore), "operatorFrom metadata premiage incorrect");
-        require(verifyMetadata(dataStoreProofs.detonationDataStore), "detonation metadata premiage incorrect");
-        require(verifyMetadata(dataStoreProofs.bombDataStore), "bomb metadata premiage incorrect");
-
-        {
-            //require that either operator is still actively registered, or they were previously active and they deregistered within the last 'BOMB_FRAUDRPOOF_INTERVAL'
-            uint48 fromDataStoreId = dlRegistry.getFromTaskNumberForOperator(operator);
-            uint256 deregisterTime = dlRegistry.getOperatorDeregisterTime(operator);
-            require(fromDataStoreId != 0 && 
-                (deregisterTime == 0 || deregisterTime >= (block.timestamp - BOMB_FRAUDRPOOF_INTERVAL))
-=======
         require(
             verifyMetadataPreImage(dataStoreProofs.operatorFromDataStore),
             "DataLayrBombVerifier.verifyBomb: operatorFrom metadata preimage incorrect"
@@ -136,26 +124,11 @@
                     (deregisterTime == 0 ||
                         deregisterTime >=
                         (block.timestamp - BOMB_FRAUDRPOOF_INTERVAL))
->>>>>>> d12a2c44
             );
         }
 
         // get globalDataStoreId at bomb DataStore, as well as detonationGlobalDataStoreId, based on input info
         uint32 bombGlobalDataStoreId = verifyBombDataStoreId(
-<<<<<<< HEAD
-                operator,
-                dataStoreProofs,
-                sandwichProofs
-            );
-        
-/*
-this large block with for loop is used to iterate through DataStores
-although technically the pseudo-random DataStore containing the bomb is already determined, it is possible
-that the operator did not sign the 'bomb' DataStore (note that this is different than signing the 'detonator' DataStore!).
-In this specific case, the 'bomb' is actually contained in the next DataStore that the operator did indeed sign.
-The loop iterates through to find this next DataStore, thus determining the true 'bomb' DataStore.
-*/
-=======
             operator,
             dataStoreProofs,
             sandwichProofs
@@ -168,7 +141,6 @@
             In this specific case, the 'bomb' is actually contained in the next DataStore that the operator did indeed sign.
             The loop iterates through to find this next DataStore, thus determining the true 'bomb' DataStore.
         */
->>>>>>> d12a2c44
         /** 
           @notice Check that the DataLayr operator against whom bomb is being verified, was
                   actually part of the quorum for the detonation dataStoreId.
@@ -187,36 +159,6 @@
         */
 // first we verify that the operator did indeed sign the 'detonation' DataStore
         {
-<<<<<<< HEAD
-            // Verify that the information supplied as input related to the 'detonation' DataStore is correct 
-            // require(
-            //     dlsm.getDataStoreIdSignatureHash(dataStoreProofs.detonationDataStore.metadata.globalDataStoreId) ==
-            //         keccak256(
-            //             abi.encodePacked(
-            //                 dataStoreProofs.detonationDataStore.metadata.globalDataStoreId,
-            //                 signatoryRecords[0].nonSignerPubkeyHashes,
-            //                 signatoryRecords[0].totalEthStakeSigned,
-            //                 signatoryRecords[0].totalEigenStakeSigned
-            //             )
-            //         ),
-            //     "Sig record does not match hash"
-            // );
-
-            require(dlsm.getDataStoreIdsForDuration(
-                                                    dataStoreProofs.detonationDataStore.duration, 
-                                                    dataStoreProofs.detonationDataStore.timestamp,
-                                                    dataStoreProofs.detonationDataStore.index
-                                                ) == DataStoreHash.computeDataStoreHash(
-                                                                            dataStoreProofs.detonationDataStore.metadata.headerHash, 
-                                                                            dataStoreProofs.detonationDataStore.metadata.globalDataStoreId, 
-                                                                            dataStoreProofs.detonationDataStore.metadata.blockNumber, 
-                                                                            dataStoreProofs.detonationDataStore.metadata.fee, 
-                                                                            dataStoreProofs.detonationDataStore.metadata.signatoryRecordHash
-                                                                        ), "search.metadataclear preimage is incorrect");
-
-            // fetch hash of operator's pubkey
-            bytes32 operatorPubkeyHash = dlRegistry.getOperatorPubkeyHash(operator);
-=======
             //the block number since the operator has been active
             uint32 operatorActiveFromBlockNumber = dlRegistry.getFromBlockNumberForOperator(operator);
             // fetch hash of operator's pubkey
@@ -292,7 +234,6 @@
                     ),
                 "DataLayrBombVerifier.verifyBomb: BOMB datastore sig record does not match hash"
             );
->>>>>>> d12a2c44
 
             //require that the detonation is happening for a datastore using the operators stake
             require(dataStoreProofs.bombDataStores[ultimateBombDataStoreIndex].metadata.blockNumber >= operatorActiveFromBlockNumber, 
@@ -312,43 +253,8 @@
                 );
             }
 
-<<<<<<< HEAD
-//  to find the ultimate 'bomb' DataStore, we need to keep verifying that the operator *WAS* a non-signer and incrementing bombGlobalDataStoreId,
-//  then verify at the end that they were *not* a non-signer (i.e. they were a signer)
-
-            //verify all non signed DataStores from bomb till first signed to get correct data
-            uint256 lengthMinusOne = signatoryRecords.length - 1;
-            for (uint i = 1; i < lengthMinusOne; ++i) {            
-                // Verify that the information supplied as input related to this particular DataStore is correct 
-                // require(
-                //     dlsm.getDataStoreIdSignatureHash(bombGlobalDataStoreId) ==
-                //         keccak256(
-                //             abi.encodePacked(
-                //                 bombGlobalDataStoreId++,
-                //                 signatoryRecords[i].nonSignerPubkeyHashes,
-                //                 signatoryRecords[i].totalEthStakeSigned,
-                //                 signatoryRecords[i].totalEigenStakeSigned
-                //             )
-                //         ),
-                //     "Sig record does not match hash"
-                // );
-
-                //
-                require(dlsm.getDataStoreIdsForDuration(
-                                                    dataStoreProofs.bombDataStore.duration, 
-                                                    dataStoreProofs.bombDataStore.timestamp,
-                                                    dataStoreProofs.bombDataStore.index
-                                                ) == DataStoreHash.computeDataStoreHash(
-                                                                            dataStoreProofs.bombDataStore.metadata.headerHash, 
-                                                                            dataStoreProofs.bombDataStore.metadata.globalDataStoreId, 
-                                                                            dataStoreProofs.bombDataStore.metadata.blockNumber, 
-                                                                            dataStoreProofs.bombDataStore.metadata.fee, 
-                                                                            dataStoreProofs.bombDataStore.metadata.signatoryRecordHash
-                                                                        ), "search.metadataclear preimage is incorrect");
-=======
             //Verify that the operator did sign the DETONATION datastore
             uint256 lastSignatoryRecordIndex = signatoryRecords.length - 1;
->>>>>>> d12a2c44
 
             // Verify that the signatoryRecord supplied as input related to the 'detonation' DataStore is correct
             //NOTE that signatoryRecords[signatoryRecords.length - 1] is the signatory record for the DETONATION datastore
@@ -364,32 +270,12 @@
                     ),
                 "DataLayrBombVerifier.verifyBomb: Detonation singatory record does not match hash"
             );
-
-<<<<<<< HEAD
-            // Verify that the information supplied as input related to the ultimate 'bomb' DataStore is correct 
-            // require(
-            //     dlsm.getDataStoreIdSignatureHash(bombGlobalDataStoreId) ==
-            //         keccak256(
-            //             abi.encodePacked(
-            //                 dataStoreProofs.detonationDataStore.metadata.globalDataStoreId,
-            //                 signatoryRecords[lengthMinusOne].nonSignerPubkeyHashes,
-            //                 signatoryRecords[lengthMinusOne].totalEthStakeSigned,
-            //                 signatoryRecords[lengthMinusOne].totalEigenStakeSigned
-            //             )
-            //         ),
-            //     "Sig record does not match hash"
-            // );
-
-            // check that operator was *not* in the non-signer set (i.e. they did sign) for the ultimate 'bomb' DataStore
-            if (signatoryRecords[lengthMinusOne].nonSignerPubkeyHashes.length != 0) {
-=======
             //require that the detonation is happening for a datastore using the operators stake
             require(dataStoreProofs.detonationDataStore.metadata.blockNumber > operatorActiveFromBlockNumber, 
                 "DataLayrBombVerifier.verfiyBomb: Detonation datastore was not using the operator's stake");
 
             // check that operator was *not* in the non-signer set (i.e. they did sign) for the 'detonation' DataStore
             if (signatoryRecords[lastSignatoryRecordIndex].nonSignerPubkeyHashes.length != 0) {
->>>>>>> d12a2c44
                 // check that operator was *not* in the non-signer set (i.e. they did sign)
                 //not super critic: new call here, maybe change comment
                 challengeUtils.checkExclusionFromNonSignerSet(
@@ -399,20 +285,12 @@
                 );
             }
         }
-<<<<<<< HEAD
-        
-        // verify that the correct bomb dataStoreId (the first the operator signed at or above the pseudo-random dataStoreId) matches the provided data
-        require(
-            dataStoreProofs.bombDataStore.metadata.globalDataStoreId == bombGlobalDataStoreId,
-            "loaded bomb datastore id must be as calculated"
-=======
 
         // verify that the correct BOMB dataStoreId (the first the operator signed at or above the pseudo-random dataStoreId) matches the provided data
         require(
             dataStoreProofs.bombDataStores[dataStoreProofs.bombDataStores.length - 1].metadata.globalDataStoreId ==
                 bombGlobalDataStoreId,
             "DataLayrBombVerifier.verifyBomb: provided bomb datastore id must be as calculated"
->>>>>>> d12a2c44
         );
 
         // check the disclosure of the data chunk that the operator committed to storing
@@ -465,17 +343,12 @@
 
             // ensure that operatorFromHeaderHash corresponds to the correct dataStoreId (i.e. the one at which the operator registered)
             require(
-<<<<<<< HEAD
-                fromDataStoreId == dataStoreProofs.operatorFromDataStore.metadata.globalDataStoreId,
-                "headerHash is not for correct operator from datastore"
-=======
                 fromDataStoreId ==
                     dataStoreProofs
                         .operatorFromDataStore
                         .metadata
                         .globalDataStoreId,
                 "DataLayrBombVerifier.verifyBombDataStoreId: headerHash is not for correct operator from datastore"
->>>>>>> d12a2c44
             );
             // store the initTime of the dataStoreId at which the operator registered in memory
             fromTime = dataStoreProofs.operatorFromDataStore.timestamp;
@@ -484,11 +357,7 @@
         // find the specific DataStore containing the bomb, specified by durationIndex and calculatedDataStoreId
         // 'verifySandwiches' gets a pseudo-randomized durationIndex and durationDataStoreId, as well as the nextGlobalDataStoreIdAfterBomb
         (
-<<<<<<< HEAD
-            /*uint8 durationIndex*/,
-=======
             uint8 duration,
->>>>>>> d12a2c44
             uint32 calculatedDataStoreId,
             uint32 nextGlobalDataStoreIdAfterDetonationTimestamp
         ) = verifySandwiches(
@@ -498,14 +367,6 @@
                 sandwichProofs
             );
 
-<<<<<<< HEAD
-        require(sandwichProofs.length == dlsm.MAX_DATASTORE_DURATION() + 1, "Incorrect sandwich proof length. *must account for last proof of bomb datastoremetdata");
-
-        // fetch the durationDataStoreId and globalDataStoreId for the specific 'detonation' DataStore specified by the parameters
-        IDataLayrServiceManager.DataStoreMetadata
-            memory bombDataStoreMetadata = sandwichProofs[sandwichProofs.length - 1][0][0].metadata;
-        // check that the specified bombDataStore info matches the calculated info 
-=======
         require(
             sandwichProofs.length == dlsm.MAX_DATASTORE_DURATION() + 1,
             "DataLayrBombVerifier.verifyBombDataStoreId: Incorrect sandwich proof length. *must account for last proof of bomb datastoremetdata"
@@ -513,7 +374,6 @@
 
         // fetch the durationDataStoreId and globalDataStoreId for the specific 'detonation' DataStore specified by the parameters
         // check that the specified bombDataStore info matches the calculated info
->>>>>>> d12a2c44
         require(
             dataStoreProofs.bombDataStores[0].duration == duration,
             "DataLayrBombVerifier.verifyBombDataStoreId: bomb datastore id's duration is the same as calculated"
@@ -525,12 +385,6 @@
 
         // get the dataStoreId for 'detonationHeaderHash'
         // check that the dataStoreId for the provided detonationHeaderHash matches the calculated value
-<<<<<<< HEAD
-        require(dataStoreProofs.detonationDataStore.metadata.globalDataStoreId == nextGlobalDataStoreIdAfterDetonationTimestamp, "next datastore after bomb does not match provided detonation datastore");
-        // return globalDataStoreId at bomb DataStore, as well as detonationGlobalDataStoreId
-        return bombDataStoreMetadata.globalDataStoreId;
-        
-=======
         require(
             dataStoreProofs.detonationDataStore.metadata.globalDataStoreId ==
                 nextGlobalDataStoreIdAfterDetonationTimestamp,
@@ -538,7 +392,6 @@
         );
         // return globalDataStoreId at bomb DataStore, as well as detonationGlobalDataStoreId
         return dataStoreProofs.bombDataStores[0].metadata.globalDataStoreId;
->>>>>>> d12a2c44
         // note that this matches detonationGlobalDataStoreId, as checked above;
     }
 
@@ -615,19 +468,6 @@
                 i + 1,
                 sandwichProofs[i][0]
             ).durationDataStoreId;
-<<<<<<< HEAD
-            // fetch the first durationDataStoreId and globalDataStoreId at or after the detonationDataStoreInitTimestamp, for duration (i.e. i+1)
-            IDataLayrServiceManager.DataStoreMetadata memory detonationDataStoreMetadata = 
-                verifyDataStoreIdSandwich(
-                    detonationDataStoreInitTimestamp,
-                    i + 1,
-                    sandwichProofs[i][1]
-            );
-            // keep track of the next globalDataStoreId after the bomb
-            // check this for all the durations, and reduce the value in memory whenever a value for a specific duration is lower than current value
-            if (nextGlobalDataStoreIdAfterDetonationTimestamp > detonationDataStoreMetadata.globalDataStoreId) {
-                nextGlobalDataStoreIdAfterDetonationTimestamp = detonationDataStoreMetadata.globalDataStoreId;
-=======
             // verify the sandwich proof and store the metadata of the first datastore after detonationDataStoreInitTimestamp for the given duration
             IDataLayrServiceManager.DataStoreMetadata
                 memory detonationDataStoreMetadata = verifyDataStoreIdSandwich(
@@ -644,7 +484,6 @@
             ) {
                 nextGlobalDataStoreIdAfterDetonationTimestamp = detonationDataStoreMetadata
                     .globalDataStoreId;
->>>>>>> d12a2c44
             }
             //record number of DataStores for duration
             numberActiveDataStoresForDuration[i] =
@@ -703,15 +542,6 @@
         // If sandwichTimestamp is before the first datastore for the given duration, set sandwich[0].timestamp equal to 0
         // because there is no datastore before sandwichTimestamp for the duration
         if (sandwich[0].timestamp != 0) {
-<<<<<<< HEAD
-            // fetch the *last* durationDataStoreId and globalDataStoreId, created at the exact UTC timestamp specified by 'timestamp[0]' 
-            require(dlsm.getDataStoreIdsForDuration(
-                duration,
-                sandwich[0].timestamp,
-                sandwich[0].index
-            ) == hashDataStoreMetadata(sandwich[0].metadata), "sandwich[0].metadata preimage is incorrect");
-            xDataStoreMetadata = sandwich[0].metadata;
-=======
             // There is a datastore before sandwichTimestamp for the duration
             // Verify that the provided metadata of the datastore before sandwichTimestamp (sandwich[0])
             // agrees with the stored hash
@@ -723,22 +553,10 @@
                 ) == DataStoreHash.computeDataStoreHash(sandwich[0].metadata),
                 "DataLayrBombVerifier.verifyDataStoreIdSandwich: sandwich[0].metadata preimage is incorrect"
             );
->>>>>>> d12a2c44
         }
         // If sandwichTimestamp is after the last datastore for the given duration, set sandwich[1].timestamp equal to 0
         // because there is no datastore after sandwichTimestamp for the duration
         if (sandwich[1].timestamp != 0) {
-<<<<<<< HEAD
-            // fetch the *first* durationDataStoreId and globalDataStoreId, created at the exact UTC timestamp specified by 'timestamp[1]' 
-            require(dlsm.getDataStoreIdsForDuration(
-                duration,
-                sandwich[1].timestamp,
-                sandwich[1].index
-            ) == hashDataStoreMetadata(sandwich[1].metadata), "sandwich[1].metadata preimage is incorrect");
-            yDataStoreMetadata = sandwich[1].metadata;
-
-            // for the durationDataStoreId's that we just looked up, make sure that the first durationDataStoreId is just before the second durationDataStoreId
-=======
             // There is a datastore before sandwichTimestamp for the duration
             // Verify that the provided metadata of the datastore after sandwichTimestamp (sandwich[1])
             // agrees with the stored hash            
@@ -753,7 +571,6 @@
             
             //make sure that sandwich[0] and sandwich[1] are consecutive datastores for the duration by checking that their 
             //durationDataStoreIds are consecutive
->>>>>>> d12a2c44
             require(
                 sandwich[0].metadata.durationDataStoreId + 1 ==
                     sandwich[1].metadata.durationDataStoreId,
@@ -861,25 +678,6 @@
         return res;
     }
 
-<<<<<<< HEAD
-
-    function hashDataStoreMetadata(IDataLayrServiceManager.DataStoreMetadata memory metadata) internal pure returns(bytes32) {
-
-        bytes32 res = keccak256(
-                        abi.encodePacked(
-                            metadata.headerHash, 
-                            metadata.globalDataStoreId, 
-                            metadata.blockNumber, 
-                            metadata.fee,
-                            metadata.signatoryRecordHash
-                            )
-                        );
-        return res;
-    }
-
-    function verifyMetadata(IDataLayrServiceManager.DataStoreSearchData calldata searchData) internal view returns(bool) {
-        return dlsm.getDataStoreIdsForDuration(searchData.duration, searchData.timestamp, searchData.index) == hashDataStoreMetadata(searchData.metadata);
-=======
     function verifyMetadataPreImage(
         IDataLayrServiceManager.DataStoreSearchData calldata searchData
     ) internal view returns (bool) {
@@ -889,7 +687,6 @@
                 searchData.timestamp,
                 searchData.index
             ) == DataStoreHash.computeDataStoreHash(searchData.metadata);
->>>>>>> d12a2c44
     }
 
     function max(uint256 x, uint256 y) internal pure returns (uint256) {
