// SPDX-License-Identifier: UNLICENSED
pragma solidity ^0.8.9.0;

import "../../interfaces/IDataLayrServiceManager.sol";
import "../../interfaces/IQuorumRegistry.sol";
import "../../interfaces/IEphemeralKeyRegistry.sol";
<<<<<<< HEAD
import "./DataLayrChallengeUtils.sol";
import "../../libraries/DataStoreHash.sol";
import "../../libraries/BN254.sol";

/**
 * @notice The core slashing module of DataLayr. Using Proofs of Custody, DataLayr is able to slash operators who are provably not storing their data.
 * @dev In order to prove that an operator wasn’t storing data at certain time, a challenger proves the following:
 *      1) The existence of a certain datastore referred to as the DETONATION datastore
 *      2) The existence of a certain datastore referred to as the BOMB datastore, which the operator has certified to storing,
 *          that is chosen on-chain via the result of a function of the DETONATION datastore's header hash
 *      3) The data that the operator was storing for the BOMB datastore, when hashed with the operator's ephemeral key and the DETONATION datastore's
 *          header hash, is below a certain threshold defined by the `DataLayrBombVerifier` contract
 *      4) The operator certified the storing of DETONATION datastore
=======
import "../../libraries/DataStoreUtils.sol";
import "./DataLayrChallengeUtils.sol";
import "../../libraries/DataStoreUtils.sol";
import "../../libraries/BN254.sol";

/**
 * @title Used to check Proofs of Custody in DataLayr.
 * @author Layr Labs, Inc.
 * @notice The core slashing module of DataLayr. Using Proofs of Custody, DataLayr is able to slash operators who are provably not storing their data.
 * @dev In order to prove that an operator wasn’t storing data at certain time, a challenger proves the following:
 * 1) The existence of a certain datastore referred to as the DETONATION datastore
 * 2) The existence of a certain datastore referred to as the BOMB datastore, which the operator has certified to storing,
 * that is chosen on-chain via the result of a function of the DETONATION datastore's header hash
 * 3) The data that the operator was storing for the BOMB datastore, when hashed with the operator's ephemeral key and the DETONATION datastore's
 * header hash, is below a certain threshold defined by the `DataLayrBombVerifier` contract
 * 4) The operator certified the storing of DETONATION datastore
>>>>>>> 2130a524
 * If these 4 points are proved, the operator is slashed.
 * The operator should be checking the following above requirements against each new header hash it receives in order to not be slashed.
 */
contract DataLayrBombVerifier {
    /// @notice This struct is exactly IDataLayrServiceManager.DataStoreSearchData without the duration, used for identifying the correct bomb datastore.
    struct DataStoresForDuration {
        uint256 timestamp;
        uint32 index;
        IDataLayrServiceManager.DataStoreMetadata metadata;
    }

    /**
     * @notice This struct includes proofs of the metadata of the DETONATION datastore and as many potential BOMB datastores as it takes to find one
     * that the operator signed and the datastore from which the operator to be slashed started serving DataLayr.
     */
    struct DataStoreProofs {
        IDataLayrServiceManager.DataStoreSearchData operatorFromDataStore;
        IDataLayrServiceManager.DataStoreSearchData[] bombDataStores;
        IDataLayrServiceManager.DataStoreSearchData detonationDataStore;
    }

    /**
<<<<<<< HEAD
    * `operatorIndex` is the index in the operator's list of indexes in the `dlRegsitry` that provides the operator's index at the time of the BOMB datastore
    * `totalOperatorsIndex` is the index in the list of total operators over time in the `dlRegsitry` that provides the total number of operators at the time
    *  of the BOMB datastore
    * `detonationNonSignerIndex` is the index within the non-signer list of the DETONATION datastore that proves that the operator signed on the availability
    *  of the DETONATION datastore
    * */
=======
     * `operatorIndex` is the index in the operator's list of indexes in the `dlRegsitry` that provides the operator's index at the time of the BOMB datastore
     * `totalOperatorsIndex` is the index in the list of total operators over time in the `dlRegsitry` that provides the total number of operators at the time
     * of the BOMB datastore
     * `detonationNonSignerIndex` is the index within the non-signer list of the DETONATION datastore that proves that the operator signed on the availability
     * of the DETONATION datastore
     *
     */
>>>>>>> 2130a524
    struct Indexes {
        uint32 operatorIndex;
        uint32 totalOperatorsIndex;
        uint256 detonationNonSignerIndex;
        uint256[] successiveSignerIndexes;
    }

    struct DisclosureProof {
        bytes header;
        bytes poly;
        DataLayrChallengeUtils.MultiRevealProof multiRevealProof;
        BN254.G2Point polyEquivalenceProof;
    }

    /// @notice determines how often bombs will 'appear'
    // bomb will trigger every once every ~2^(256-249) = 2^7 = 128 chances
    // BOMB_THRESHOLD can be tuned up to increase the chance of bombs and therefore
    // reduce the expected value of not storing the data
    // BOMB_THRESHOLD can be tuned down to decrease the chance of bombs and therefore
    // increase the amount of nodes that will sign off on datastores
    uint256 public constant BOMB_THRESHOLD = uint256(2) ** uint256(249);

<<<<<<< HEAD
    // TODO: document/explain more
    uint256 public BOMB_FRAUDRPOOF_INTERVAL = 7 days;
=======
    // This is the interval in which the bomb must be proven
    uint256 public constant BOMB_FRAUDRPOOF_INTERVAL = 7 days;
>>>>>>> 2130a524

    IDataLayrServiceManager public immutable dlsm;
    IQuorumRegistry public immutable dlRegistry;
    DataLayrChallengeUtils public immutable challengeUtils;
    IEphemeralKeyRegistry public immutable dlekRegistry;

    constructor(
        IDataLayrServiceManager _dlsm,
        IQuorumRegistry _dlRegistry,
        DataLayrChallengeUtils _challengeUtils,
        IEphemeralKeyRegistry _dlekRegistry
    ) {
        dlsm = _dlsm;
        dlRegistry = _dlRegistry;
        challengeUtils = _challengeUtils;
        dlekRegistry = _dlekRegistry;
    }

    /**
<<<<<<< HEAD
    * @notice Used to prove that `operator` improperly signed a datastore meeting the BOMB condition, making the operator subject to slashing.
    * The header hash of the DETONATION datastore id is mapped to one of the active datastores at the time, the BOMB datastore. If the operator
    * signed off on the availabilty of the BOMB datastore, then the function proceeds. If not, datastores are iterated through consecutively by
    * id until a datastore that the operator has signed is found. The first datastore that the operator hash signed is considered the BOMB datastore.
    * Ultimately, the BOMB condition is checked against a combined hash of the data stored in the BOMB datastore, the operator's ephemeral key, and 
    * the header hash of the DETONATION datastore
    * 
    * @dev Exceptionally verbose explanation:
    * The DETONATION datastore is the datastore whose header hash is mapped to one of the active datastores at its time of initialization.
    * The datastore that the DETONATION datastore is mapped to is called the BOMB datastore.
    * The BOMB datastore is the datastore whose data, when hashed with some auxiliary information, returned a hash value below BOMB_THRESHOLD
    * (the BOMB condition).
    * If such was the case, the operator should not have signed the DETONATION datastore, and thus 'detonated the bomb', making them subject
    * to slashing.
    * In datalayr, every datastore is a potential DETONATION datastore, and it's corresponding potential BOMB datastore should
    * always be checked for the BOMB condition
    * The sender of this function is a party that is proving the existence of a certain operator that signed a DETONATION datastore whose corresponding
    * BOMB datastore met the BOMB condition
    * tick, tick, tick, tick, ⏲️⏲️⏲️⏲️⏲️⏲️⏲️⏲️⏲️⏲️⏲️⏲️⏲️⏲️⏲️⏲️⏲️⏲️⏲️⏲️⏲️⏲️⏲️⏲️⏲️⏲️⏲️⏲️⏲️⏲️⏲️⏲️⏲️⏲️⏲️⏲️⏲️⏲️⏲️⏲️⏲️⏲️⏲️⏲️⏲️⏲️⏲️⏲️
    * @param operator is the address of the operator to slash
    * @param dataStoreProofs are the proofs of the datastores needed to calculate the bomb function
    * @param signatoryRecords are the signatory records needed to prove that the operator signed the DETONATION datastore and to prove the correct
    *       BOMB datastore that the operator signed and all of the signatory records of potential BOMB datastores that the operator did not sign
    * @param sandwichProofs are the proofs of which datastores were active for each duration at the time the DETONATION datastore was initialized
    *       and will be explained in more detail further in the document
    * @param disclosureProof is the proof of the data the operator was storing of the BOMB datastore
    * @dev signatoryRecords input is formatted as following, with 'n' being its length:
    * signatoryRecords[0] is for the 'detonation' DataStore
    * signatoryRecords[1] through (inclusive) signatoryRecords[n-2] is for the DataStores starting at the 'bomb' DataStore returned by the 
    * 'verifyBombDataStoreId' function and any immediately following series DataStores *that the operator did NOT sign*
    * signatoryRecords[n] is for the DataStore that is ultimately treated as the 'bomb' DataStore
    * this will be the first DataStore at or after the DataStore returned by the 'verifyBombDataStoreId' function *that the operator DID sign*
    */
=======
     * @notice Used to prove that `operator` improperly signed a datastore meeting the BOMB condition, making the operator subject to slashing.
     * The header hash of the DETONATION datastore id is mapped to one of the active datastores at the time, the BOMB datastore. If the operator
     * signed off on the availabilty of the BOMB datastore, then the function proceeds. If not, datastores are iterated through consecutively by
     * id until a datastore that the operator has signed is found. The first datastore that the operator hash signed is considered the BOMB datastore.
     * Ultimately, the BOMB condition is checked against a combined hash of the data stored in the BOMB datastore, the operator's ephemeral key, and
     * the header hash of the DETONATION datastore
     *
     * @dev Exceptionally verbose explanation:
     * The DETONATION datastore is the datastore whose header hash is mapped to one of the active datastores at its time of initialization.
     * The datastore that the DETONATION datastore is mapped to is called the BOMB datastore.
     * The BOMB datastore is the datastore whose data, when hashed with some auxiliary information, returned a hash value below BOMB_THRESHOLD
     * (the BOMB condition).
     * If such was the case, the operator should not have signed the DETONATION datastore, and thus 'detonated the bomb', making them subject
     * to slashing.
     *
     * In datalayr, every datastore is a potential DETONATION datastore, and it's corresponding potential BOMB datastore should
     * always be checked for the BOMB condition
     * The sender of this function is a party that is proving the existence of a certain operator that signed a DETONATION datastore whose corresponding
     * BOMB datastore met the BOMB condition
     *
     * tick, tick, tick, tick, ⏲️⏲️⏲️⏲️⏲️⏲️⏲️⏲️⏲️⏲️⏲️⏲️⏲️⏲️⏲️⏲️⏲️⏲️⏲️⏲️⏲️⏲️⏲️⏲️⏲️⏲️⏲️⏲️⏲️⏲️⏲️⏲️⏲️⏲️⏲️⏲️⏲️⏲️⏲️⏲️⏲️⏲️⏲️⏲️⏲️⏲️⏲️⏲️
     *
     * @param operator is the address of the operator to slash
     * @param dataStoreProofs are the proofs of the datastores needed to calculate the bomb function
     * @param signatoryRecords are the signatory records needed to prove that the operator signed the DETONATION datastore and to prove the correct
     * BOMB datastore that the operator signed and all of the signatory records of potential BOMB datastores that the operator did not sign
     * @param sandwichProofs are the proofs of which datastores were active for each duration at the time the DETONATION datastore was initialized
     * and will be explained in more detail further in the document
     * @param disclosureProof is the proof of the data the operator was storing of the BOMB datastore
     *
     * @dev signatoryRecords input is formatted as following, with 'n' being its length:
     * signatoryRecords[0] is for the 'detonation' DataStore
     * signatoryRecords[1] through (inclusive) signatoryRecords[n-2] is for the DataStores starting at the 'bomb' DataStore returned by the
     * 'verifyBombDataStoreId' function and any immediately following series DataStores *that the operator did NOT sign*
     * signatoryRecords[n] is for the DataStore that is ultimately treated as the 'bomb' DataStore
     * this will be the first DataStore at or after the DataStore returned by the 'verifyBombDataStoreId' function *that the operator DID sign*
     */
>>>>>>> 2130a524
    function verifyBomb(
        address operator,
        DataStoreProofs calldata dataStoreProofs,
        Indexes calldata indexes,
        IDataLayrServiceManager.SignatoryRecordMinusDataStoreId[] calldata signatoryRecords,
        DataStoresForDuration[2][2][] calldata sandwichProofs,
        DisclosureProof calldata disclosureProof
<<<<<<< HEAD
    ) external {
=======
    )
        external
    {
>>>>>>> 2130a524
        // verify integrity of submitted metadata by checking against its stored hashes
        require(
            verifyMetadataPreImage(dataStoreProofs.operatorFromDataStore),
            "DataLayrBombVerifier.verifyBomb: operatorFrom metadata preimage incorrect"
        );
        require(
            verifyMetadataPreImage(dataStoreProofs.detonationDataStore),
            "DataLayrBombVerifier.verifyBomb: detonation metadata preimage incorrect"
        );

        {
            //require that either operator is still actively registered, or they were previously active and they deregistered within the last 'BOMB_FRAUDRPOOF_INTERVAL'
            //get the id of the datastore the operator has been serving since
            uint32 fromDataStoreId = dlRegistry.getFromTaskNumberForOperator(operator);
            //deregisterTime is 0 if the operator is still registered and serving
            //otherwise it is the time at will/have stopped serving all of their existing datstores
<<<<<<< HEAD
            uint256 deregisterTime = dlRegistry.getOperatorDeregisterTime(
                operator
            );
            //Require that the operator is actively registered or, if they have deregistered, it is still before the 'BOMB_FRAUDRPOOF_INTERVAL' has passed
            require(
                fromDataStoreId != 0 &&
                    (deregisterTime == 0 ||
                        deregisterTime >=
                        (block.timestamp - BOMB_FRAUDRPOOF_INTERVAL)),
=======
            uint256 deregisterTime = dlRegistry.getOperatorDeregisterTime(operator);
            //Require that the operator is actively registered or, if they have deregistered, it is still before the 'BOMB_FRAUDRPOOF_INTERVAL' has passed
            require(
                fromDataStoreId != 0
                    && (deregisterTime == 0 || block.timestamp <= deregisterTime + BOMB_FRAUDRPOOF_INTERVAL),
>>>>>>> 2130a524
                "DataLayrBombVerifier.verifyBomb: invalid operator or time"
            );
        }

        // get globalDataStoreId at bomb DataStore
<<<<<<< HEAD
        uint32 bombGlobalDataStoreId = verifyBombDataStoreId(
            operator,
            dataStoreProofs,
            sandwichProofs
        );
=======
        uint32 bombGlobalDataStoreId = verifyBombDataStoreId(operator, dataStoreProofs, sandwichProofs);
>>>>>>> 2130a524

        /*
            this large block with for loop is used to iterate through DataStores
            although technically the pseudo-random DataStore containing the bomb is already determined, it is possible
            that the operator did not sign the 'bomb' DataStore (note that this is different than signing the 'detonator' DataStore!).
            In this specific case, the 'bomb' is actually contained in the next DataStore that the operator did indeed sign.
            The loop iterates through to find this next DataStore, thus determining the true 'bomb' DataStore.
        */
        /**
         * @notice Check that the DataLayr operator against whom bomb is being verified, was
         * actually part of the quorum for the detonation dataStoreId.
         *
         * The burden of responsibility lies with the challenger to show that the DataLayr operator
         * is not part of the non-signers for the dump. Towards that end, challenger provides
         * an index such that if the relationship among nonSignerPubkeyHashes (nspkh) is:
         * uint256(nspkh[0]) <uint256(nspkh[1]) < ...< uint256(nspkh[index])< uint256(nspkh[index+1]),...
         * then,
         * uint256(nspkh[index]) <  uint256(operatorPubkeyHash) < uint256(nspkh[index+1])
         */
        /**
<<<<<<< HEAD
          @dev checkSignatures in DataLayrBLSSignatureChecker.sol enforces the invariant that the hash of all 
               non-signers' pubkeys are recorded in the compressed signatory record in a strictly ascending order.
        */
=======
         * @dev checkSignatures in DataLayrBLSSignatureChecker.sol enforces the invariant that the hash of all
         * non-signers' pubkeys are recorded in the compressed signatory record in a strictly ascending order.
         */
>>>>>>> 2130a524
        // first we verify that the operator did indeed sign the 'detonation' DataStore
        {
            //the block number since the operator has been active
            uint32 operatorActiveFromBlockNumber = dlRegistry.getFromBlockNumberForOperator(operator);
            // fetch hash of operator's pubkey
            bytes32 operatorPubkeyHash = dlRegistry.getOperatorPubkeyHash(operator);

            // The BOMB datastore must be a datastore for which a signature from the operator has been submitted on chain
            // Then, we have an attestation that they have stored said data, so they can check it for the BOMB condition
            uint256 ultimateBombDataStoreIndex = dataStoreProofs.bombDataStores.length - 1;
            //verify all non signed DataStores from bomb till reaching the first signed DataStore to get the correct BOMB datastore
<<<<<<< HEAD
            for (uint i = 0; i < ultimateBombDataStoreIndex; ++i) {
                require(dataStoreProofs.bombDataStores[i].metadata.globalDataStoreId == bombGlobalDataStoreId, 
                    "DataLayrBombVerifier.verifyBomb: bombDataStore is not for correct id");
=======
            for (uint256 i = 0; i < ultimateBombDataStoreIndex; ++i) {
                require(
                    dataStoreProofs.bombDataStores[i].metadata.globalDataStoreId == bombGlobalDataStoreId,
                    "DataLayrBombVerifier.verifyBomb: bombDataStore is not for correct id"
                );
>>>>>>> 2130a524
                //verify the preimage of the i'th bombDataStore is consistent with storage
                require(
                    verifyMetadataPreImage(dataStoreProofs.bombDataStores[i]),
                    "DataLayrBombVerifier.verifyBomb: bombDataStores metadata preimage incorrect"
                );

                //There are 2 conditions under which the BOMB datastore id must increment
                //1. The BOMB datastore is based off of stakes before the operator joined
                //2. The BOMB datastore included the stake of the operator, but the operator did not sign it
                //This conditional statement checks (1)
<<<<<<< HEAD
                if(dataStoreProofs.bombDataStores[i].metadata.blockNumber >= operatorActiveFromBlockNumber) {
=======
                if (dataStoreProofs.bombDataStores[i].metadata.blockNumber >= operatorActiveFromBlockNumber) {
>>>>>>> 2130a524
                    //If we make it inside of this loop, then the BOMB datastore included the operator's stake
                    //So we check the proof that the operator did not sign for this datastore
                    // Verify that the signatoryRecord supplied as input related to the i'th potential BOMB datastore is correct
                    require(
                        //will be bytes32(0) if this datastore was never confirmed
                        dataStoreProofs.bombDataStores[i].metadata.signatoryRecordHash == bytes32(0)
                            || dataStoreProofs.bombDataStores[i].metadata.signatoryRecordHash
                                == DataStoreUtils.computeSignatoryRecordHash(
                                    bombGlobalDataStoreId,
                                    signatoryRecords[i].nonSignerPubkeyHashes,
                                    signatoryRecords[i].totalEthStakeSigned,
                                    signatoryRecords[i].totalEigenStakeSigned
                                ),
                        "DataLayrBombVerifier.verifyBomb: Bomb datastore signatory record does not match hash"
                    );

                    // verify that the operator was in the non-signer set (i.e did *NOT* sign) for this datastore
                    require(
                        signatoryRecords[i].nonSignerPubkeyHashes[indexes.successiveSignerIndexes[i]]
                            == operatorPubkeyHash,
                        "DataLayrBombVerifier.verifyBomb: Incorrect Bomb datastore nonsigner proof"
                    );
                }
                ++bombGlobalDataStoreId;
                //if we have incremented through all datastores after the initial BOMB datastore id, up until detonation, then there is
                //no proof of custody needed, as they have not signed/been paid for a while!
                if (bombGlobalDataStoreId == dataStoreProofs.detonationDataStore.metadata.globalDataStoreId) {
                    return;
                }
            }

            // verify that the correct BOMB dataStoreId (the first the operator signed at or above the pseudo-random dataStoreId) matches the provided data
            require(
<<<<<<< HEAD
                dataStoreProofs.bombDataStores[ultimateBombDataStoreIndex].metadata.globalDataStoreId == bombGlobalDataStoreId, 
=======
                dataStoreProofs.bombDataStores[ultimateBombDataStoreIndex].metadata.globalDataStoreId
                    == bombGlobalDataStoreId,
>>>>>>> 2130a524
                "DataLayrBombVerifier.verifyBomb: provided bomb datastore id must be as calculated"
            );

            //verify the preimage of the last provided BOMB datastore (the valid one) is consistent with storage
            require(
                verifyMetadataPreImage(dataStoreProofs.bombDataStores[ultimateBombDataStoreIndex]),
                "DataLayrBombVerifier.verifyBomb: BOMB datastore metadata preimage incorrect"
            );

            //Verify that the signatory record supplied as input related to the ultimate 'bomb' DataStore is correct
            require(
                dataStoreProofs.bombDataStores[ultimateBombDataStoreIndex].metadata.signatoryRecordHash
                    == DataStoreUtils.computeSignatoryRecordHash(
                        dataStoreProofs.bombDataStores[ultimateBombDataStoreIndex].metadata.globalDataStoreId,
                        signatoryRecords[ultimateBombDataStoreIndex].nonSignerPubkeyHashes,
                        signatoryRecords[ultimateBombDataStoreIndex].totalEthStakeSigned,
                        signatoryRecords[ultimateBombDataStoreIndex].totalEigenStakeSigned
                    ),
                "DataLayrBombVerifier.verifyBomb: BOMB datastore sig record does not match hash"
            );

            //require that the detonation is happening for a datastore using the operators stake
            require(
                dataStoreProofs.bombDataStores[ultimateBombDataStoreIndex].metadata.blockNumber
                    >= operatorActiveFromBlockNumber,
                "DataLayrBombVerifier.verfiyBomb: BOMB datastore was not using the operator's stake"
            );

            // check that operator was *not* in the non-signer set (i.e. they *did* sign) for the ultimate 'bomb' DataStore
            if (signatoryRecords[ultimateBombDataStoreIndex].nonSignerPubkeyHashes.length != 0) {
                // check that operator was *not* in the non-signer set (i.e. they did sign)
                //not super critic: new call here, maybe change comment
                challengeUtils.checkExclusionFromNonSignerSet(
<<<<<<< HEAD
                    operatorPubkeyHash,
                    // TODO: @gpsanant please confirm that this is indeed the correct index to use here
                    indexes.operatorIndex,
                    signatoryRecords[ultimateBombDataStoreIndex]
=======
                    operatorPubkeyHash, indexes.operatorIndex, signatoryRecords[ultimateBombDataStoreIndex]
>>>>>>> 2130a524
                );
            }

            //Verify that the operator *did* sign the DETONATION datastore
            uint256 lastSignatoryRecordIndex = signatoryRecords.length - 1;

            // Verify that the signatoryRecord supplied as input related to the 'detonation' DataStore is correct
            //NOTE that signatoryRecords[signatoryRecords.length - 1] is the signatory record for the DETONATION datastore
            require(
                dataStoreProofs.detonationDataStore.metadata.signatoryRecordHash
                    == DataStoreUtils.computeSignatoryRecordHash(
                        dataStoreProofs.detonationDataStore.metadata.globalDataStoreId,
                        signatoryRecords[lastSignatoryRecordIndex].nonSignerPubkeyHashes,
                        signatoryRecords[lastSignatoryRecordIndex].totalEthStakeSigned,
                        signatoryRecords[lastSignatoryRecordIndex].totalEigenStakeSigned
                    ),
                "DataLayrBombVerifier.verifyBomb: Detonation singatory record does not match hash"
            );
            // require that the detonation is happening for a datastore using the operators stake
            require(
<<<<<<< HEAD
                dataStoreProofs.detonationDataStore.metadata.blockNumber >= operatorActiveFromBlockNumber, 
=======
                dataStoreProofs.detonationDataStore.metadata.blockNumber >= operatorActiveFromBlockNumber,
>>>>>>> 2130a524
                "DataLayrBombVerifier.verfiyBomb: Detonation datastore was not using the operator's stake"
            );

            // check that operator was *not* in the non-signer set (i.e. they did sign) for the 'detonation' DataStore
            if (signatoryRecords[lastSignatoryRecordIndex].nonSignerPubkeyHashes.length != 0) {
                // check that operator was *not* in the non-signer set (i.e. they did sign)
                //not super critic: new call here, maybe change comment
                challengeUtils.checkExclusionFromNonSignerSet(
                    operatorPubkeyHash, indexes.detonationNonSignerIndex, signatoryRecords[lastSignatoryRecordIndex]
                );
            }
        }

        // check the disclosure of the data chunk that the operator committed to storing
        require(
            nonInteractivePolynomialProof(
                // headerHashes.bombHeaderHash,
                operator,
                indexes.operatorIndex,
                indexes.totalOperatorsIndex,
                bombGlobalDataStoreId,
                disclosureProof,
                dataStoreProofs.operatorFromDataStore
            ),
            "DataLayrBombVerifier.verifyBomb: I from multireveal is not the commitment of poly"
        );

        // fetch the operator's ephemeral key for the DETONATION datastore
<<<<<<< HEAD
        bytes32 ek = dlekRegistry.getEphemeralKeyForTaskNumber(operator, dataStoreProofs.detonationDataStore.metadata.globalDataStoreId);
=======
        bytes32 ek = dlekRegistry.getEphemeralKeyForTaskNumber(
            operator, dataStoreProofs.detonationDataStore.metadata.globalDataStoreId
        );
>>>>>>> 2130a524

        // The bomb "condition" is that keccak(data, ek, headerHash) < BOMB_THRESHOLD
        // If it is met, there was a ........  ⏲️⏲️⏲️⏲️⏲️⏲️⏲️⏲️⏲️⏲️⏲️⏲️
        // 💣💣💣💣💣💣💣💣💣💣💣💣💣💣💣💣💣💣💣💣💣💣💣💣💣💣💣
        // 💣💣💣💣💣💣💣💣💣💣💣💣💣💣💣💣💣💣💣💣💣💣💣💣💣💣💣
        // 💥💥💥💥💥💥💥💥💥💥💥💥💥💥💥💥💥💥💥💥💥💥💥💥💥💥💥💥
        // 💥💥💥💥💥💥💥💥💥💥💥💥💥💥💥💥💥💥💥💥💥💥💥💥💥💥💥💥
        require(
            uint256(
                keccak256(
                    abi.encodePacked(disclosureProof.poly, ek, dataStoreProofs.detonationDataStore.metadata.headerHash)
                )
            ) < BOMB_THRESHOLD,
            "DataLayrBombVerifier.verifyBomb: No bomb"
        );

        // trigger slashing
        dlsm.freezeOperator(operator);
    }

    // returns globalDataStoreId at bomb DataStore
    function verifyBombDataStoreId(
        address operator,
        DataStoreProofs calldata dataStoreProofs,
        DataStoresForDuration[2][2][] calldata sandwichProofs
    )
        internal
        view
        returns (uint32)
    {
        uint256 fromTime;
        {
            // get the dataStoreId at which the operator registered
            uint32 fromDataStoreId = dlRegistry.getFromTaskNumberForOperator(operator);

            // ensure that operatorFromHeaderHash corresponds to the correct dataStoreId (i.e. the one at which the operator registered)
            require(
                fromDataStoreId == dataStoreProofs.operatorFromDataStore.metadata.globalDataStoreId,
                "DataLayrBombVerifier.verifyBombDataStoreId: headerHash is not for correct operator from datastore"
            );
            // store the initTime of the dataStoreId at which the operator registered in memory
            fromTime = dataStoreProofs.operatorFromDataStore.timestamp;
        }

        // find the specific DataStore containing the bomb, specified by durationIndex and calculatedDataStoreId
        // 'verifySandwiches' gets a pseudo-randomized durationIndex and durationDataStoreId, as well as the nextGlobalDataStoreIdAfterBomb
<<<<<<< HEAD
        (
            uint8 durationIndex,
            uint32 calculatedDataStoreId,
            uint32 nextGlobalDataStoreIdAfterDetonationTimestamp
        ) = verifySandwiches(
                uint256(dataStoreProofs.detonationDataStore.metadata.headerHash),
                fromTime,
                dataStoreProofs.detonationDataStore.timestamp,
                sandwichProofs
            );
=======
        (uint8 durationIndex, uint32 calculatedDataStoreId, uint32 nextGlobalDataStoreIdAfterDetonationTimestamp) =
        verifySandwiches(
            uint256(dataStoreProofs.detonationDataStore.metadata.headerHash),
            fromTime,
            dataStoreProofs.detonationDataStore.timestamp,
            sandwichProofs
        );
>>>>>>> 2130a524

        require(
            sandwichProofs.length == dlsm.MAX_DATASTORE_DURATION() + 1,
            "DataLayrBombVerifier.verifyBombDataStoreId: Incorrect sandwich proof length. *must account for last proof of bomb datastoremetdata"
        );

        // fetch the durationDataStoreId and globalDataStoreId for the specific 'detonation' DataStore specified by the parameters
        // check that the specified bombDataStore info matches the calculated info
        require(
            dataStoreProofs.bombDataStores[0].duration == (durationIndex + 1),
            "DataLayrBombVerifier.verifyBombDataStoreId: bomb datastore id's duration is the same as calculated"
        );
        require(
            dataStoreProofs.bombDataStores[0].metadata.durationDataStoreId == calculatedDataStoreId,
            "DataLayrBombVerifier.verifyBombDataStoreId: bomb datastore id provided is not the same as calculated"
        );

        // get the dataStoreId for 'detonationHeaderHash'
        // check that the dataStoreId for the provided detonationHeaderHash matches the calculated value
        require(
            dataStoreProofs.detonationDataStore.metadata.globalDataStoreId
                == nextGlobalDataStoreIdAfterDetonationTimestamp,
            "DataLayrBombVerifier.verifyBombDataStoreId: next datastore after bomb does not match provided detonation datastore"
        );
        // return globalDataStoreId at bomb DataStore
        return dataStoreProofs.bombDataStores[0].metadata.globalDataStoreId;
    }

    /**
     * @notice This function verifies the sandwich proof for each duration, then maps the `detonationHeaderHashValue` to one of the active datastores determined
     * by the sandwich proofs. This is the first potential BOMB datastore. The function returns the duration and id of the potential BOMB datastore and the
     * id of the earliest datastore after or at `detonationDataStoreInitTimestamp`
<<<<<<< HEAD
     * 
=======
     *
>>>>>>> 2130a524
     * @param detonationHeaderHashValue is the integer value of the DETONATION datastore's header hash
     * @param fromTime is the time from which the operator to slash hash been serving DataLayr
     * @param detonationDataStoreInitTimestamp is the time at which the DETONATION datastore was initialized
     * @param sandwichProofs are proofs for each duration of the different datastore ids that were active (not expired) at `detonationDataStoreInitTimestamp`
<<<<<<< HEAD
     * 
     * @param sandwichProofs is a list of length equal to the number of durations that datastores can be stored. Each element is 
=======
     *
     * @param sandwichProofs is a list of length equal to the number of durations that datastores can be stored. Each element is
>>>>>>> 2130a524
     * 2 sandwich proofs of the datastores surrounding the boundaries of the duration. For example, if the first duration is 1 day,
     * then sandwichProofs[0][0] is a proof of the 2 datastores for duration 1 day surrounding @param detonationDataStoreInitTimestamp - 1 day or
     * @param fromTime. sandwichProofs[0][1] is a proof of the 2 datastores for duration 1 day surrounding @param detonationDataStoreInitTimestamp
     *
<<<<<<< HEAD
     * Then the BOMB datastore is picked from random by taking @param detonationHeaderHashValue. TODO: Finish this comment
     * 
=======
     * Then the BOMB datastore is picked from random by taking @param detonationHeaderHashValue and taking it modulo the number of active datastores
     * for example, if the current datastores for durations are
     *
     * Duration 1: ids 10-20
     * Duration 2: ids 1
     * Duration 3: ids 10-12
     * Duration 4: ids 10-22
     * Duration 5: ids 10-20
     * Duration 6: ids 10-20
     * Duration 7: ids 10-20
     * Duration 8: ids 10-20
     * Duration 9: ids 10-20
     * Duration 10: ids 10
     * Duration 11: ids 13-20
     * Duration 12: ids 10-20
     * Duration 13: none
     * Duration 14: ids 1-20
     *
     * and @param detonationHeaderHashValue is 100, the initially selected BOMB datastore will be
     * 100 - (11 datastores in Duration 1) - (1 datastores in Duration 2)  - (3 datastores in Duration 3)  - (13 datastores in Duration 4)
     * - (11 datastores in Duration 5) - (11 datastores in Duration 6) - (11 datastores in Duration 7) - (11 datastores in Duration 8)
     * - (11 datastores in Duration 9) - (1 datastores in Duration 10) - (8 datastores in Duration 11)
     * = the 8th datastore in Duration 12 which is: Duration 12, id 17
     *
     * If the challenged DLN did not sign off on the availability of the initial selected BOMB datastore, then the algorithm checks the
     * incremental datastores *by global datastore id*. This means that if Duration 12, id 17 was global datastore id 50, then it is checked whether
     * the DLN signed off on global datastore id 51, 52, ... until a signed datastore is found. There is a possible gas greiving attack that should
     * be thought about more here.
     *
>>>>>>> 2130a524
     * @dev returns a pseudo-randomized durationIndex and durationDataStoreId, as well as the nextGlobalDataStoreIdAfterBomb
     */
    function verifySandwiches(
        uint256 detonationHeaderHashValue,
        uint256 fromTime,
        uint256 detonationDataStoreInitTimestamp,
        DataStoresForDuration[2][2][] calldata sandwichProofs
    )
        internal
        view
        returns (
            uint8 durationIndex,
            uint32 calculatedDataStoreId,
            uint32 nextGlobalDataStoreIdAfterDetonationTimestamp
        )
    {
        uint32 numberActiveDataStores;
        //This is a list of the number of active datastores for each duration
        //at the time of initialization of the DETONATION datastore
        uint32[] memory numberActiveDataStoresForDuration = new uint32[](
            dlsm.MAX_DATASTORE_DURATION()
        );
        //This is a list of the ids of the earliest active datastore for
        //each duration at the time of initialization of the DETONATION datastore
        uint32[] memory firstDataStoreForDuration = new uint32[](
            dlsm.MAX_DATASTORE_DURATION()
        );

        nextGlobalDataStoreIdAfterDetonationTimestamp = type(uint32).max;
<<<<<<< HEAD
        
=======

>>>>>>> 2130a524
        //for each duration
        for (uint8 i = 0; i < dlsm.MAX_DATASTORE_DURATION(); ++i) {
            // NOTE THAT i is loop index and (i + 1) is duration
            //If there are no datastores for certain duration, the prover should set the timestamps for the first sandwich proofs for that duration
            //equal to zero
            if (
                sandwichProofs[i][0][0].timestamp == sandwichProofs[i][0][1].timestamp
                    && sandwichProofs[i][0][0].timestamp == 0
            ) {
                //prover is claiming no datastores for given duration
                require(
                    dlsm.getNumDataStoresForDuration(i + 1) == 0,
                    "DataLayrBombVerifier.verifySandwiches: DataStores for duration are not 0"
                );
                //if storage agrees with provers claims, continue to next duration
                continue;
            }
            /**
             * Calculate the greater of ((init time of detonationDataStoreInitTimestamp) - duration) and fromTime.
             * Since 'fromTime' is the time at which the operator registered, if
             * fromTime is > (init time of detonationDataStoreInitTimestamp) - duration), then we only care about DataStores
             * starting from 'fromTime'
<<<<<<< HEAD
            */
            uint256 sandwichTimestamp = max(
                detonationDataStoreInitTimestamp - ((i + 1) * dlsm.DURATION_SCALE()),
                fromTime
            );
=======
             */
            uint256 sandwichTimestamp =
                max(detonationDataStoreInitTimestamp - ((i + 1) * dlsm.DURATION_SCALE()), fromTime);
>>>>>>> 2130a524
            /**
             * @dev Verify the sandwich proof for the given duration. `verifyDataStoreIdSandwich` will return the the second datastore in the sandwich's metadata.
             * The second datastore is the first datastore after `sandwichTimestamp`. This is the first active datastore for the duration which was initialized at
             * or after the `sandwichTimestamp`. We store its durationDataStoreId in the `firstDataStoreForDuration` memory array.
             */
<<<<<<< HEAD
            firstDataStoreForDuration[i] = verifyDataStoreIdSandwich(
                sandwichTimestamp,
                i + 1,
                sandwichProofs[i][0]
            ).durationDataStoreId;
            // verify the sandwich proof and store the metadata of the first datastore after `detonationDataStoreInitTimestamp` for the given duration
            IDataLayrServiceManager.DataStoreMetadata
                memory detonationDataStoreMetadata = verifyDataStoreIdSandwich(
                    detonationDataStoreInitTimestamp,
                    i + 1,
                    sandwichProofs[i][1]
                );
            //The DETONATION datastore id is the nextGlobalDataStoreIdAfterDetonationTimestamp: the datastore with the lowest datastoreid after
            //the detonationDataStoreMetadata
            if (
                nextGlobalDataStoreIdAfterDetonationTimestamp >
                detonationDataStoreMetadata.globalDataStoreId
            ) {
                nextGlobalDataStoreIdAfterDetonationTimestamp = detonationDataStoreMetadata
                    .globalDataStoreId;
=======
            firstDataStoreForDuration[i] =
                verifyDataStoreIdSandwich(sandwichTimestamp, i + 1, sandwichProofs[i][0]).durationDataStoreId;
            // verify the sandwich proof and store the metadata of the first datastore after `detonationDataStoreInitTimestamp` for the given duration
            IDataLayrServiceManager.DataStoreMetadata memory detonationDataStoreMetadata =
                verifyDataStoreIdSandwich(detonationDataStoreInitTimestamp, i + 1, sandwichProofs[i][1]);
            //The DETONATION datastore id is the nextGlobalDataStoreIdAfterDetonationTimestamp: the datastore with the lowest datastoreid after
            //the detonationDataStoreMetadata
            if (nextGlobalDataStoreIdAfterDetonationTimestamp > detonationDataStoreMetadata.globalDataStoreId) {
                nextGlobalDataStoreIdAfterDetonationTimestamp = detonationDataStoreMetadata.globalDataStoreId;
>>>>>>> 2130a524
            }
            //record number of DataStores for duration
            numberActiveDataStoresForDuration[i] =
                detonationDataStoreMetadata.durationDataStoreId - firstDataStoreForDuration[i];
            // add number of DataStores (for this specific duration) to sum
            numberActiveDataStores += numberActiveDataStoresForDuration[i];
        }

        // find the pseudo-randomly determined DataStore containing the bomb
        // just by taking detonationHeaderHashValue modulo the number of active datastores at the time
        uint32 selectedDataStoreIndex = uint32(detonationHeaderHashValue % numberActiveDataStores);
        // find the durationIndex and offset within the set of DataStores for that specific duration from the 'selectedDataStoreIndex'
        // we can think of this as the DataStore location specified by 'selectedDataStoreIndex'
        uint32 offset;
<<<<<<< HEAD
        (
            durationIndex,
            offset
        ) = calculateCorrectIndexAndDurationOffsetFromNumberActiveDataStoresForDuration(
                selectedDataStoreIndex,
                numberActiveDataStoresForDuration
            );

        calculatedDataStoreId = firstDataStoreForDuration[durationIndex] + offset;
        // return the pseudo-randomized `durationIndex` and `durationDataStoreId`, specified by `selectedDataStoreIndex`, as well as the `nextGlobalDataStoreIdAfterBomb`
        return (
            durationIndex,
            calculatedDataStoreId,
            nextGlobalDataStoreIdAfterDetonationTimestamp
=======
        (durationIndex, offset) = calculateCorrectIndexAndDurationOffsetFromNumberActiveDataStoresForDuration(
            selectedDataStoreIndex, numberActiveDataStoresForDuration
>>>>>>> 2130a524
        );

        calculatedDataStoreId = firstDataStoreForDuration[durationIndex] + offset;
        // return the pseudo-randomized `durationIndex` and `durationDataStoreId`, specified by `selectedDataStoreIndex`, as well as the `nextGlobalDataStoreIdAfterBomb`
        return (durationIndex, calculatedDataStoreId, nextGlobalDataStoreIdAfterDetonationTimestamp);
    }

    // checks that the provided timestamps accurately specify the first dataStore, with the specified duration, which was created at or after 'sandwichTimestamp'
    // returns the first durationDataStoreId and globalDataStoreId at or after the sandwichTimestamp, for the specified duration

<<<<<<< HEAD
    /** 
     * @notice For a certain @param duration, checks that the two datastores provided in @param sandwich
     * are the datastores just before and after (or equal) @param sandwichTimestamp, in that order
     * @notice For the given `duration` and `sandwichTimestamp`, this function returns the metadata of the earliest datastore that was stored
     *  for `duration` and which was initialized after `sandwichTimestamp`.
     * @dev `sandwich[0]` is the search data for the latest datastore with `duration`, which was created *before* `sandwichTimestamp`. `sandwich[1]` is the 
     * search data for the earliest datastore with the same `duration`, which was created *after* `sandwichTimestamp`.
     * @dev This function hashes the metadata in `sandwich` to verify its correctness and checks that the initialization times of the provided datastores are 
     * before and after `sandwichTime`, respectively, and verifies that their ids are consecutive.
     * @return the metadata for the first dataStore, with the specified duration, which was created at or after 'sandwichTimestamp'
    */
=======
    /**
     * @notice For a certain @param duration, checks that the two datastores provided in @param sandwich
     * are the datastores just before and after (or equal) @param sandwichTimestamp, in that order
     * @notice For the given `duration` and `sandwichTimestamp`, this function returns the metadata of the earliest datastore that was stored
     * for `duration` and which was initialized after `sandwichTimestamp`.
     * @dev `sandwich[0]` is the search data for the latest datastore with `duration`, which was created *before* `sandwichTimestamp`. `sandwich[1]` is the
     * search data for the earliest datastore with the same `duration`, which was created *after* `sandwichTimestamp`.
     * @dev This function hashes the metadata in `sandwich` to verify its correctness and checks that the initialization times of the provided datastores are
     * before and after `sandwichTime`, respectively, and verifies that their ids are consecutive.
     * @return the metadata for the first dataStore, with the specified duration, which was created at or after 'sandwichTimestamp'
     */
>>>>>>> 2130a524
    function verifyDataStoreIdSandwich(
        uint256 sandwichTimestamp,
        uint8 duration,
        DataStoresForDuration[2] calldata sandwich
    )
        internal
        view
        returns (IDataLayrServiceManager.DataStoreMetadata memory)
    {
        // make sure that the first timestamp is strictly before the sandwichTimestamp
        require(
            sandwich[0].timestamp < sandwichTimestamp,
            "DataLayrBombVerifier.verifyDataStoreIdSandwich: sandwich[0].timestamp must be before sandwich time"
        );
        // make sure that the second timestamp is at or after the sandwichTimestamp
        require(
            sandwich[1].timestamp >= sandwichTimestamp || sandwich[1].timestamp == 0,
            "DataLayrBombVerifier.verifyDataStoreIdSandwich: sandwich[1].timestamp must be at or after sandwich time or 0"
        );

        // If sandwichTimestamp is before the first datastore for the given duration, set sandwich[0].timestamp equal to 0
        // because there is no datastore before sandwichTimestamp for the duration
        if (sandwich[0].timestamp != 0) {
            // There is a datastore before sandwichTimestamp for the duration
            // Verify that the provided metadata of the datastore before sandwichTimestamp (sandwich[0])
            // agrees with the stored hash
            require(
                dlsm.getDataStoreHashesForDurationAtTimestamp(duration, sandwich[0].timestamp, sandwich[0].index)
                    == DataStoreUtils.computeDataStoreHash(sandwich[0].metadata),
                "DataLayrBombVerifier.verifyDataStoreIdSandwich: sandwich[0].metadata preimage is incorrect"
            );
        } else {
            //if there is no data stores for the duration, then make sure metadata is consistent with that for future checks
            require(
                sandwich[0].metadata.durationDataStoreId == 0,
                "DataLayrBombVerifier.verifyDataStoreIdSandwich: sandwich[0].timstamp was 0 but duration datastore id was not"
            );
        }
        // If sandwichTimestamp is after the last datastore for the given duration, set sandwich[1].timestamp equal to 0
        // because there is no datastore after sandwichTimestamp for the duration
        if (sandwich[1].timestamp != 0) {
            // There is a datastore before sandwichTimestamp for the duration
            // Verify that the provided metadata of the datastore after sandwichTimestamp (sandwich[1])
            // agrees with the stored hash
            require(
                dlsm.getDataStoreHashesForDurationAtTimestamp(duration, sandwich[1].timestamp, sandwich[1].index)
                    == DataStoreUtils.computeDataStoreHash(sandwich[1].metadata),
                "DataLayrBombVerifier.verifyDataStoreIdSandwich: sandwich[1].metadata preimage is incorrect"
            );

            //make sure that sandwich[0] and sandwich[1] are consecutive datastores for the duration by checking that their
            //durationDataStoreIds are consecutive
            require(
                sandwich[0].metadata.durationDataStoreId + 1 == sandwich[1].metadata.durationDataStoreId,
                "DataLayrBombVerifier.verifyDataStoreIdSandwich: x and y datastore must be incremental or y datastore is not first in the duration"
            );
        } else {
            //if sandwich[1].timestamp is 0, the prover is claiming that there is no datastore after sandwichTimestamp for the duration
            require(
<<<<<<< HEAD
                dlsm.getNumDataStoresForDuration(duration) ==
                    sandwich[0].metadata.durationDataStoreId,
=======
                dlsm.getNumDataStoresForDuration(duration) == sandwich[0].metadata.durationDataStoreId,
>>>>>>> 2130a524
                "DataLayrBombVerifier.verifyDataStoreIdSandwich: x datastore is not the last datastore in the duration or no datastores for duration"
            );
        }
        return sandwich[1].metadata;
    }

    /**
     * @notice given an ordered list of groups and the number of elements in each group, as well as a total offset, calculates which group and index within the group
     * the offset points to.
     * @dev Inputs are a pseudo-random 'offset' value and an array of the number of active DataStores, ordered by duration.
     * Given the 'offset' value, this function moves through the 'duration' bins, and returns the bin and offset *within that bin* corresponding to 'offset'.
     * In other words, it finds the position for the 'offset'-th entry, specified by a duration 'bin' and a value corresponding to the index of a DataStore within that bin
     */
    function calculateCorrectIndexAndDurationOffsetFromNumberActiveDataStoresForDuration(
        uint32 offset,
        uint32[] memory numberActiveDataStoresForDuration
<<<<<<< HEAD
    ) internal pure returns (uint8 durationIndex, uint32 offsetRemaining) {
=======
    )
        internal
        pure
        returns (uint8 durationIndex, uint32 offsetRemaining)
    {
>>>>>>> 2130a524
        offsetRemaining = offset;
        durationIndex = 0;
        for (; durationIndex < numberActiveDataStoresForDuration.length; ++durationIndex) {
            //we use > not >= because offsetRemaining should be the index within the correct duration
            if (numberActiveDataStoresForDuration[durationIndex] > offsetRemaining) {
                break;
            }
            offsetRemaining -= numberActiveDataStoresForDuration[durationIndex];
        }

        return (uint8(durationIndex), offsetRemaining);
    }

    /**
     * @notice Gets the specific coset/chunk number that `operator` was assigned for the datastore specified by `searchData`.
     * `operatorIndex` and `totalOperatorsIndex` are the indexes in their relative arrays in the `dlRegistry` that are used to prove the total number of operators
     * and the index of `operator` at `searchData.metadata.blockNumber`. These are used to calculate which cosets were used for the datastore based off of other
     * information in the header.
     */
    function getChunkNumber(
        address operator,
        uint32 operatorIndex,
        uint32 totalOperatorsIndex,
        IDataLayrServiceManager.DataStoreSearchData calldata searchData
<<<<<<< HEAD
    ) internal view returns (uint32 chunkNumber) {
        /**
        Get information on the dataStore for which disperser is being challenged. This dataStore was 
        constructed during call to initDataStore in DataLayrServiceManager.sol by the disperser.
        */
        require(dlsm.getDataStoreHashesForDurationAtTimestamp(
                                                    searchData.duration, 
                                                    searchData.timestamp,
                                                    searchData.index
                                                ) == DataStoreHash.computeDataStoreHash(searchData.metadata), "search.metadataclear preimage is incorrect");
=======
    )
        internal
        view
        returns (uint32 chunkNumber)
    {
        /**
         * Get information on the dataStore for which disperser is being challenged. This dataStore was
         * constructed during call to initDataStore in DataLayrServiceManager.sol by the disperser.
         */
        require(
            dlsm.getDataStoreHashesForDurationAtTimestamp(searchData.duration, searchData.timestamp, searchData.index)
                == DataStoreUtils.computeDataStoreHash(searchData.metadata),
            "search.metadataclear preimage is incorrect"
        );
>>>>>>> 2130a524

        // check that disperser acquired quorum for this dataStore
        require(searchData.metadata.signatoryRecordHash != bytes32(0), "Datastore is not committed yet");

        operatorIndex = dlRegistry.getOperatorIndex(operator, searchData.metadata.blockNumber, operatorIndex);

        totalOperatorsIndex = dlRegistry.getTotalOperators(searchData.metadata.blockNumber, totalOperatorsIndex);
        return (operatorIndex + searchData.metadata.globalDataStoreId) % totalOperatorsIndex;
    }

    /**
     * @notice This function verifies that `disclosureProof.poly` was the data that operator was storing for `dataStoreId` and it is the polynomial that is
<<<<<<< HEAD
     *  commited to by the KZG commitment `(disclosureProof.multireveal[2], disclosureProof.multireveal[3])`.
     * @dev The coset of the zero polynomial is determined from `operatorIndex` and `totalOperatorsIndex` and the metadata of the datastore provided by `searchData`.
     * @return proofSuccess is 'true' if the proof succeeded. The function will revert otherwise.
=======
     * commited to by the KZG commitment `disclosureProof.interpolationPoly`.
     * @dev The coset of the zero polynomial is determined from `operatorIndex` and `totalOperatorsIndex` and the metadata of the datastore provided by `searchData`.
     * @return 'true' if the proof succeeded. The function will revert otherwise.
>>>>>>> 2130a524
     */
    function nonInteractivePolynomialProof(
        address operator,
        uint32 operatorIndex,
        uint32 totalOperatorsIndex,
        uint32 dataStoreId,
        DisclosureProof calldata disclosureProof,
        IDataLayrServiceManager.DataStoreSearchData calldata searchData
<<<<<<< HEAD
    ) internal view returns (bool proofSuccess) {
        uint32 chunkNumber = getChunkNumber(
            operator,
            operatorIndex,
            totalOperatorsIndex,
            searchData
        );
        require(
            searchData.metadata.globalDataStoreId == dataStoreId,
            "DataLayrBombVerifier.nonInteractivePolynomialProof: searchData does not match provided dataStoreId"
        );
        require(
            searchData.metadata.headerHash == keccak256(disclosureProof.header),
            "DataLayrBombVerifier.nonInteractivePolynomialProof: hash of dislosure proof header does not match provided searchData"
        );

        return (challengeUtils.nonInteractivePolynomialProof(
            disclosureProof.header,
            chunkNumber,
            disclosureProof.poly,
            disclosureProof.multiRevealProof,
            disclosureProof.polyEquivalenceProof
        ));
    }

    /// @notice This function verifies that `searchData` provided matches the data that was stored for the given datastore
    function verifyMetadataPreImage(
        IDataLayrServiceManager.DataStoreSearchData calldata searchData
    ) internal view returns (bool) {
        return
            dlsm.getDataStoreHashesForDurationAtTimestamp(
                searchData.duration,
                searchData.timestamp,
                searchData.index
            ) == DataStoreHash.computeDataStoreHash(searchData.metadata);
=======
    )
        internal
        view
        returns (bool)
    {
        uint32 chunkNumber = getChunkNumber(operator, operatorIndex, totalOperatorsIndex, searchData);
        require(
            searchData.metadata.globalDataStoreId == dataStoreId,
            "DataLayrBombVerifier.nonInteractivePolynomialProof: searchData does not match provided dataStoreId"
        );
        require(
            searchData.metadata.headerHash == keccak256(disclosureProof.header),
            "DataLayrBombVerifier.nonInteractivePolynomialProof: hash of dislosure proof header does not match provided searchData"
        );

        return challengeUtils.nonInteractivePolynomialProof(
            disclosureProof.header,
            chunkNumber,
            disclosureProof.poly,
            disclosureProof.multiRevealProof,
            disclosureProof.polyEquivalenceProof
        );
    }

    /// @notice This function verifies that `searchData` provided matches the data that was stored for the given datastore
    function verifyMetadataPreImage(IDataLayrServiceManager.DataStoreSearchData calldata searchData)
        internal
        view
        returns (bool)
    {
        return dlsm.getDataStoreHashesForDurationAtTimestamp(
            searchData.duration, searchData.timestamp, searchData.index
        ) == DataStoreUtils.computeDataStoreHash(searchData.metadata);
>>>>>>> 2130a524
    }

    function max(uint256 x, uint256 y) internal pure returns (uint256) {
        return x > y ? x : y;
    }
}<|MERGE_RESOLUTION|>--- conflicted
+++ resolved
@@ -4,21 +4,6 @@
 import "../../interfaces/IDataLayrServiceManager.sol";
 import "../../interfaces/IQuorumRegistry.sol";
 import "../../interfaces/IEphemeralKeyRegistry.sol";
-<<<<<<< HEAD
-import "./DataLayrChallengeUtils.sol";
-import "../../libraries/DataStoreHash.sol";
-import "../../libraries/BN254.sol";
-
-/**
- * @notice The core slashing module of DataLayr. Using Proofs of Custody, DataLayr is able to slash operators who are provably not storing their data.
- * @dev In order to prove that an operator wasn’t storing data at certain time, a challenger proves the following:
- *      1) The existence of a certain datastore referred to as the DETONATION datastore
- *      2) The existence of a certain datastore referred to as the BOMB datastore, which the operator has certified to storing,
- *          that is chosen on-chain via the result of a function of the DETONATION datastore's header hash
- *      3) The data that the operator was storing for the BOMB datastore, when hashed with the operator's ephemeral key and the DETONATION datastore's
- *          header hash, is below a certain threshold defined by the `DataLayrBombVerifier` contract
- *      4) The operator certified the storing of DETONATION datastore
-=======
 import "../../libraries/DataStoreUtils.sol";
 import "./DataLayrChallengeUtils.sol";
 import "../../libraries/DataStoreUtils.sol";
@@ -35,7 +20,6 @@
  * 3) The data that the operator was storing for the BOMB datastore, when hashed with the operator's ephemeral key and the DETONATION datastore's
  * header hash, is below a certain threshold defined by the `DataLayrBombVerifier` contract
  * 4) The operator certified the storing of DETONATION datastore
->>>>>>> 2130a524
  * If these 4 points are proved, the operator is slashed.
  * The operator should be checking the following above requirements against each new header hash it receives in order to not be slashed.
  */
@@ -58,14 +42,6 @@
     }
 
     /**
-<<<<<<< HEAD
-    * `operatorIndex` is the index in the operator's list of indexes in the `dlRegsitry` that provides the operator's index at the time of the BOMB datastore
-    * `totalOperatorsIndex` is the index in the list of total operators over time in the `dlRegsitry` that provides the total number of operators at the time
-    *  of the BOMB datastore
-    * `detonationNonSignerIndex` is the index within the non-signer list of the DETONATION datastore that proves that the operator signed on the availability
-    *  of the DETONATION datastore
-    * */
-=======
      * `operatorIndex` is the index in the operator's list of indexes in the `dlRegsitry` that provides the operator's index at the time of the BOMB datastore
      * `totalOperatorsIndex` is the index in the list of total operators over time in the `dlRegsitry` that provides the total number of operators at the time
      * of the BOMB datastore
@@ -73,7 +49,6 @@
      * of the DETONATION datastore
      *
      */
->>>>>>> 2130a524
     struct Indexes {
         uint32 operatorIndex;
         uint32 totalOperatorsIndex;
@@ -96,13 +71,8 @@
     // increase the amount of nodes that will sign off on datastores
     uint256 public constant BOMB_THRESHOLD = uint256(2) ** uint256(249);
 
-<<<<<<< HEAD
-    // TODO: document/explain more
-    uint256 public BOMB_FRAUDRPOOF_INTERVAL = 7 days;
-=======
     // This is the interval in which the bomb must be proven
     uint256 public constant BOMB_FRAUDRPOOF_INTERVAL = 7 days;
->>>>>>> 2130a524
 
     IDataLayrServiceManager public immutable dlsm;
     IQuorumRegistry public immutable dlRegistry;
@@ -122,41 +92,6 @@
     }
 
     /**
-<<<<<<< HEAD
-    * @notice Used to prove that `operator` improperly signed a datastore meeting the BOMB condition, making the operator subject to slashing.
-    * The header hash of the DETONATION datastore id is mapped to one of the active datastores at the time, the BOMB datastore. If the operator
-    * signed off on the availabilty of the BOMB datastore, then the function proceeds. If not, datastores are iterated through consecutively by
-    * id until a datastore that the operator has signed is found. The first datastore that the operator hash signed is considered the BOMB datastore.
-    * Ultimately, the BOMB condition is checked against a combined hash of the data stored in the BOMB datastore, the operator's ephemeral key, and 
-    * the header hash of the DETONATION datastore
-    * 
-    * @dev Exceptionally verbose explanation:
-    * The DETONATION datastore is the datastore whose header hash is mapped to one of the active datastores at its time of initialization.
-    * The datastore that the DETONATION datastore is mapped to is called the BOMB datastore.
-    * The BOMB datastore is the datastore whose data, when hashed with some auxiliary information, returned a hash value below BOMB_THRESHOLD
-    * (the BOMB condition).
-    * If such was the case, the operator should not have signed the DETONATION datastore, and thus 'detonated the bomb', making them subject
-    * to slashing.
-    * In datalayr, every datastore is a potential DETONATION datastore, and it's corresponding potential BOMB datastore should
-    * always be checked for the BOMB condition
-    * The sender of this function is a party that is proving the existence of a certain operator that signed a DETONATION datastore whose corresponding
-    * BOMB datastore met the BOMB condition
-    * tick, tick, tick, tick, ⏲️⏲️⏲️⏲️⏲️⏲️⏲️⏲️⏲️⏲️⏲️⏲️⏲️⏲️⏲️⏲️⏲️⏲️⏲️⏲️⏲️⏲️⏲️⏲️⏲️⏲️⏲️⏲️⏲️⏲️⏲️⏲️⏲️⏲️⏲️⏲️⏲️⏲️⏲️⏲️⏲️⏲️⏲️⏲️⏲️⏲️⏲️⏲️
-    * @param operator is the address of the operator to slash
-    * @param dataStoreProofs are the proofs of the datastores needed to calculate the bomb function
-    * @param signatoryRecords are the signatory records needed to prove that the operator signed the DETONATION datastore and to prove the correct
-    *       BOMB datastore that the operator signed and all of the signatory records of potential BOMB datastores that the operator did not sign
-    * @param sandwichProofs are the proofs of which datastores were active for each duration at the time the DETONATION datastore was initialized
-    *       and will be explained in more detail further in the document
-    * @param disclosureProof is the proof of the data the operator was storing of the BOMB datastore
-    * @dev signatoryRecords input is formatted as following, with 'n' being its length:
-    * signatoryRecords[0] is for the 'detonation' DataStore
-    * signatoryRecords[1] through (inclusive) signatoryRecords[n-2] is for the DataStores starting at the 'bomb' DataStore returned by the 
-    * 'verifyBombDataStoreId' function and any immediately following series DataStores *that the operator did NOT sign*
-    * signatoryRecords[n] is for the DataStore that is ultimately treated as the 'bomb' DataStore
-    * this will be the first DataStore at or after the DataStore returned by the 'verifyBombDataStoreId' function *that the operator DID sign*
-    */
-=======
      * @notice Used to prove that `operator` improperly signed a datastore meeting the BOMB condition, making the operator subject to slashing.
      * The header hash of the DETONATION datastore id is mapped to one of the active datastores at the time, the BOMB datastore. If the operator
      * signed off on the availabilty of the BOMB datastore, then the function proceeds. If not, datastores are iterated through consecutively by
@@ -194,7 +129,6 @@
      * signatoryRecords[n] is for the DataStore that is ultimately treated as the 'bomb' DataStore
      * this will be the first DataStore at or after the DataStore returned by the 'verifyBombDataStoreId' function *that the operator DID sign*
      */
->>>>>>> 2130a524
     function verifyBomb(
         address operator,
         DataStoreProofs calldata dataStoreProofs,
@@ -202,13 +136,9 @@
         IDataLayrServiceManager.SignatoryRecordMinusDataStoreId[] calldata signatoryRecords,
         DataStoresForDuration[2][2][] calldata sandwichProofs,
         DisclosureProof calldata disclosureProof
-<<<<<<< HEAD
-    ) external {
-=======
     )
         external
     {
->>>>>>> 2130a524
         // verify integrity of submitted metadata by checking against its stored hashes
         require(
             verifyMetadataPreImage(dataStoreProofs.operatorFromDataStore),
@@ -225,37 +155,17 @@
             uint32 fromDataStoreId = dlRegistry.getFromTaskNumberForOperator(operator);
             //deregisterTime is 0 if the operator is still registered and serving
             //otherwise it is the time at will/have stopped serving all of their existing datstores
-<<<<<<< HEAD
-            uint256 deregisterTime = dlRegistry.getOperatorDeregisterTime(
-                operator
-            );
-            //Require that the operator is actively registered or, if they have deregistered, it is still before the 'BOMB_FRAUDRPOOF_INTERVAL' has passed
-            require(
-                fromDataStoreId != 0 &&
-                    (deregisterTime == 0 ||
-                        deregisterTime >=
-                        (block.timestamp - BOMB_FRAUDRPOOF_INTERVAL)),
-=======
             uint256 deregisterTime = dlRegistry.getOperatorDeregisterTime(operator);
             //Require that the operator is actively registered or, if they have deregistered, it is still before the 'BOMB_FRAUDRPOOF_INTERVAL' has passed
             require(
                 fromDataStoreId != 0
                     && (deregisterTime == 0 || block.timestamp <= deregisterTime + BOMB_FRAUDRPOOF_INTERVAL),
->>>>>>> 2130a524
                 "DataLayrBombVerifier.verifyBomb: invalid operator or time"
             );
         }
 
         // get globalDataStoreId at bomb DataStore
-<<<<<<< HEAD
-        uint32 bombGlobalDataStoreId = verifyBombDataStoreId(
-            operator,
-            dataStoreProofs,
-            sandwichProofs
-        );
-=======
         uint32 bombGlobalDataStoreId = verifyBombDataStoreId(operator, dataStoreProofs, sandwichProofs);
->>>>>>> 2130a524
 
         /*
             this large block with for loop is used to iterate through DataStores
@@ -276,15 +186,9 @@
          * uint256(nspkh[index]) <  uint256(operatorPubkeyHash) < uint256(nspkh[index+1])
          */
         /**
-<<<<<<< HEAD
-          @dev checkSignatures in DataLayrBLSSignatureChecker.sol enforces the invariant that the hash of all 
-               non-signers' pubkeys are recorded in the compressed signatory record in a strictly ascending order.
-        */
-=======
          * @dev checkSignatures in DataLayrBLSSignatureChecker.sol enforces the invariant that the hash of all
          * non-signers' pubkeys are recorded in the compressed signatory record in a strictly ascending order.
          */
->>>>>>> 2130a524
         // first we verify that the operator did indeed sign the 'detonation' DataStore
         {
             //the block number since the operator has been active
@@ -296,17 +200,11 @@
             // Then, we have an attestation that they have stored said data, so they can check it for the BOMB condition
             uint256 ultimateBombDataStoreIndex = dataStoreProofs.bombDataStores.length - 1;
             //verify all non signed DataStores from bomb till reaching the first signed DataStore to get the correct BOMB datastore
-<<<<<<< HEAD
-            for (uint i = 0; i < ultimateBombDataStoreIndex; ++i) {
-                require(dataStoreProofs.bombDataStores[i].metadata.globalDataStoreId == bombGlobalDataStoreId, 
-                    "DataLayrBombVerifier.verifyBomb: bombDataStore is not for correct id");
-=======
             for (uint256 i = 0; i < ultimateBombDataStoreIndex; ++i) {
                 require(
                     dataStoreProofs.bombDataStores[i].metadata.globalDataStoreId == bombGlobalDataStoreId,
                     "DataLayrBombVerifier.verifyBomb: bombDataStore is not for correct id"
                 );
->>>>>>> 2130a524
                 //verify the preimage of the i'th bombDataStore is consistent with storage
                 require(
                     verifyMetadataPreImage(dataStoreProofs.bombDataStores[i]),
@@ -317,11 +215,7 @@
                 //1. The BOMB datastore is based off of stakes before the operator joined
                 //2. The BOMB datastore included the stake of the operator, but the operator did not sign it
                 //This conditional statement checks (1)
-<<<<<<< HEAD
-                if(dataStoreProofs.bombDataStores[i].metadata.blockNumber >= operatorActiveFromBlockNumber) {
-=======
                 if (dataStoreProofs.bombDataStores[i].metadata.blockNumber >= operatorActiveFromBlockNumber) {
->>>>>>> 2130a524
                     //If we make it inside of this loop, then the BOMB datastore included the operator's stake
                     //So we check the proof that the operator did not sign for this datastore
                     // Verify that the signatoryRecord supplied as input related to the i'th potential BOMB datastore is correct
@@ -355,12 +249,8 @@
 
             // verify that the correct BOMB dataStoreId (the first the operator signed at or above the pseudo-random dataStoreId) matches the provided data
             require(
-<<<<<<< HEAD
-                dataStoreProofs.bombDataStores[ultimateBombDataStoreIndex].metadata.globalDataStoreId == bombGlobalDataStoreId, 
-=======
                 dataStoreProofs.bombDataStores[ultimateBombDataStoreIndex].metadata.globalDataStoreId
                     == bombGlobalDataStoreId,
->>>>>>> 2130a524
                 "DataLayrBombVerifier.verifyBomb: provided bomb datastore id must be as calculated"
             );
 
@@ -394,14 +284,7 @@
                 // check that operator was *not* in the non-signer set (i.e. they did sign)
                 //not super critic: new call here, maybe change comment
                 challengeUtils.checkExclusionFromNonSignerSet(
-<<<<<<< HEAD
-                    operatorPubkeyHash,
-                    // TODO: @gpsanant please confirm that this is indeed the correct index to use here
-                    indexes.operatorIndex,
-                    signatoryRecords[ultimateBombDataStoreIndex]
-=======
                     operatorPubkeyHash, indexes.operatorIndex, signatoryRecords[ultimateBombDataStoreIndex]
->>>>>>> 2130a524
                 );
             }
 
@@ -422,11 +305,7 @@
             );
             // require that the detonation is happening for a datastore using the operators stake
             require(
-<<<<<<< HEAD
-                dataStoreProofs.detonationDataStore.metadata.blockNumber >= operatorActiveFromBlockNumber, 
-=======
                 dataStoreProofs.detonationDataStore.metadata.blockNumber >= operatorActiveFromBlockNumber,
->>>>>>> 2130a524
                 "DataLayrBombVerifier.verfiyBomb: Detonation datastore was not using the operator's stake"
             );
 
@@ -455,13 +334,9 @@
         );
 
         // fetch the operator's ephemeral key for the DETONATION datastore
-<<<<<<< HEAD
-        bytes32 ek = dlekRegistry.getEphemeralKeyForTaskNumber(operator, dataStoreProofs.detonationDataStore.metadata.globalDataStoreId);
-=======
         bytes32 ek = dlekRegistry.getEphemeralKeyForTaskNumber(
             operator, dataStoreProofs.detonationDataStore.metadata.globalDataStoreId
         );
->>>>>>> 2130a524
 
         // The bomb "condition" is that keccak(data, ek, headerHash) < BOMB_THRESHOLD
         // If it is met, there was a ........  ⏲️⏲️⏲️⏲️⏲️⏲️⏲️⏲️⏲️⏲️⏲️⏲️
@@ -508,26 +383,13 @@
 
         // find the specific DataStore containing the bomb, specified by durationIndex and calculatedDataStoreId
         // 'verifySandwiches' gets a pseudo-randomized durationIndex and durationDataStoreId, as well as the nextGlobalDataStoreIdAfterBomb
-<<<<<<< HEAD
-        (
-            uint8 durationIndex,
-            uint32 calculatedDataStoreId,
-            uint32 nextGlobalDataStoreIdAfterDetonationTimestamp
-        ) = verifySandwiches(
+        (uint8 durationIndex, uint32 calculatedDataStoreId, uint32 nextGlobalDataStoreIdAfterDetonationTimestamp) =
+            verifySandwiches(
                 uint256(dataStoreProofs.detonationDataStore.metadata.headerHash),
                 fromTime,
                 dataStoreProofs.detonationDataStore.timestamp,
                 sandwichProofs
             );
-=======
-        (uint8 durationIndex, uint32 calculatedDataStoreId, uint32 nextGlobalDataStoreIdAfterDetonationTimestamp) =
-        verifySandwiches(
-            uint256(dataStoreProofs.detonationDataStore.metadata.headerHash),
-            fromTime,
-            dataStoreProofs.detonationDataStore.timestamp,
-            sandwichProofs
-        );
->>>>>>> 2130a524
 
         require(
             sandwichProofs.length == dlsm.MAX_DATASTORE_DURATION() + 1,
@@ -560,30 +422,17 @@
      * @notice This function verifies the sandwich proof for each duration, then maps the `detonationHeaderHashValue` to one of the active datastores determined
      * by the sandwich proofs. This is the first potential BOMB datastore. The function returns the duration and id of the potential BOMB datastore and the
      * id of the earliest datastore after or at `detonationDataStoreInitTimestamp`
-<<<<<<< HEAD
-     * 
-=======
-     *
->>>>>>> 2130a524
+     *
      * @param detonationHeaderHashValue is the integer value of the DETONATION datastore's header hash
      * @param fromTime is the time from which the operator to slash hash been serving DataLayr
      * @param detonationDataStoreInitTimestamp is the time at which the DETONATION datastore was initialized
      * @param sandwichProofs are proofs for each duration of the different datastore ids that were active (not expired) at `detonationDataStoreInitTimestamp`
-<<<<<<< HEAD
-     * 
-     * @param sandwichProofs is a list of length equal to the number of durations that datastores can be stored. Each element is 
-=======
      *
      * @param sandwichProofs is a list of length equal to the number of durations that datastores can be stored. Each element is
->>>>>>> 2130a524
      * 2 sandwich proofs of the datastores surrounding the boundaries of the duration. For example, if the first duration is 1 day,
      * then sandwichProofs[0][0] is a proof of the 2 datastores for duration 1 day surrounding @param detonationDataStoreInitTimestamp - 1 day or
      * @param fromTime. sandwichProofs[0][1] is a proof of the 2 datastores for duration 1 day surrounding @param detonationDataStoreInitTimestamp
      *
-<<<<<<< HEAD
-     * Then the BOMB datastore is picked from random by taking @param detonationHeaderHashValue. TODO: Finish this comment
-     * 
-=======
      * Then the BOMB datastore is picked from random by taking @param detonationHeaderHashValue and taking it modulo the number of active datastores
      * for example, if the current datastores for durations are
      *
@@ -613,7 +462,6 @@
      * the DLN signed off on global datastore id 51, 52, ... until a signed datastore is found. There is a possible gas greiving attack that should
      * be thought about more here.
      *
->>>>>>> 2130a524
      * @dev returns a pseudo-randomized durationIndex and durationDataStoreId, as well as the nextGlobalDataStoreIdAfterBomb
      */
     function verifySandwiches(
@@ -643,11 +491,6 @@
         );
 
         nextGlobalDataStoreIdAfterDetonationTimestamp = type(uint32).max;
-<<<<<<< HEAD
-        
-=======
-
->>>>>>> 2130a524
         //for each duration
         for (uint8 i = 0; i < dlsm.MAX_DATASTORE_DURATION(); ++i) {
             // NOTE THAT i is loop index and (i + 1) is duration
@@ -670,44 +513,14 @@
              * Since 'fromTime' is the time at which the operator registered, if
              * fromTime is > (init time of detonationDataStoreInitTimestamp) - duration), then we only care about DataStores
              * starting from 'fromTime'
-<<<<<<< HEAD
-            */
-            uint256 sandwichTimestamp = max(
-                detonationDataStoreInitTimestamp - ((i + 1) * dlsm.DURATION_SCALE()),
-                fromTime
-            );
-=======
              */
             uint256 sandwichTimestamp =
                 max(detonationDataStoreInitTimestamp - ((i + 1) * dlsm.DURATION_SCALE()), fromTime);
->>>>>>> 2130a524
             /**
              * @dev Verify the sandwich proof for the given duration. `verifyDataStoreIdSandwich` will return the the second datastore in the sandwich's metadata.
              * The second datastore is the first datastore after `sandwichTimestamp`. This is the first active datastore for the duration which was initialized at
              * or after the `sandwichTimestamp`. We store its durationDataStoreId in the `firstDataStoreForDuration` memory array.
              */
-<<<<<<< HEAD
-            firstDataStoreForDuration[i] = verifyDataStoreIdSandwich(
-                sandwichTimestamp,
-                i + 1,
-                sandwichProofs[i][0]
-            ).durationDataStoreId;
-            // verify the sandwich proof and store the metadata of the first datastore after `detonationDataStoreInitTimestamp` for the given duration
-            IDataLayrServiceManager.DataStoreMetadata
-                memory detonationDataStoreMetadata = verifyDataStoreIdSandwich(
-                    detonationDataStoreInitTimestamp,
-                    i + 1,
-                    sandwichProofs[i][1]
-                );
-            //The DETONATION datastore id is the nextGlobalDataStoreIdAfterDetonationTimestamp: the datastore with the lowest datastoreid after
-            //the detonationDataStoreMetadata
-            if (
-                nextGlobalDataStoreIdAfterDetonationTimestamp >
-                detonationDataStoreMetadata.globalDataStoreId
-            ) {
-                nextGlobalDataStoreIdAfterDetonationTimestamp = detonationDataStoreMetadata
-                    .globalDataStoreId;
-=======
             firstDataStoreForDuration[i] =
                 verifyDataStoreIdSandwich(sandwichTimestamp, i + 1, sandwichProofs[i][0]).durationDataStoreId;
             // verify the sandwich proof and store the metadata of the first datastore after `detonationDataStoreInitTimestamp` for the given duration
@@ -717,7 +530,6 @@
             //the detonationDataStoreMetadata
             if (nextGlobalDataStoreIdAfterDetonationTimestamp > detonationDataStoreMetadata.globalDataStoreId) {
                 nextGlobalDataStoreIdAfterDetonationTimestamp = detonationDataStoreMetadata.globalDataStoreId;
->>>>>>> 2130a524
             }
             //record number of DataStores for duration
             numberActiveDataStoresForDuration[i] =
@@ -732,25 +544,8 @@
         // find the durationIndex and offset within the set of DataStores for that specific duration from the 'selectedDataStoreIndex'
         // we can think of this as the DataStore location specified by 'selectedDataStoreIndex'
         uint32 offset;
-<<<<<<< HEAD
-        (
-            durationIndex,
-            offset
-        ) = calculateCorrectIndexAndDurationOffsetFromNumberActiveDataStoresForDuration(
-                selectedDataStoreIndex,
-                numberActiveDataStoresForDuration
-            );
-
-        calculatedDataStoreId = firstDataStoreForDuration[durationIndex] + offset;
-        // return the pseudo-randomized `durationIndex` and `durationDataStoreId`, specified by `selectedDataStoreIndex`, as well as the `nextGlobalDataStoreIdAfterBomb`
-        return (
-            durationIndex,
-            calculatedDataStoreId,
-            nextGlobalDataStoreIdAfterDetonationTimestamp
-=======
         (durationIndex, offset) = calculateCorrectIndexAndDurationOffsetFromNumberActiveDataStoresForDuration(
             selectedDataStoreIndex, numberActiveDataStoresForDuration
->>>>>>> 2130a524
         );
 
         calculatedDataStoreId = firstDataStoreForDuration[durationIndex] + offset;
@@ -761,19 +556,6 @@
     // checks that the provided timestamps accurately specify the first dataStore, with the specified duration, which was created at or after 'sandwichTimestamp'
     // returns the first durationDataStoreId and globalDataStoreId at or after the sandwichTimestamp, for the specified duration
 
-<<<<<<< HEAD
-    /** 
-     * @notice For a certain @param duration, checks that the two datastores provided in @param sandwich
-     * are the datastores just before and after (or equal) @param sandwichTimestamp, in that order
-     * @notice For the given `duration` and `sandwichTimestamp`, this function returns the metadata of the earliest datastore that was stored
-     *  for `duration` and which was initialized after `sandwichTimestamp`.
-     * @dev `sandwich[0]` is the search data for the latest datastore with `duration`, which was created *before* `sandwichTimestamp`. `sandwich[1]` is the 
-     * search data for the earliest datastore with the same `duration`, which was created *after* `sandwichTimestamp`.
-     * @dev This function hashes the metadata in `sandwich` to verify its correctness and checks that the initialization times of the provided datastores are 
-     * before and after `sandwichTime`, respectively, and verifies that their ids are consecutive.
-     * @return the metadata for the first dataStore, with the specified duration, which was created at or after 'sandwichTimestamp'
-    */
-=======
     /**
      * @notice For a certain @param duration, checks that the two datastores provided in @param sandwich
      * are the datastores just before and after (or equal) @param sandwichTimestamp, in that order
@@ -785,7 +567,6 @@
      * before and after `sandwichTime`, respectively, and verifies that their ids are consecutive.
      * @return the metadata for the first dataStore, with the specified duration, which was created at or after 'sandwichTimestamp'
      */
->>>>>>> 2130a524
     function verifyDataStoreIdSandwich(
         uint256 sandwichTimestamp,
         uint8 duration,
@@ -845,12 +626,7 @@
         } else {
             //if sandwich[1].timestamp is 0, the prover is claiming that there is no datastore after sandwichTimestamp for the duration
             require(
-<<<<<<< HEAD
-                dlsm.getNumDataStoresForDuration(duration) ==
-                    sandwich[0].metadata.durationDataStoreId,
-=======
                 dlsm.getNumDataStoresForDuration(duration) == sandwich[0].metadata.durationDataStoreId,
->>>>>>> 2130a524
                 "DataLayrBombVerifier.verifyDataStoreIdSandwich: x datastore is not the last datastore in the duration or no datastores for duration"
             );
         }
@@ -867,15 +643,11 @@
     function calculateCorrectIndexAndDurationOffsetFromNumberActiveDataStoresForDuration(
         uint32 offset,
         uint32[] memory numberActiveDataStoresForDuration
-<<<<<<< HEAD
-    ) internal pure returns (uint8 durationIndex, uint32 offsetRemaining) {
-=======
     )
         internal
         pure
         returns (uint8 durationIndex, uint32 offsetRemaining)
     {
->>>>>>> 2130a524
         offsetRemaining = offset;
         durationIndex = 0;
         for (; durationIndex < numberActiveDataStoresForDuration.length; ++durationIndex) {
@@ -900,18 +672,6 @@
         uint32 operatorIndex,
         uint32 totalOperatorsIndex,
         IDataLayrServiceManager.DataStoreSearchData calldata searchData
-<<<<<<< HEAD
-    ) internal view returns (uint32 chunkNumber) {
-        /**
-        Get information on the dataStore for which disperser is being challenged. This dataStore was 
-        constructed during call to initDataStore in DataLayrServiceManager.sol by the disperser.
-        */
-        require(dlsm.getDataStoreHashesForDurationAtTimestamp(
-                                                    searchData.duration, 
-                                                    searchData.timestamp,
-                                                    searchData.index
-                                                ) == DataStoreHash.computeDataStoreHash(searchData.metadata), "search.metadataclear preimage is incorrect");
-=======
     )
         internal
         view
@@ -926,7 +686,6 @@
                 == DataStoreUtils.computeDataStoreHash(searchData.metadata),
             "search.metadataclear preimage is incorrect"
         );
->>>>>>> 2130a524
 
         // check that disperser acquired quorum for this dataStore
         require(searchData.metadata.signatoryRecordHash != bytes32(0), "Datastore is not committed yet");
@@ -939,15 +698,9 @@
 
     /**
      * @notice This function verifies that `disclosureProof.poly` was the data that operator was storing for `dataStoreId` and it is the polynomial that is
-<<<<<<< HEAD
-     *  commited to by the KZG commitment `(disclosureProof.multireveal[2], disclosureProof.multireveal[3])`.
-     * @dev The coset of the zero polynomial is determined from `operatorIndex` and `totalOperatorsIndex` and the metadata of the datastore provided by `searchData`.
-     * @return proofSuccess is 'true' if the proof succeeded. The function will revert otherwise.
-=======
      * commited to by the KZG commitment `disclosureProof.interpolationPoly`.
      * @dev The coset of the zero polynomial is determined from `operatorIndex` and `totalOperatorsIndex` and the metadata of the datastore provided by `searchData`.
      * @return 'true' if the proof succeeded. The function will revert otherwise.
->>>>>>> 2130a524
      */
     function nonInteractivePolynomialProof(
         address operator,
@@ -956,43 +709,6 @@
         uint32 dataStoreId,
         DisclosureProof calldata disclosureProof,
         IDataLayrServiceManager.DataStoreSearchData calldata searchData
-<<<<<<< HEAD
-    ) internal view returns (bool proofSuccess) {
-        uint32 chunkNumber = getChunkNumber(
-            operator,
-            operatorIndex,
-            totalOperatorsIndex,
-            searchData
-        );
-        require(
-            searchData.metadata.globalDataStoreId == dataStoreId,
-            "DataLayrBombVerifier.nonInteractivePolynomialProof: searchData does not match provided dataStoreId"
-        );
-        require(
-            searchData.metadata.headerHash == keccak256(disclosureProof.header),
-            "DataLayrBombVerifier.nonInteractivePolynomialProof: hash of dislosure proof header does not match provided searchData"
-        );
-
-        return (challengeUtils.nonInteractivePolynomialProof(
-            disclosureProof.header,
-            chunkNumber,
-            disclosureProof.poly,
-            disclosureProof.multiRevealProof,
-            disclosureProof.polyEquivalenceProof
-        ));
-    }
-
-    /// @notice This function verifies that `searchData` provided matches the data that was stored for the given datastore
-    function verifyMetadataPreImage(
-        IDataLayrServiceManager.DataStoreSearchData calldata searchData
-    ) internal view returns (bool) {
-        return
-            dlsm.getDataStoreHashesForDurationAtTimestamp(
-                searchData.duration,
-                searchData.timestamp,
-                searchData.index
-            ) == DataStoreHash.computeDataStoreHash(searchData.metadata);
-=======
     )
         internal
         view
@@ -1026,7 +742,6 @@
         return dlsm.getDataStoreHashesForDurationAtTimestamp(
             searchData.duration, searchData.timestamp, searchData.index
         ) == DataStoreUtils.computeDataStoreHash(searchData.metadata);
->>>>>>> 2130a524
     }
 
     function max(uint256 x, uint256 y) internal pure returns (uint256) {
