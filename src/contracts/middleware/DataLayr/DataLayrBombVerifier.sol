// SPDX-License-Identifier: UNLICENSED
pragma solidity ^0.8.9;

import "../../interfaces/IDataLayrServiceManager.sol";
import "../../interfaces/IQuorumRegistry.sol";
import "../../interfaces/IEphemeralKeyRegistry.sol";
import "../../libraries/BN254_Constants.sol";
import "../../libraries/DataStoreHash.sol";
import "./DataLayrChallengeUtils.sol";
import "../../libraries/DataStoreHash.sol";

contract DataLayrBombVerifier {
    struct DataStoresForDuration {
        uint256 timestamp;
        uint32 index;
        IDataLayrServiceManager.DataStoreMetadata metadata;
    }

    struct DataStoreProofs {
        IDataLayrServiceManager.DataStoreSearchData operatorFromDataStore;
        IDataLayrServiceManager.DataStoreSearchData[] bombDataStores;
        IDataLayrServiceManager.DataStoreSearchData detonationDataStore;
    }

    struct HeaderHashes {
        bytes32 operatorFromHeaderHash;
        bytes32 bombHeaderHash;
        bytes32 detonationHeaderHash;
    }

    struct Indexes {
        uint32 operatorIndex;
        uint32 totalOperatorsIndex;
        uint256 detonationNonSignerIndex;
        uint256[] successiveSignerIndexes;
    }

    struct DisclosureProof {
        bytes header;
        uint256[4] multireveal;
        bytes poly;
        uint256[4] zeroPoly;
        bytes zeroPolyProof;
        uint256[4] pi;
    }

    // bomb will trigger every once every ~2^(256-249) = 2^7 = 128 chances
    // BOMB_THRESHOLD can be tuned up to increase the chance of bombs and therefore 
    // reduce the expected value of not storing the data
    // BOMB_THRESHOLD can be tuned down to decrease the chance of bombs and therefore 
    // increase the amount of nodes that will sign off on datastores
    uint256 public BOMB_THRESHOLD = uint256(2)**uint256(249);

    uint256 public BOMB_FRAUDRPOOF_INTERVAL = 7 days;

    IDataLayrServiceManager public immutable dlsm;
    IQuorumRegistry public immutable dlRegistry;
    DataLayrChallengeUtils public immutable challengeUtils;
    IEphemeralKeyRegistry public immutable dlekRegistry;

    constructor(
        IDataLayrServiceManager _dlsm,
        IQuorumRegistry _dlRegistry,
        DataLayrChallengeUtils _challengeUtils,
        IEphemeralKeyRegistry _dlekRegistry
    ) {
        dlsm = _dlsm;
        dlRegistry = _dlRegistry;
        challengeUtils = _challengeUtils;
        dlekRegistry = _dlekRegistry;
    }

    // The DETONATION datastore is the datastore whose header hash is mapped to one of the active datastores at its time of initialization
    // The datastore that the DETONATION datastore is mapped to is called the BOMB datastore
    // The BOMB datastore is the datastore whose data, when hashed with some auxillary information was below BOMB_THRESHOLD (the BOMB condition)
    // If such was the case, the operator should not have signed the DETONATION datastore

    // In datalayr, every datastore is a potential DETONATION datastore, and it's corresponding potential BOMB datastore should
    // always be checked for the BOMB condition
    // The sender of this function is a party that is proving the existence of a certain operator that signed a DETONATION datastore whose corresponding
    // BOMB datastore met the BOMB condition

    //tick, tick, tick, tick, ⏲️⏲️⏲️⏲️⏲️⏲️⏲️⏲️⏲️⏲️⏲️⏲️⏲️⏲️⏲️⏲️⏲️⏲️⏲️⏲️⏲️⏲️⏲️⏲️⏲️⏲️⏲️⏲️⏲️⏲️⏲️⏲️⏲️⏲️⏲️⏲️⏲️⏲️⏲️⏲️⏲️⏲️⏲️⏲️⏲️⏲️⏲️⏲️

    // signatoryRecords input is formatted as following, with 'n' being its length:
    // signatoryRecords[0] is for the 'detonation' DataStore
    // signatoryRecords[1] through (inclusive) signatoryRecords[n-2] is for the DataStores starting at the 'bomb' 
    // DataStore returned by the 'verifyBombDataStoreId' function and any immediately following series DataStores *that the operator did NOT sign*
    // signatoryRecords[n] is for the DataStore that is ultimately treated as the 'bomb' DataStore
    // this will be the first DataStore at or after the DataStore returned by the 'verifyBombDataStoreId' function *that the operator DID sign*
    function verifyBomb(
        address operator,
        DataStoreProofs calldata dataStoreProofs,
        Indexes calldata indexes,
        IDataLayrServiceManager.SignatoryRecordMinusDataStoreId[]
            calldata signatoryRecords,
        DataStoresForDuration[2][2][] calldata sandwichProofs,
        DisclosureProof calldata disclosureProof
    ) external {
        require(
            verifyMetadataPreImage(dataStoreProofs.operatorFromDataStore),
            "DataLayrBombVerifier.verifyBomb: operatorFrom metadata preimage incorrect"
        );
        require(
            verifyMetadataPreImage(dataStoreProofs.detonationDataStore),
            "DataLayrBombVerifier.verifyBomb: detonation metadata preimage incorrect"
        );

        {
            //require that either operator is still actively registered, or they were previously active and they deregistered within the last 'BOMB_FRAUDRPOOF_INTERVAL'
            //get the id of the datastore the operator has been serving since
            uint32 fromDataStoreId = dlRegistry.getFromTaskNumberForOperator(
                operator
            );
            //deregisterTime is 0 if the operator is still registered and serving
            //otherwise it is the time at will/have stopped serving all of their existing datstores
            //TODO: Check this definition ^
            uint256 deregisterTime = dlRegistry.getOperatorDeregisterTime(
                operator
            );
            //Require that the operator is registrered and, if they have deregistered, it is still before the bomb fraud proof interval has passed
            require(
                fromDataStoreId != 0 &&
                    (deregisterTime == 0 ||
                        deregisterTime >=
                        (block.timestamp - BOMB_FRAUDRPOOF_INTERVAL))
            );
        }

        // get globalDataStoreId at bomb DataStore, as well as detonationGlobalDataStoreId, based on input info
        uint32 bombGlobalDataStoreId = verifyBombDataStoreId(
            operator,
            dataStoreProofs,
            sandwichProofs
        );

        /*
            this large block with for loop is used to iterate through DataStores
            although technically the pseudo-random DataStore containing the bomb is already determined, it is possible
            that the operator did not sign the 'bomb' DataStore (note that this is different than signing the 'detonator' DataStore!).
            In this specific case, the 'bomb' is actually contained in the next DataStore that the operator did indeed sign.
            The loop iterates through to find this next DataStore, thus determining the true 'bomb' DataStore.
        */
        /** 
          @notice Check that the DataLayr operator against whom bomb is being verified, was
                  actually part of the quorum for the detonation dataStoreId.
          
                  The burden of responsibility lies with the challenger to show that the DataLayr operator 
                  is not part of the non-signers for the dump. Towards that end, challenger provides
                  an index such that if the relationship among nonSignerPubkeyHashes (nspkh) is:
                   uint256(nspkh[0]) <uint256(nspkh[1]) < ...< uint256(nspkh[index])< uint256(nspkh[index+1]),...
                  then,
                        uint256(nspkh[index]) <  uint256(operatorPubkeyHash) < uint256(nspkh[index+1])
         */
        /**
          @dev checkSignatures in DataLayrBLSSignatureChecker.sol enforces the invariant that hash of 
               non-signers pubkey is recorded in the compressed signatory record in an  ascending
               manner.      
        */
// first we verify that the operator did indeed sign the 'detonation' DataStore
        {
<<<<<<< HEAD
            // Verify that the information supplied as input related to the 'detonation' DataStore is correct 
            // require(
            //     dlsm.getDataStoreIdSignatureHash(dataStoreProofs.detonationDataStore.metadata.globalDataStoreId) ==
            //         keccak256(
            //             abi.encodePacked(
            //                 dataStoreProofs.detonationDataStore.metadata.globalDataStoreId,
            //                 signatoryRecords[0].nonSignerPubkeyHashes,
            //                 signatoryRecords[0].totalEthStakeSigned,
            //                 signatoryRecords[0].totalEigenStakeSigned
            //             )
            //         ),
            //     "Sig record does not match hash"
            // );

            require(dlsm.getDataStoreHashesForDurationAtTimestamp(
                                                    dataStoreProofs.detonationDataStore.duration, 
                                                    dataStoreProofs.detonationDataStore.timestamp,
                                                    dataStoreProofs.detonationDataStore.index
                                                ) == DataStoreHash.computeDataStoreHash(
                                                                            dataStoreProofs.detonationDataStore.metadata.headerHash, 
                                                                            dataStoreProofs.detonationDataStore.metadata.globalDataStoreId, 
                                                                            dataStoreProofs.detonationDataStore.metadata.blockNumber, 
                                                                            dataStoreProofs.detonationDataStore.metadata.fee, 
                                                                            dataStoreProofs.detonationDataStore.metadata.signatoryRecordHash
                                                                        ), "search.metadataclear preimage is incorrect");

=======
            //the block number since the operator has been active
            uint32 operatorActiveFromBlockNumber = dlRegistry.getFromBlockNumberForOperator(operator);
>>>>>>> 51d35259
            // fetch hash of operator's pubkey
            bytes32 operatorPubkeyHash = dlRegistry.getOperatorPubkeyHash(
                operator
            );

            // The BOMB datastore must be a datastore for which a signature from the operator has been submitted on chain
            // Then, we have an attestation that they have stored said data, so they can check it for the BOMB condition
            uint256 ultimateBombDataStoreIndex = dataStoreProofs.bombDataStores.length - 1;
            //verify all non signed DataStores from bomb till first signed to get correct BOMB datastore
            for (uint i = 0; i < ultimateBombDataStoreIndex; ++i) {
                require(dataStoreProofs.bombDataStores[i].metadata.globalDataStoreId == bombGlobalDataStoreId, 
                    "DataLayrBombVerifier.verifyBomb: bombDataStore is not for correct id");
                //verify the preimage of the i'th bombDataStore is consistent with storage
                require(
                    verifyMetadataPreImage(dataStoreProofs.bombDataStores[i]),
                    "DataLayrBombVerifier.verifyBomb: bombDataStores metadata preimage incorrect"
                );
                
                //There are 2 conditions under which the BOMB datastore id must increment
                //1. The BOMB datastore is based off of stakes before the operator joined
                //2. The BOMB datastore included the stake of the operator, but the operator did not sign
                //This conditional statement checks (1)
                if(dataStoreProofs.bombDataStores[i].metadata.blockNumber < operatorActiveFromBlockNumber) {
                    //If we make it inside of this loop, then the BOMB datastore included the operator's stake
                    //So we check the proof that the operator did not sign for this datastore
                    // Verify that the signatoryRecord supplied as input related to the i'th potential BOMB datastore is correct
                    require(
                        //will be bytes32(0) if this datastore was never confirmed
                        dataStoreProofs.bombDataStores[i].metadata.signatoryRecordHash == bytes32(0) 
                        ||
                        dataStoreProofs.bombDataStores[i].metadata.signatoryRecordHash == keccak256(
                                abi.encodePacked(
                                    bombGlobalDataStoreId,
                                    signatoryRecords[i].nonSignerPubkeyHashes,
                                    signatoryRecords[i].totalEthStakeSigned,
                                    signatoryRecords[i].totalEigenStakeSigned
                                )
                            ),
                        "DataLayrBombVerifier.verifyBomb: Bomb datastore signatory record does not match hash"
                    );

                    require(
                        signatoryRecords[i].nonSignerPubkeyHashes[
                            indexes.successiveSignerIndexes[i]
                        ] == operatorPubkeyHash,
                        "DataLayrBombVerifier.verifyBomb: Incorrect Bomb datastore nonsigner proof"
                    );
                }
                ++bombGlobalDataStoreId;
            }

            require(dataStoreProofs.bombDataStores[ultimateBombDataStoreIndex].metadata.globalDataStoreId == bombGlobalDataStoreId, 
                    "DataLayrBombVerifier.verifyBomb: bombDataStore is not for correct id");

            //verify the preimage of the last provided BOMB datastore (the valid one) is consistent with storage
            require(
                verifyMetadataPreImage(dataStoreProofs.bombDataStores[ultimateBombDataStoreIndex]),
                "DataLayrBombVerifier.verifyBomb: BOMB datastore metadata preimage incorrect"
            );

            //Verify that the signatory record supplied as input related to the ultimate 'bomb' DataStore is correct
            require(
                dataStoreProofs.bombDataStores[ultimateBombDataStoreIndex].metadata.signatoryRecordHash ==
                    keccak256(
                        abi.encodePacked(
                            dataStoreProofs.bombDataStores[ultimateBombDataStoreIndex].metadata.globalDataStoreId,
                            signatoryRecords[ultimateBombDataStoreIndex].nonSignerPubkeyHashes,
                            signatoryRecords[ultimateBombDataStoreIndex].totalEthStakeSigned,
                            signatoryRecords[ultimateBombDataStoreIndex].totalEigenStakeSigned
                        )
                    ),
                "DataLayrBombVerifier.verifyBomb: BOMB datastore sig record does not match hash"
            );

            //require that the detonation is happening for a datastore using the operators stake
            require(dataStoreProofs.bombDataStores[ultimateBombDataStoreIndex].metadata.blockNumber >= operatorActiveFromBlockNumber, 
                "DataLayrBombVerifier.verfiyBomb: BOMB datastore was not using the operator's stake");

            // check that operator was *not* in the non-signer set (i.e. they did sign) for the ultimate 'bomb' DataStore
            if (
                signatoryRecords[ultimateBombDataStoreIndex].nonSignerPubkeyHashes.length !=
                0
            ) {
                // check that operator was *not* in the non-signer set (i.e. they did sign)
                //not super critic: new call here, maybe change comment
                challengeUtils.checkExclusionFromNonSignerSet(
                    operatorPubkeyHash,
                    indexes.detonationNonSignerIndex,
                    signatoryRecords[ultimateBombDataStoreIndex]
                );
            }

<<<<<<< HEAD
//  to find the ultimate 'bomb' DataStore, we need to keep verifying that the operator *WAS* a non-signer and incrementing bombGlobalDataStoreId,
//  then verify at the end that they were *not* a non-signer (i.e. they were a signer)

            //verify all non signed DataStores from bomb till first signed to get correct data
            uint256 lengthMinusOne = signatoryRecords.length - 1;
            for (uint i = 1; i < lengthMinusOne; ++i) {            
                // Verify that the information supplied as input related to this particular DataStore is correct 
                // require(
                //     dlsm.getDataStoreIdSignatureHash(bombGlobalDataStoreId) ==
                //         keccak256(
                //             abi.encodePacked(
                //                 bombGlobalDataStoreId++,
                //                 signatoryRecords[i].nonSignerPubkeyHashes,
                //                 signatoryRecords[i].totalEthStakeSigned,
                //                 signatoryRecords[i].totalEigenStakeSigned
                //             )
                //         ),
                //     "Sig record does not match hash"
                // );

                //
                require(dlsm.getDataStoreHashesForDurationAtTimestamp(
                                                    dataStoreProofs.bombDataStore.duration, 
                                                    dataStoreProofs.bombDataStore.timestamp,
                                                    dataStoreProofs.bombDataStore.index
                                                ) == DataStoreHash.computeDataStoreHash(
                                                                            dataStoreProofs.bombDataStore.metadata.headerHash, 
                                                                            dataStoreProofs.bombDataStore.metadata.globalDataStoreId, 
                                                                            dataStoreProofs.bombDataStore.metadata.blockNumber, 
                                                                            dataStoreProofs.bombDataStore.metadata.fee, 
                                                                            dataStoreProofs.bombDataStore.metadata.signatoryRecordHash
                                                                        ), "search.metadataclear preimage is incorrect");

                require(
                    signatoryRecords[i].nonSignerPubkeyHashes[
                        indexes.successiveSignerIndexes[i - 1]
                    ] == operatorPubkeyHash,
                    "Incorrect nonsigner proof"
                );
                ++bombGlobalDataStoreId;
            }
=======
            //Verify that the operator did sign the DETONATION datastore
            uint256 lastSignatoryRecordIndex = signatoryRecords.length - 1;
>>>>>>> 51d35259

            // Verify that the signatoryRecord supplied as input related to the 'detonation' DataStore is correct
            //NOTE that signatoryRecords[signatoryRecords.length - 1] is the signatory record for the DETONATION datastore
            require(
                dataStoreProofs.detonationDataStore.metadata.signatoryRecordHash ==
                    keccak256(
                        abi.encodePacked(
                            dataStoreProofs.detonationDataStore.metadata.globalDataStoreId,
                            signatoryRecords[lastSignatoryRecordIndex].nonSignerPubkeyHashes,
                            signatoryRecords[lastSignatoryRecordIndex].totalEthStakeSigned,
                            signatoryRecords[lastSignatoryRecordIndex].totalEigenStakeSigned
                        )
                    ),
                "DataLayrBombVerifier.verifyBomb: Detonation singatory record does not match hash"
            );
            //require that the detonation is happening for a datastore using the operators stake
            require(dataStoreProofs.detonationDataStore.metadata.blockNumber > operatorActiveFromBlockNumber, 
                "DataLayrBombVerifier.verfiyBomb: Detonation datastore was not using the operator's stake");

            // check that operator was *not* in the non-signer set (i.e. they did sign) for the 'detonation' DataStore
            if (signatoryRecords[lastSignatoryRecordIndex].nonSignerPubkeyHashes.length != 0) {
                // check that operator was *not* in the non-signer set (i.e. they did sign)
                //not super critic: new call here, maybe change comment
                challengeUtils.checkExclusionFromNonSignerSet(
                    operatorPubkeyHash,
                    indexes.detonationNonSignerIndex,
                    signatoryRecords[lastSignatoryRecordIndex]
                );
            }
        }

        // verify that the correct BOMB dataStoreId (the first the operator signed at or above the pseudo-random dataStoreId) matches the provided data
        require(
            dataStoreProofs.bombDataStores[dataStoreProofs.bombDataStores.length - 1].metadata.globalDataStoreId ==
                bombGlobalDataStoreId,
            "DataLayrBombVerifier.verifyBomb: provided bomb datastore id must be as calculated"
        );

        // check the disclosure of the data chunk that the operator committed to storing
        require(
            nonInteractivePolynomialProof(
                // headerHashes.bombHeaderHash,
                operator,
                indexes.operatorIndex,
                indexes.totalOperatorsIndex,
                bombGlobalDataStoreId,
                disclosureProof,
                dataStoreProofs.operatorFromDataStore
            ),
            "DataLayrBombVerifier.verifyBomb: I from multireveal is not the commitment of poly"
        );

        // fetch the operator's most recent ephemeral key
        bytes32 ek = dlekRegistry.getEphemeralKeyForTaskNumber(operator, dataStoreProofs.detonationDataStore.metadata.globalDataStoreId);

        // The bomb "condition" is that keccak(data, ek, headerHash) < BOMB_THRESHOLD
        // If it is was met, there was a .....  ⏲️⏲️⏲️⏲️⏲️⏲️⏲️⏲️⏲️⏲️⏲️⏲️
        // 💣💣💣💣💣💣💣💣💣💣💣💣💣💣💣💣💣💣💣💣💣💣💣💣💣💣💣
        // 💣💣💣💣💣💣💣💣💣💣💣💣💣💣💣💣💣💣💣💣💣💣💣💣💣💣💣
        // 💥💥💥💥💥💥💥💥💥💥💥💥💥💥💥💥💥💥💥💥💥💥💥💥💥💥💥💥
        // 💥💥💥💥💥💥💥💥💥💥💥💥💥💥💥💥💥💥💥💥💥💥💥💥💥💥💥💥
        require(
            uint256(
                keccak256(
                    abi.encodePacked(disclosureProof.poly, ek, dataStoreProofs.detonationDataStore.metadata.headerHash)
                )
            ) < BOMB_THRESHOLD,
            "DataLayrBombVerifier.verifyBomb: No bomb"
        );

        dlsm.slashOperator(operator);
    }

    // return globalDataStoreId at bomb DataStore
    function verifyBombDataStoreId(
        address operator,
        DataStoreProofs calldata dataStoreProofs,
        DataStoresForDuration[2][2][] calldata sandwichProofs
    ) internal view returns (uint32) {
        uint256 fromTime;
        {
            // get the dataStoreId at which the operator registered
            uint32 fromDataStoreId = dlRegistry.getFromTaskNumberForOperator(
                operator
            );

            // ensure that operatorFromHeaderHash corresponds to the correct dataStoreId (i.e. the one at which the operator registered)
            require(
                fromDataStoreId ==
                    dataStoreProofs
                        .operatorFromDataStore
                        .metadata
                        .globalDataStoreId,
                "DataLayrBombVerifier.verifyBombDataStoreId: headerHash is not for correct operator from datastore"
            );
            // store the initTime of the dataStoreId at which the operator registered in memory
            fromTime = dataStoreProofs.operatorFromDataStore.timestamp;
        }

        // find the specific DataStore containing the bomb, specified by durationIndex and calculatedDataStoreId
        // 'verifySandwiches' gets a pseudo-randomized durationIndex and durationDataStoreId, as well as the nextGlobalDataStoreIdAfterBomb
        (
            uint8 duration,
            uint32 calculatedDataStoreId,
            uint32 nextGlobalDataStoreIdAfterDetonationTimestamp
        ) = verifySandwiches(
                uint256(dataStoreProofs.detonationDataStore.metadata.headerHash),
                fromTime,
                dataStoreProofs.detonationDataStore.timestamp,
                sandwichProofs
            );

        require(
            sandwichProofs.length == dlsm.MAX_DATASTORE_DURATION() + 1,
            "DataLayrBombVerifier.verifyBombDataStoreId: Incorrect sandwich proof length. *must account for last proof of bomb datastoremetdata"
        );

        // fetch the durationDataStoreId and globalDataStoreId for the specific 'detonation' DataStore specified by the parameters
        // check that the specified bombDataStore info matches the calculated info
        require(
            dataStoreProofs.bombDataStores[0].duration == duration,
            "DataLayrBombVerifier.verifyBombDataStoreId: bomb datastore id's duration is the same as calculated"
        );
        require(
            dataStoreProofs.bombDataStores[0].metadata.durationDataStoreId == calculatedDataStoreId,
            "DataLayrBombVerifier.verifyBombDataStoreId: bomb datastore id provided is not the same as calculated"
        );

        // get the dataStoreId for 'detonationHeaderHash'
        // check that the dataStoreId for the provided detonationHeaderHash matches the calculated value
        require(
            dataStoreProofs.detonationDataStore.metadata.globalDataStoreId ==
                nextGlobalDataStoreIdAfterDetonationTimestamp,
            "DataLayrBombVerifier.verifyBombDataStoreId: next datastore after bomb does not match provided detonation datastore"
        );
        // return globalDataStoreId at bomb DataStore, as well as detonationGlobalDataStoreId
        return dataStoreProofs.bombDataStores[0].metadata.globalDataStoreId;
        // note that this matches detonationGlobalDataStoreId, as checked above;
    }

    // returns a pseudo-randomized durationIndex and durationDataStoreId, as well as the nextGlobalDataStoreIdAfterBomb
    /**
     * Finds all of the active datastores after @param fromTime and before @param detonationDataStoreInitTimestamp. 
     *
     * @param sandwichProofs is a list of the length of the number of durations that datastores cna be stored. Each element is 
     * 2 sandwich proofs of the datastores surrounding the boundaries of the duration. For example, if the first duration is 1 day,
     * then sandwichProofs[0][0] is a proof of the 2 datastores for duration 1 day surrounding @param detonationDataStoreInitTimestamp - 1 day or
     * @param fromTime. sandwichProofs[0][1] is a proof of the 2 datastores for duration 1 day surrounding @param detonationDataStoreInitTimestamp
     *
     * Then the BOMB datastore is picked from random by taking @param detonationHeaderHashValue. TODO: Finish this comment
     */
    function verifySandwiches(
        uint256 detonationHeaderHashValue,
        uint256 fromTime,
        uint256 detonationDataStoreInitTimestamp,
        DataStoresForDuration[2][2][] calldata sandwichProofs
    )
        internal view
        returns (
            uint8,
            uint32,
            uint32
        )
    {
        uint32 numberActiveDataStores;
        //This is a list of the number of active datastores for each duration
        //at the time of initialization of the DETONATION datastore
        uint32[] memory numberActiveDataStoresForDuration = new uint32[](
            dlsm.MAX_DATASTORE_DURATION()
        );
        //This is a list of the ids of the earliest active datastore for 
        //each duration at the time of initialization of the DETONATION datastore
        uint32[] memory firstDataStoreForDuration = new uint32[](
            dlsm.MAX_DATASTORE_DURATION()
        );

        uint32 nextGlobalDataStoreIdAfterDetonationTimestamp = type(uint32).max;
        
        //for each duration
        for (uint8 i = 0; i < dlsm.MAX_DATASTORE_DURATION(); ++i) {
            // NOTE THAT i is loop index and (i + 1) is duration
            //If there are no datastores for certain duration, the prover should set the timestamps for the first sandwich proofs for that duration
            //equal to zero
            if (
                sandwichProofs[i][0][0].timestamp == sandwichProofs[i][0][1].timestamp  &&
                sandwichProofs[i][0][0].timestamp == 0
            ) {
                //prover is claiming no datastores for given duration
                require(
                    dlsm.totalDataStoresForDuration(i + 1) == 0,
                    "DataLayrBombVerifier.verifySandwiches: DataStores for duration are not 0"
                );
                //if storage agrees with provers claims, continue to next duration
                continue;
            }
            /*
                calculate the greater of ((init time of detonationDataStoreInitTimestamp) - duration) and fromTime
                since 'fromTime' is the time at which the operator registered, if
                fromTime is > (init time of detonationDataStoreInitTimestamp) - duration), then we only care about DataStores
                starting from 'fromTime'
            */
            uint256 sandwichTimestamp = max(
                detonationDataStoreInitTimestamp - (i + 1) * dlsm.DURATION_SCALE(),
                fromTime
            );
            //verify the sandwich proof for the given duration. `verifyDataStoreIdSandwich` will return the the second datastore in the sandwich's metadata
            //the second datastore is the first datastore after sandwichTimestamp. this is the first active datastore for the duration at the detonationDataStoreInitTimestamp
            //in memory, store it's durationDataStoreId
            firstDataStoreForDuration[i] = verifyDataStoreIdSandwich(
                sandwichTimestamp,
                i + 1,
                sandwichProofs[i][0]
            ).durationDataStoreId;
            // verify the sandwich proof and store the metadata of the first datastore after detonationDataStoreInitTimestamp for the given duration
            IDataLayrServiceManager.DataStoreMetadata
                memory detonationDataStoreMetadata = verifyDataStoreIdSandwich(
                    detonationDataStoreInitTimestamp,
                    i + 1,
                    sandwichProofs[i][1]
                );
            //The DETONATION datastore id is the nextGlobalDataStoreIdAfterDetonationTimestamp: the datastore with the lowest datastoreid after
            //the detonationDataStoreMetadata
            //TODO: is this sound? think so
            if (
                nextGlobalDataStoreIdAfterDetonationTimestamp >
                detonationDataStoreMetadata.globalDataStoreId
            ) {
                nextGlobalDataStoreIdAfterDetonationTimestamp = detonationDataStoreMetadata
                    .globalDataStoreId;
            }
            //record number of DataStores for duration
            numberActiveDataStoresForDuration[i] =
                detonationDataStoreMetadata.durationDataStoreId -
                firstDataStoreForDuration[i];
            // add number of DataStores (for this specific duration) to sum
            numberActiveDataStores += numberActiveDataStoresForDuration[i];
        }

        // find the pseudo-randomly determined DataStore containing the bomb
        // just by taking detonationHeaderHashValue modulo the number of active datastores at the time
        uint32 selectedDataStoreIndex = uint32(
            detonationHeaderHashValue % numberActiveDataStores
        );
        // find the durationIndex and offset within the set of DataStores for that specific duration from the 'selectedDataStoreIndex'
        // we can think of this as the DataStore location specified by 'selectedDataStoreIndex'
        (
            uint8 durationIndex,
            uint32 offset
        ) = calculateCorrectIndexAndDurationOffsetFromNumberActiveDataStoresForDuration(
                selectedDataStoreIndex,
                numberActiveDataStoresForDuration
            );

        // return the pseudo-randomized durationIndex and durationDataStoreId, specified by selectedDataStoreIndex, as well as the nextGlobalDataStoreIdAfterBomb
        return (
            durationIndex + 1,
            firstDataStoreForDuration[durationIndex] + offset,
            nextGlobalDataStoreIdAfterDetonationTimestamp
        );
    }

    // checks that the provided timestamps accurately specify the first dataStore, with the specified duration, which was created at or after 'sandwichTimestamp'
    // returns the first durationDataStoreId and globalDataStoreId at or after the sandwichTimestamp, for the specified duration

    /** 
     * For a certain @param duration, checks that the two datastores provided in @param sandwich
     * are the datastores just before and after (or equal) @param sandwichTimestamp in that order
    */
    function verifyDataStoreIdSandwich(
        uint256 sandwichTimestamp,
        uint8 duration,
        DataStoresForDuration[2] calldata sandwich
    ) internal view returns (IDataLayrServiceManager.DataStoreMetadata memory) {
        // make sure that the first timestamp is strictly before the sandwichTimestamp
        require(
            sandwich[0].timestamp < sandwichTimestamp,
            "DataLayrBombVerifier.verifyDataStoreIdSandwich: sandwich[0].timestamp must be before sandwich time"
        );
        // make sure that the second timestamp is at or after the sandwichTimestamp
        require(
            sandwich[1].timestamp >= sandwichTimestamp,
            "DataLayrBombVerifier.verifyDataStoreIdSandwich: sandwich[1].timestamp must be at or after sandwich time"
        );

        // If sandwichTimestamp is before the first datastore for the given duration, set sandwich[0].timestamp equal to 0
        // because there is no datastore before sandwichTimestamp for the duration
        if (sandwich[0].timestamp != 0) {
<<<<<<< HEAD
            // fetch the *last* durationDataStoreId and globalDataStoreId, created at the exact UTC timestamp specified by 'timestamp[0]' 
            require(dlsm.getDataStoreHashesForDurationAtTimestamp(
                duration,
                sandwich[0].timestamp,
                sandwich[0].index
            ) == hashDataStoreMetadata(sandwich[0].metadata), "sandwich[0].metadata preimage is incorrect");
            xDataStoreMetadata = sandwich[0].metadata;
=======
            // There is a datastore before sandwichTimestamp for the duration
            // Verify that the provided metadata of the datastore before sandwichTimestamp (sandwich[0])
            // agrees with the stored hash
            require(
                dlsm.getDataStoreIdsForDuration(
                    duration,
                    sandwich[0].timestamp,
                    sandwich[0].index
                ) == DataStoreHash.computeDataStoreHash(sandwich[0].metadata),
                "DataLayrBombVerifier.verifyDataStoreIdSandwich: sandwich[0].metadata preimage is incorrect"
            );
>>>>>>> 51d35259
        }
        // If sandwichTimestamp is after the last datastore for the given duration, set sandwich[1].timestamp equal to 0
        // because there is no datastore after sandwichTimestamp for the duration
        if (sandwich[1].timestamp != 0) {
<<<<<<< HEAD
            // fetch the *first* durationDataStoreId and globalDataStoreId, created at the exact UTC timestamp specified by 'timestamp[1]' 
            require(dlsm.getDataStoreHashesForDurationAtTimestamp(
                duration,
                sandwich[1].timestamp,
                sandwich[1].index
            ) == hashDataStoreMetadata(sandwich[1].metadata), "sandwich[1].metadata preimage is incorrect");
            yDataStoreMetadata = sandwich[1].metadata;

            // for the durationDataStoreId's that we just looked up, make sure that the first durationDataStoreId is just before the second durationDataStoreId
=======
            // There is a datastore before sandwichTimestamp for the duration
            // Verify that the provided metadata of the datastore after sandwichTimestamp (sandwich[1])
            // agrees with the stored hash            
            require(
                dlsm.getDataStoreIdsForDuration(
                    duration,
                    sandwich[1].timestamp,
                    sandwich[1].index
                ) == DataStoreHash.computeDataStoreHash(sandwich[1].metadata),
                "DataLayrBombVerifier.verifyDataStoreIdSandwich: sandwich[1].metadata preimage is incorrect"
            );
            
            //make sure that sandwich[0] and sandwich[1] are consecutive datastores for the duration by checking that their 
            //durationDataStoreIds are consecutive
>>>>>>> 51d35259
            require(
                sandwich[0].metadata.durationDataStoreId + 1 ==
                    sandwich[1].metadata.durationDataStoreId,
                "DataLayrBombVerifier.verifyDataStoreIdSandwich: x and y datastore must be incremental or y datastore is not first in the duration"
            );
        } else {
            //if sandwich[1].timestamp, the prover is claiming there is no datastore after sandwichTimestamp for the duration
            require(
                dlsm.totalDataStoresForDuration(duration) ==
                    sandwich[0].metadata.durationDataStoreId,
                "DataLayrBombVerifier.verifyDataStoreIdSandwich: x datastore is not the last datastore in the duration or no datastores for duration"
            );
        }
        return sandwich[1].metadata;
    }

    // inputs are a pseudo-random 'offset' value and an array of the number of active DataStores, ordered by duration
    // given the 'offset' value, this function moves through the 'duration' bins, and returns the bin and offset *within that bin* corresponding to 'offset'
    // in other words, it finds the position for the 'offset'-th entry, specified by a duration 'bin' and a value corresponding to a specific DataStore within that bin
    //
    // given an ordered list of groups and the number of elements in each group, given an offset, calculate which group and index within the group the offset points to
    function calculateCorrectIndexAndDurationOffsetFromNumberActiveDataStoresForDuration(
        uint32 offset,
        uint32[] memory numberActiveDataStoresForDuration
    ) internal pure returns (uint8, uint32) {
        uint32 offsetLeft = offset;
        uint256 i = 0;
        for (; i < numberActiveDataStoresForDuration.length; ++i) {
            //we use > not >= because offsetLeft should be the index within the correct duration
            if (numberActiveDataStoresForDuration[i] > offsetLeft) {
                break;
            }
            offsetLeft -= numberActiveDataStoresForDuration[i];
        }

        return (uint8(i), offsetLeft);
    }

    function getChunkNumber(
        address operator,
        uint32 operatorIndex,
        uint32 totalOperatorsIndex,
        IDataLayrServiceManager.DataStoreSearchData calldata searchData
    ) internal view returns (uint32) {
        /**
        Get information on the dataStore for which disperser is being challenged. This dataStore was 
        constructed during call to initDataStore in DataLayr.sol by the disperser.
        */


        require(dlsm.getDataStoreHashesForDurationAtTimestamp(
                                                    searchData.duration, 
                                                    searchData.timestamp,
                                                    searchData.index
                                                ) == DataStoreHash.computeDataStoreHash(
                                                                            searchData.metadata.headerHash, 
                                                                            searchData.metadata.globalDataStoreId, 
                                                                            searchData.metadata.blockNumber, 
                                                                            searchData.metadata.fee, 
                                                                            searchData.metadata.signatoryRecordHash
                                                                        ), "search.metadataclear preimage is incorrect");

        // check that disperser had acquire quorum for this dataStore
        require(searchData.metadata.signatoryRecordHash != bytes32(0), "Datastore is not committed yet");

        operatorIndex = dlRegistry.getOperatorIndex(
            operator,
            searchData.metadata.blockNumber,
            operatorIndex
        );

        totalOperatorsIndex = dlRegistry.getTotalOperators(
            searchData.metadata.blockNumber,
            totalOperatorsIndex
        );
        return (operatorIndex + searchData.metadata.globalDataStoreId) % totalOperatorsIndex;
    }


    function nonInteractivePolynomialProof(
        address operator,
        uint32 operatorIndex,
        uint32 totalOperatorsIndex,
        uint32 dataStoreId,
        DisclosureProof calldata disclosureProof,
        IDataLayrServiceManager.DataStoreSearchData calldata searchData

    ) internal view returns (bool) {
        uint32 chunkNumber = getChunkNumber(
            operator,
            operatorIndex,
            totalOperatorsIndex,
            searchData
        );
        bool res = challengeUtils.nonInteractivePolynomialProof(
            chunkNumber,
            disclosureProof.header,
            disclosureProof.multireveal,
            disclosureProof.poly,
            disclosureProof.zeroPoly,
            disclosureProof.zeroPolyProof,
            disclosureProof.pi
        );

        return res;
    }

<<<<<<< HEAD

    function hashDataStoreMetadata(IDataLayrServiceManager.DataStoreMetadata memory metadata) internal pure returns(bytes32) {

        bytes32 res = keccak256(
                        abi.encodePacked(
                            metadata.headerHash, 
                            metadata.globalDataStoreId, 
                            metadata.blockNumber, 
                            metadata.fee,
                            metadata.signatoryRecordHash
                            )
                        );
        return res;
    }

    function verifyMetadata(IDataLayrServiceManager.DataStoreSearchData calldata searchData) internal view returns(bool) {
        return dlsm.getDataStoreHashesForDurationAtTimestamp(searchData.duration, searchData.timestamp, searchData.index) == hashDataStoreMetadata(searchData.metadata);
=======
    function verifyMetadataPreImage(
        IDataLayrServiceManager.DataStoreSearchData calldata searchData
    ) internal view returns (bool) {
        return
            dlsm.getDataStoreIdsForDuration(
                searchData.duration,
                searchData.timestamp,
                searchData.index
            ) == DataStoreHash.computeDataStoreHash(searchData.metadata);
>>>>>>> 51d35259
    }

    function max(uint256 x, uint256 y) internal pure returns (uint256) {
        return x > y ? x : y;
    }
}<|MERGE_RESOLUTION|>--- conflicted
+++ resolved
@@ -159,37 +159,8 @@
         */
 // first we verify that the operator did indeed sign the 'detonation' DataStore
         {
-<<<<<<< HEAD
-            // Verify that the information supplied as input related to the 'detonation' DataStore is correct 
-            // require(
-            //     dlsm.getDataStoreIdSignatureHash(dataStoreProofs.detonationDataStore.metadata.globalDataStoreId) ==
-            //         keccak256(
-            //             abi.encodePacked(
-            //                 dataStoreProofs.detonationDataStore.metadata.globalDataStoreId,
-            //                 signatoryRecords[0].nonSignerPubkeyHashes,
-            //                 signatoryRecords[0].totalEthStakeSigned,
-            //                 signatoryRecords[0].totalEigenStakeSigned
-            //             )
-            //         ),
-            //     "Sig record does not match hash"
-            // );
-
-            require(dlsm.getDataStoreHashesForDurationAtTimestamp(
-                                                    dataStoreProofs.detonationDataStore.duration, 
-                                                    dataStoreProofs.detonationDataStore.timestamp,
-                                                    dataStoreProofs.detonationDataStore.index
-                                                ) == DataStoreHash.computeDataStoreHash(
-                                                                            dataStoreProofs.detonationDataStore.metadata.headerHash, 
-                                                                            dataStoreProofs.detonationDataStore.metadata.globalDataStoreId, 
-                                                                            dataStoreProofs.detonationDataStore.metadata.blockNumber, 
-                                                                            dataStoreProofs.detonationDataStore.metadata.fee, 
-                                                                            dataStoreProofs.detonationDataStore.metadata.signatoryRecordHash
-                                                                        ), "search.metadataclear preimage is incorrect");
-
-=======
             //the block number since the operator has been active
             uint32 operatorActiveFromBlockNumber = dlRegistry.getFromBlockNumberForOperator(operator);
->>>>>>> 51d35259
             // fetch hash of operator's pubkey
             bytes32 operatorPubkeyHash = dlRegistry.getOperatorPubkeyHash(
                 operator
@@ -282,52 +253,8 @@
                 );
             }
 
-<<<<<<< HEAD
-//  to find the ultimate 'bomb' DataStore, we need to keep verifying that the operator *WAS* a non-signer and incrementing bombGlobalDataStoreId,
-//  then verify at the end that they were *not* a non-signer (i.e. they were a signer)
-
-            //verify all non signed DataStores from bomb till first signed to get correct data
-            uint256 lengthMinusOne = signatoryRecords.length - 1;
-            for (uint i = 1; i < lengthMinusOne; ++i) {            
-                // Verify that the information supplied as input related to this particular DataStore is correct 
-                // require(
-                //     dlsm.getDataStoreIdSignatureHash(bombGlobalDataStoreId) ==
-                //         keccak256(
-                //             abi.encodePacked(
-                //                 bombGlobalDataStoreId++,
-                //                 signatoryRecords[i].nonSignerPubkeyHashes,
-                //                 signatoryRecords[i].totalEthStakeSigned,
-                //                 signatoryRecords[i].totalEigenStakeSigned
-                //             )
-                //         ),
-                //     "Sig record does not match hash"
-                // );
-
-                //
-                require(dlsm.getDataStoreHashesForDurationAtTimestamp(
-                                                    dataStoreProofs.bombDataStore.duration, 
-                                                    dataStoreProofs.bombDataStore.timestamp,
-                                                    dataStoreProofs.bombDataStore.index
-                                                ) == DataStoreHash.computeDataStoreHash(
-                                                                            dataStoreProofs.bombDataStore.metadata.headerHash, 
-                                                                            dataStoreProofs.bombDataStore.metadata.globalDataStoreId, 
-                                                                            dataStoreProofs.bombDataStore.metadata.blockNumber, 
-                                                                            dataStoreProofs.bombDataStore.metadata.fee, 
-                                                                            dataStoreProofs.bombDataStore.metadata.signatoryRecordHash
-                                                                        ), "search.metadataclear preimage is incorrect");
-
-                require(
-                    signatoryRecords[i].nonSignerPubkeyHashes[
-                        indexes.successiveSignerIndexes[i - 1]
-                    ] == operatorPubkeyHash,
-                    "Incorrect nonsigner proof"
-                );
-                ++bombGlobalDataStoreId;
-            }
-=======
             //Verify that the operator did sign the DETONATION datastore
             uint256 lastSignatoryRecordIndex = signatoryRecords.length - 1;
->>>>>>> 51d35259
 
             // Verify that the signatoryRecord supplied as input related to the 'detonation' DataStore is correct
             //NOTE that signatoryRecords[signatoryRecords.length - 1] is the signatory record for the DETONATION datastore
@@ -615,15 +542,6 @@
         // If sandwichTimestamp is before the first datastore for the given duration, set sandwich[0].timestamp equal to 0
         // because there is no datastore before sandwichTimestamp for the duration
         if (sandwich[0].timestamp != 0) {
-<<<<<<< HEAD
-            // fetch the *last* durationDataStoreId and globalDataStoreId, created at the exact UTC timestamp specified by 'timestamp[0]' 
-            require(dlsm.getDataStoreHashesForDurationAtTimestamp(
-                duration,
-                sandwich[0].timestamp,
-                sandwich[0].index
-            ) == hashDataStoreMetadata(sandwich[0].metadata), "sandwich[0].metadata preimage is incorrect");
-            xDataStoreMetadata = sandwich[0].metadata;
-=======
             // There is a datastore before sandwichTimestamp for the duration
             // Verify that the provided metadata of the datastore before sandwichTimestamp (sandwich[0])
             // agrees with the stored hash
@@ -635,22 +553,10 @@
                 ) == DataStoreHash.computeDataStoreHash(sandwich[0].metadata),
                 "DataLayrBombVerifier.verifyDataStoreIdSandwich: sandwich[0].metadata preimage is incorrect"
             );
->>>>>>> 51d35259
         }
         // If sandwichTimestamp is after the last datastore for the given duration, set sandwich[1].timestamp equal to 0
         // because there is no datastore after sandwichTimestamp for the duration
         if (sandwich[1].timestamp != 0) {
-<<<<<<< HEAD
-            // fetch the *first* durationDataStoreId and globalDataStoreId, created at the exact UTC timestamp specified by 'timestamp[1]' 
-            require(dlsm.getDataStoreHashesForDurationAtTimestamp(
-                duration,
-                sandwich[1].timestamp,
-                sandwich[1].index
-            ) == hashDataStoreMetadata(sandwich[1].metadata), "sandwich[1].metadata preimage is incorrect");
-            yDataStoreMetadata = sandwich[1].metadata;
-
-            // for the durationDataStoreId's that we just looked up, make sure that the first durationDataStoreId is just before the second durationDataStoreId
-=======
             // There is a datastore before sandwichTimestamp for the duration
             // Verify that the provided metadata of the datastore after sandwichTimestamp (sandwich[1])
             // agrees with the stored hash            
@@ -665,7 +571,6 @@
             
             //make sure that sandwich[0] and sandwich[1] are consecutive datastores for the duration by checking that their 
             //durationDataStoreIds are consecutive
->>>>>>> 51d35259
             require(
                 sandwich[0].metadata.durationDataStoreId + 1 ==
                     sandwich[1].metadata.durationDataStoreId,
@@ -716,7 +621,7 @@
         */
 
 
-        require(dlsm.getDataStoreHashesForDurationAtTimestamp(
+        require(dlsm.getDataStoreIdsForDuration(
                                                     searchData.duration, 
                                                     searchData.timestamp,
                                                     searchData.index
@@ -773,25 +678,6 @@
         return res;
     }
 
-<<<<<<< HEAD
-
-    function hashDataStoreMetadata(IDataLayrServiceManager.DataStoreMetadata memory metadata) internal pure returns(bytes32) {
-
-        bytes32 res = keccak256(
-                        abi.encodePacked(
-                            metadata.headerHash, 
-                            metadata.globalDataStoreId, 
-                            metadata.blockNumber, 
-                            metadata.fee,
-                            metadata.signatoryRecordHash
-                            )
-                        );
-        return res;
-    }
-
-    function verifyMetadata(IDataLayrServiceManager.DataStoreSearchData calldata searchData) internal view returns(bool) {
-        return dlsm.getDataStoreHashesForDurationAtTimestamp(searchData.duration, searchData.timestamp, searchData.index) == hashDataStoreMetadata(searchData.metadata);
-=======
     function verifyMetadataPreImage(
         IDataLayrServiceManager.DataStoreSearchData calldata searchData
     ) internal view returns (bool) {
@@ -801,7 +687,6 @@
                 searchData.timestamp,
                 searchData.index
             ) == DataStoreHash.computeDataStoreHash(searchData.metadata);
->>>>>>> 51d35259
     }
 
     function max(uint256 x, uint256 y) internal pure returns (uint256) {
