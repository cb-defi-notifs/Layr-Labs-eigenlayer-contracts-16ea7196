--- conflicted
+++ resolved
@@ -53,18 +53,6 @@
     );
 
     //NOTE: this assumes length 64 signatures
-<<<<<<< HEAD
-    /*
-    FULL CALLDATA FORMAT:
-    uint32 dumpNumber,
-    bytes32 headerHash,
-    uint32 numberOfNonSigners,
-    uint256[numberOfSigners][4] pubkeys of nonsigners,
-    uint32 apkIndex,
-    uint256[4] apk,
-    uint256[2] sigma
-    */
-=======
     /**
      @notice    
      */
@@ -78,7 +66,6 @@
                 uint256[4] apk,
                 uint256[2] sigma
      */
->>>>>>> 4d1aa272
     function checkSignatures(bytes calldata data)
         public
         returns (
@@ -226,13 +213,11 @@
                 )
             );
 
-            if (i > 0) {
-                //pubkeys should be ordered in scending order of hash to make proofs of signing or non signing constant time
-                require(
-                    uint256(pubkeyHash) > uint256(pubkeyHashes[i - 1]),
-                    "Pubkey hashes must be in ascending order"
-                );
-            }
+            //pubkeys should be ordered in scending order of hash to make proofs of signing or non signing constant time
+            require(
+                uint256(pubkeyHash) > uint256(pubkeyHashes[i - 1]),
+                "Pubkey hashes must be in ascending order"
+            );
 
             pubkeyHashes[i] = pubkeyHash;
 
@@ -258,6 +243,8 @@
 
             //aggNonSignerPubkey = aggNonSignerPubkey + tmp
             addJac(aggNonSignerPubkey, pk);
+
+            pointer += 132;
             unchecked {
                 ++i;
             }
@@ -296,7 +283,7 @@
             ), "Incorrect apk provided");
 
         //if aggNonSignerPubkey != 0. Is this the right condition? need to check all indexes?
-        if(aggNonSignerPubkey[0] == 0 && aggNonSignerPubkey[1] == 0) {
+        if(aggNonSignerPubkey[0] != 0 && aggNonSignerPubkey[1] != 0) {
             //let's subtract aggNonSignerPubkey from the apk
             //negate aggNonSignerPubkey
             aggNonSignerPubkey[2] = (MODULUS - aggNonSignerPubkey[2]) % MODULUS;
