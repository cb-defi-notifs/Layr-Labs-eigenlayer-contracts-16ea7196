// SPDX-License-Identifier: UNLICENSED
pragma solidity ^0.8.9;

import "@openzeppelin/contracts/token/ERC20/IERC20.sol";
import "../../interfaces/IDataLayrServiceManager.sol";
import "../../interfaces/IEigenLayrDelegation.sol";
import "../../interfaces/IServiceManager.sol";
import "../../interfaces/IInvestmentManager.sol";
import "./DataLayrPaymentManager.sol";
import "./DataLayrLowDegreeChallenge.sol";
import "./DataLayrBombVerifier.sol";
import "../EphemeralKeyRegistry.sol";

/**
 * @title Storage variables for the `DataLayrServiceManager` contract.
 * @author Layr Labs, Inc.
 * @notice This storage contract is separate from the logic to simplify the upgrade process.
 */
<<<<<<< HEAD
abstract contract DataLayrServiceManagerStorage is IDataLayrServiceManager {
    // CONSTANTS
    uint256 public constant BIP_MULTIPLIER = 10000;

=======
abstract contract DataLayrServiceManagerStorage is IDataLayrServiceManager, RepositoryAccess {
    // CONSTANTS
>>>>>>> b86c3666
    //TODO: mechanism to change any of these values?
    /// @notice Unit of measure (in time) for the duration of DataStores
    uint256 public constant DURATION_SCALE = 1 hours;
    /// @notice The maximum number of DataStores of a single duration that can be stored in a single block
    uint256 public constant NUM_DS_PER_BLOCK_PER_DURATION = 20;
    /// @notice The shortest allowed duration of a DataStore, measured in `DURATION_SCALE`
    uint8 public constant MIN_DATASTORE_DURATION = 1;
    /// @notice The longest allowed duration of a DataStore, measured in `DURATION_SCALE`
    uint8 public constant MAX_DATASTORE_DURATION = 7;

<<<<<<< HEAD
    //TODO: mechanism to change any of these values?
=======
    /// @notice Minimum DataStore size, in bytes.
>>>>>>> b86c3666
    uint32 internal constant MIN_STORE_SIZE = 32;
    /// @notice Maximum DataStore size, in bytes.
    uint32 internal constant MAX_STORE_SIZE = 4e9;
<<<<<<< HEAD
    uint256 internal constant BLOCK_STALE_MEASURE = 100;
=======
    /**
     * @notice The maximum amount of blocks in the past that the service will consider stake amounts to still be 'valid'.
     * @dev To clarify edge cases, the middleware can look `BLOCK_STALE_MEASURE` blocks into the past, i.e. it may trust stakes from the interval
     * [block.number - BLOCK_STALE_MEASURE, block.number] (specifically, *inclusive* of the block that is `BLOCK_STALE_MEASURE` before the current one)
     */
    uint32 public constant BLOCK_STALE_MEASURE = 150;
    
    uint256 public constant BIP_MULTIPLIER = 10000;

    /// @notice Collateral token used for placing collateral on challenges & payment commits
    IERC20 public immutable collateralToken;

    /**
     * @notice The EigenLayr delegation contract for this DataLayr which is primarily used by
     * delegators to delegate their stake to operators who would serve as DataLayr
     * nodes and so on.
     */
    /**
     * @dev For more details, see EigenLayrDelegation.sol.
     */
    IEigenLayrDelegation public immutable eigenLayrDelegation;
>>>>>>> b86c3666

    /// @notice service fee that will be paid out by the disperser to the DataLayr nodes for storing data, per byte stored per unit time (second).
    uint256 public feePerBytePerTime;

    // TODO: set these values correctly
    /// @notice number of leaves in the root tree
    uint48 public constant numPowersOfTau = 0;
    /// @notice number of layers in the root tree
    uint48 public constant log2NumPowersOfTau = 0;

    //TODO: store these upon construction
    // Commitment(0), Commitment(x - w), Commitment((x-w)(x-w^2)), ...
    /**
     * @notice For a given l, zeroPolynomialCommitmentMerkleRoots[l] represents the root of merkle tree

                                    zeroPolynomialCommitmentMerkleRoots[l]
                                                        :    
                                                        :    
                         ____________ ....                             .... ____________              
                        |                                                               |
                        |                                                               |    
              _____h(h_1||h_2)______                                        ____h(h_{k-1}||h_{k}__________  
             |                      |                                      |                              |   
             |                      |                                      |                              |
            h_1                    h_2                                 h_{k-1}                         h_{k} 
             |                      |                                      |                              |  
             |                      |                                      |                              |  
     hash(x^l - w^l)       hash(x^l - (w^2)^l)                   hash(x^l - (w^{k-1})^l)        hash(x^l - (w^k)^l) 
     
     This tree is computed off-chain and only the Merkle roots are stored on-chain.
     */
    // CRITIC: does that mean there are only 32 possible 32 possible merkle trees?
    bytes32[32] public zeroPolynomialCommitmentMerkleRoots;

    /**
     * @notice mapping between the dataStoreId for a particular assertion of data into
     * DataLayr and a compressed information on the signatures of the DataLayr
     * nodes who signed up to be the part of the quorum.
     */
    mapping(uint32 => bytes32) public dataStoreIdToSignatureHash;

    /** 
     * @notice Mapping from duration to timestamp to all of the ids of datastores that were initialized during that timestamp.
     * The third nested mapping just keeps track of a fixed number of datastores of a certain duration that can be in that block
     */
    mapping(uint8 => mapping(uint256 => bytes32[NUM_DS_PER_BLOCK_PER_DURATION])) public
        dataStoreHashesForDurationAtTimestamp;
}<|MERGE_RESOLUTION|>--- conflicted
+++ resolved
@@ -16,15 +16,10 @@
  * @author Layr Labs, Inc.
  * @notice This storage contract is separate from the logic to simplify the upgrade process.
  */
-<<<<<<< HEAD
 abstract contract DataLayrServiceManagerStorage is IDataLayrServiceManager {
     // CONSTANTS
     uint256 public constant BIP_MULTIPLIER = 10000;
 
-=======
-abstract contract DataLayrServiceManagerStorage is IDataLayrServiceManager, RepositoryAccess {
-    // CONSTANTS
->>>>>>> b86c3666
     //TODO: mechanism to change any of these values?
     /// @notice Unit of measure (in time) for the duration of DataStores
     uint256 public constant DURATION_SCALE = 1 hours;
@@ -35,17 +30,10 @@
     /// @notice The longest allowed duration of a DataStore, measured in `DURATION_SCALE`
     uint8 public constant MAX_DATASTORE_DURATION = 7;
 
-<<<<<<< HEAD
-    //TODO: mechanism to change any of these values?
-=======
     /// @notice Minimum DataStore size, in bytes.
->>>>>>> b86c3666
     uint32 internal constant MIN_STORE_SIZE = 32;
     /// @notice Maximum DataStore size, in bytes.
     uint32 internal constant MAX_STORE_SIZE = 4e9;
-<<<<<<< HEAD
-    uint256 internal constant BLOCK_STALE_MEASURE = 100;
-=======
     /**
      * @notice The maximum amount of blocks in the past that the service will consider stake amounts to still be 'valid'.
      * @dev To clarify edge cases, the middleware can look `BLOCK_STALE_MEASURE` blocks into the past, i.e. it may trust stakes from the interval
@@ -53,22 +41,6 @@
      */
     uint32 public constant BLOCK_STALE_MEASURE = 150;
     
-    uint256 public constant BIP_MULTIPLIER = 10000;
-
-    /// @notice Collateral token used for placing collateral on challenges & payment commits
-    IERC20 public immutable collateralToken;
-
-    /**
-     * @notice The EigenLayr delegation contract for this DataLayr which is primarily used by
-     * delegators to delegate their stake to operators who would serve as DataLayr
-     * nodes and so on.
-     */
-    /**
-     * @dev For more details, see EigenLayrDelegation.sol.
-     */
-    IEigenLayrDelegation public immutable eigenLayrDelegation;
->>>>>>> b86c3666
-
     /// @notice service fee that will be paid out by the disperser to the DataLayr nodes for storing data, per byte stored per unit time (second).
     uint256 public feePerBytePerTime;
 
