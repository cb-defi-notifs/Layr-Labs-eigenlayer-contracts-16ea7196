--- conflicted
+++ resolved
@@ -7,12 +7,8 @@
 import "../../libraries/DataStoreHash.sol";
 
 abstract contract DataLayrChallengeBase {
-<<<<<<< HEAD
-
-     // confirmAt is marked as equal to 'CHALLENGE_UNSUCCESSFUL' in the event that a challenge provably fails
-=======
+
     // commitTime is marked as equal to 'CHALLENGE_UNSUCCESSFUL' in the event that a challenge provably fails
->>>>>>> 2aa1f818
     uint256 public constant CHALLENGE_UNSUCCESSFUL = 1;
     // confirmAt is marked as equal to 'CHALLENGE_SUCCESSFUL' in the event that a challenge succeeds
     uint256 public constant CHALLENGE_SUCCESSFUL = type(uint256).max;
@@ -80,25 +76,8 @@
         // calculate headherHash from header
 
         {
-<<<<<<< HEAD
-            require(dataLayrServiceManager.getDataStoreHashesForDurationAtTimestamp(
-                                                    searchData.duration, 
-                                                    searchData.timestamp,
-                                                    searchData.index
-                                                ) == DataStoreHash.computeDataStoreHashFromArgs(
-                                                                            searchData.metadata.headerHash, 
-                                                                            searchData.metadata.globalDataStoreId, 
-                                                                            searchData.metadata.durationDataStoreId, 
-                                                                            searchData.metadata.blockNumber, 
-                                                                            searchData.metadata.fee, 
-                                                                            searchData.metadata.signatoryRecordHash
-                                                                        ), "search.metadataclear preimage is incorrect");
-
-            // check that disperser had acquire quorum for this dataStore 
-            require(searchData.metadata.signatoryRecordHash != bytes32(0), "Dump is not committed yet");
-=======
             require(
-                dataLayrServiceManager.getDataStoreIdsForDuration(
+                dataLayrServiceManager.getDataStoreHashesForDurationAtTimestamp(
                     searchData.duration,
                     searchData.timestamp,
                     searchData.index
@@ -111,7 +90,6 @@
                 searchData.metadata.signatoryRecordHash != bytes32(0),
                 "Dump is not committed yet"
             );
->>>>>>> 2aa1f818
 
             // check that the dataStore is still ongoing
             uint256 expireTime = searchData.timestamp + searchData.duration;
@@ -171,33 +149,16 @@
             calldata signatoryRecord
     ) external {
         // verify that the challenge has been lost by the operator side
-<<<<<<< HEAD
-    	require(challengeSuccessful(headerHash), "Challenge not successful");
-
-        require(dataLayrServiceManager.getDataStoreHashesForDurationAtTimestamp(
-                                                    searchData.duration, 
-                                                    searchData.timestamp,
-                                                    searchData.index
-                                                ) == DataStoreHash.computeDataStoreHashFromArgs(
-                                                                            searchData.metadata.headerHash, 
-                                                                            searchData.metadata.globalDataStoreId, 
-                                                                            searchData.metadata.durationDataStoreId, 
-                                                                            searchData.metadata.blockNumber, 
-                                                                            searchData.metadata.fee, 
-                                                                            searchData.metadata.signatoryRecordHash
-                                                                        ), "search.metadataclear preimage is incorrect");
-=======
         require(challengeSuccessful(headerHash), "Challenge not successful");
 
         require(
-            dataLayrServiceManager.getDataStoreIdsForDuration(
+            dataLayrServiceManager.getDataStoreHashesForDurationAtTimestamp(
                 searchData.duration,
                 searchData.timestamp,
                 searchData.index
             ) == DataStoreHash.computeDataStoreHash(searchData.metadata),
             "search.metadata preimage is incorrect"
         );
->>>>>>> 2aa1f818
 
         // verify that operator was active *at the blockNumber*
         bytes32 operatorPubkeyHash = dlRegistry.getOperatorPubkeyHash(operator);
