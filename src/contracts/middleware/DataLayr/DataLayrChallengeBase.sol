--- conflicted
+++ resolved
@@ -57,17 +57,9 @@
 
     function _returnChallengerCollateral(bytes32 headerHash) internal virtual;
 
-<<<<<<< HEAD
-    /// @notice Initiates a new challenge.
-    function openChallenge(
-        bytes calldata header,
-        IDataLayrServiceManager.DataStoreSearchData calldata searchData
-    ) external {
-=======
     function openChallenge(bytes calldata header, IDataLayrServiceManager.DataStoreSearchData calldata searchData)
         external
     {
->>>>>>> 5cba4d80
         // calculate headherHash from header
 
         {
