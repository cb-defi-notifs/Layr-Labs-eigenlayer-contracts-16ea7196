--- conflicted
+++ resolved
@@ -229,22 +229,12 @@
         }
     }
 
-<<<<<<< HEAD
     /// @notice Opens up kzg commitment c(x) at r and makes sure c(r) = s. proof (pi) is in G2 to allow for calculation of Z in G1
-    function openPolynomialAtPoint(
-        BN254.G1Point memory c,
-        BN254.G2Point calldata pi,
-        uint256 r,
-        uint256 s
-    ) public view returns (bool) {
-=======
-    // opens up kzg commitment c(x) at r and makes sure c(r) = s. proof (pi) is in G2 to allow for calculation of Z in G1
     function openPolynomialAtPoint(BN254.G1Point memory c, BN254.G2Point calldata pi, uint256 r, uint256 s)
         public
         view
         returns (bool)
     {
->>>>>>> 5cba4d80
         //we use and overwrite z as temporary storage
         //g1 = (1, 2)
         BN254.G1Point memory g1Gen = BN254.G1Point({X: 1, Y: 2});
@@ -497,17 +487,12 @@
         return openPolynomialAtPoint(gammaShiftedCommitmentSum, polyEquivalenceProof, r, gammaShiftedEvaluationSum);
     }
 
-<<<<<<< HEAD
     /// @notice Evaluates the given polynomial "poly" at value "r" and returns the result.
     function linearPolynomialEvaluation(bytes calldata poly, uint256 r)
         public
         pure
         returns (uint256)
     {
-=======
-    //evaluates the given polynomial "poly" at value "r" and returns the result
-    function linearPolynomialEvaluation(bytes calldata poly, uint256 r) public pure returns (uint256) {
->>>>>>> 5cba4d80
         uint256 sum;
         uint256 length = poly.length;
         uint256 rPower = 1;
