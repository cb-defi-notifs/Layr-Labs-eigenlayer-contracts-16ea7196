--- conflicted
+++ resolved
@@ -8,7 +8,6 @@
     mapping(address => bytes32) public ekRegistry;
     mapping(address => bytes32) public latestEk;
 
-<<<<<<< HEAD
     struct HashEntry{
         bytes32 keyHash;
         uint timestamp;
@@ -44,6 +43,8 @@
 
         EKRegistry[msg.sender].keyHash = currEKHash;
         EKRegistry[msg.sender].timestamp = block.timestamp;
+
+        latestEk[msg.sender] = prevEk;
     }
 
 
@@ -52,6 +53,12 @@
     */
     function getCurrEphemeralKeyHash(address dataLayrNode) public view returns (bytes32){
         return EKRegistry[dataLayrNode].keyHash;
+    }
+        function getLatestEphemeralKey(address dataLayrNode)
+        public
+        returns (bytes32)
+    {
+        return latestEk[dataLayrNode];
     }
 
     /*
@@ -77,47 +84,7 @@
         if(EKRegistry[dataLayrNode].keyHash==keccak256(leakedEphemeralKey)){
             //trigger slashing function for that datalayr node address
         }
-=======
-    constructor() {}
 
-    /*
-     * Allows DLN to post their first ephemeral key hash
-     */
-
-    function postFirstEphemeralKeyPreImage(bytes32 ekHash) public {
-        require(
-            ekRegistry[msg.sender] == 0,
-            "previous ephemeral key already exists"
-        );
-        ekRegistry[msg.sender] = ekHash;
-    }
-
-    function updateEphemeralKeyPreImage(bytes32 prevEk, bytes32 currEkHash)
-        public
-    {
-        require(
-            keccak256(abi.encodePacked(prevEk)) == ekRegistry[msg.sender],
-            "Ephemeral key does not match previous ephemeral key commitment"
-        );
-
-        ekRegistry[msg.sender] = currEkHash;
-        latestEk[msg.sender] = prevEk;
-    }
-
-    function getCurrEphemeralKeyHash(address dataLayrNode)
-        public
-        returns (bytes32)
-    {
-        return ekRegistry[dataLayrNode];
-    }
-
-    function getLatestEphemeralKey(address dataLayrNode)
-        public
-        returns (bytes32)
-    {
-        return latestEk[dataLayrNode];
->>>>>>> 76db7ece
-    }
 
     function verifyEphemeralKeyIntegrity(bytes memory ephemeralKey) public {}
 }