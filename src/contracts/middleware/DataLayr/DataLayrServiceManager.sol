--- conflicted
+++ resolved
@@ -136,16 +136,8 @@
 
 
     modifier onlyRepositoryGovernance() {
-<<<<<<< HEAD
-        if (!(address(repository.timelock()) == msg.sender)) {
-            revert OnlyRepositoryGovernance(
-                address(repository.timelock()),
-                msg.sender
-            );
-=======
         if (!(address(repository.owner()) == msg.sender)) {
             revert OnlyRepositoryGovernance(address(repository.owner()), msg.sender);
->>>>>>> 39716cf3
         }
         _;
     }
