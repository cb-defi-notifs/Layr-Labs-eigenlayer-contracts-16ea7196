// SPDX-License-Identifier: UNLICENSED
pragma solidity ^0.8.9;

import "@openzeppelin/contracts/token/ERC20/IERC20.sol";
import "../../interfaces/IRepository.sol";
import "../../interfaces/IEigenLayrDelegation.sol";
import "../../interfaces/ProofOfStakingInterfaces.sol";
import "../../interfaces/IDelegationTerms.sol";
import "./DataLayrServiceManagerStorage.sol";
import "./DataLayrDisclosureChallengeFactory.sol";
import "./DataLayrSignatureChecker.sol";
import "../../libraries/BytesLib.sol";
import "../Repository.sol";

import "ds-test/test.sol";

/**
 * @notice
 */
contract DataLayrServiceManager is
    DataLayrSignatureChecker,
    IProofOfStakingOracle
    // ,DSTest
{
    using BytesLib for bytes;
    /**
     * @notice The EigenLayr delegation contract for this DataLayr which is primarily used by
     *      delegators to delegate their stake to operators who would serve as DataLayr
     *      nodes and so on.
     */
    /**
      @dev For more details, see EigenLayrDelegation.sol. 
     */
    IEigenLayrDelegation public immutable eigenLayrDelegation;

    /**
     * @notice factory contract used to deploy new DataLayrPaymentChallenge contracts
     */
    DataLayrPaymentChallengeFactory
        public immutable dataLayrPaymentChallengeFactory;

    /**
     * @notice factory contract used to deploy new DataLayrDisclosureChallenge contracts
     */
    DataLayrDisclosureChallengeFactory
        public immutable dataLayrDisclosureChallengeFactory;



    // EVENTS
    /**
     @notice used for notifying that disperser has initiated a forced disclosure challenge.
     */
    event DisclosureChallengeInit(bytes32 headerHash, address operator);
    event DisclosureChallengeResponse(bytes32 headerHash, address operator);
    event DisclosureChallengeInteractive(bytes32 headerHash, address operator);


    event PaymentCommit(
        address operator,
        uint32 fromDumpNumber,
        uint32 toDumpNumber,
        uint256 fee
    );

    event PaymentChallengeInit(address operator, address challenger);

    event PaymentChallengeResolution(address operator, bool operatorWon);

    event PaymentRedemption(address operator, uint256 fee);

    constructor(
        IEigenLayrDelegation _eigenLayrDelegation,
        IERC20 _paymentToken,
        IERC20 _collateralToken,
        uint256 _feePerBytePerTime,
        DataLayrPaymentChallengeFactory _dataLayrPaymentChallengeFactory,
        DataLayrDisclosureChallengeFactory _dataLayrDisclosureChallengeFactory
    ) DataLayrServiceManagerStorage(_paymentToken, _collateralToken) {
        eigenLayrDelegation = _eigenLayrDelegation;
        feePerBytePerTime = _feePerBytePerTime;
        dataLayrPaymentChallengeFactory = _dataLayrPaymentChallengeFactory;
        dataLayrDisclosureChallengeFactory = _dataLayrDisclosureChallengeFactory;
    }

    modifier onlyRepositoryGovernance() {
        require(
            address(repository.timelock()) == msg.sender,
            "only repository governance can call this function"
        );
        _;
    }

    function setRepository(IRepository _repository) public {
        require(address(repository) == address(0), "repository already set");
        repository = _repository;
    }

    /**
     * @notice This function is used for
     *          - notifying in the settlement layer that the disperser has asserted the data
     *            into DataLayr and is waiting for obtaining quorum of DataLayr operators to sign,
     *          - asserting the metadata corresponding to the data asserted into DataLayr
     *          - escrow the service fees that DataLayr operators will receive from the disperser
     *            on account of their service.
     */
    /**
     * @param header is the summary of the data that is being asserted into DataLayr,
     * @param storePeriodLength for which the data has to be stored by the DataLayr operators,
     * @param totalBytes  is the size of the data ,
     */
    function initDataStore(
        bytes calldata header,
        uint32 totalBytes,
        uint32 storePeriodLength
    ) external payable {
        bytes32 headerHash = keccak256(header);

        require(totalBytes > 32, "Can't store less than 33 bytes");

        require(storePeriodLength > 60, "store for more than a minute");

        require(storePeriodLength < 604800, "store for less than 7 days");

        //TODO: mechanism to change this?
        require(totalBytes <= 4e9, "store of more than 4 GB");

        // evaluate the total service fees that msg.sender has to put in escrow for paying out
        // the DataLayr nodes for their service
        uint256 fee = (totalBytes * feePerBytePerTime) * storePeriodLength;

        // record the total service fee that will be paid out for this assertion of data
        dumpNumberToFee[dumpNumber] = fee;

        // recording the expiry time until which the DataLayr operators, who sign up to
        // part of the quorum, have to store the data
        IDataLayrRegistry(address(repository.voteWeigher())).setLatestTime(
            uint32(block.timestamp) + storePeriodLength
        );

        // escrow the total service fees from the disperser to the DataLayr operators in this contract
        paymentToken.transferFrom(msg.sender, address(this), fee);

        // call DataLayr contract
        dataLayr.initDataStore(
            dumpNumber,
            headerHash,
            totalBytes,
            storePeriodLength
        );

        // increment the counter
        dumpNumber++;
    }

    /**
     * @notice This function is used for
     *          - disperser to notify that signatures on the message, comprising of hash( headerHash ),
     *            from quorum of DataLayr nodes have been obtained,
     *          - check that each of the signatures are valid,
     *          - call the DataLayr contract to check that whether quorum has been achieved or not.
     */
    /** 
     @param data is of the format:
            <
             uint32 dumpNumber,
             bytes32 headerHash,
             uint48 index of the totalStake corresponding to the dumpNumber in the 'totalStakeHistory' array of the DataLayrRegistry
             uint32 numberOfNonSigners,
             uint256[numberOfSigners][4] pubkeys of nonsigners,
             uint32 apkIndex,
             uint256[4] apk,
             uint256[2] sigma
            >
     */
    // CRITIC: there is an important todo in this function
    function confirmDataStore(bytes calldata data) external payable {
        // verify the signatures that disperser is claiming to be that of DataLayr operators
        // who have agreed to be in the quorum
        (
            uint32 dumpNumberToConfirm,
            bytes32 headerHash,
            SignatoryTotals memory signedTotals,
            bytes32 signatoryRecordHash
        ) = checkSignatures(data);

        /**
         * @notice checks that there is no need for posting a deposit root required for proving
         * the new staking of ETH into Ethereum.
         */
        /**
         @dev for more details, see "depositPOSProof" in EigenLayrDeposit.sol.
         */
        require(
            dumpNumberToConfirm % depositRootInterval != 0,
            "Must post a deposit root now"
        );

        // record the compressed information pertaining to this particular dump
        /**
         @notice signatoryRecordHash records pubkey hashes of DataLayr operators who didn't sign
         */
        dumpNumberToSignatureHash[dumpNumberToConfirm] = signatoryRecordHash;

        // call DataLayr contract to check whether quorum is satisfied or not and record it
        dataLayr.confirm(
            dumpNumberToConfirm,
            headerHash,
            signedTotals.ethStakeSigned,
            signedTotals.eigenStakeSigned,
            signedTotals.totalEthStake,
            signedTotals.totalEigenStake
        );
    }

    /**
     * @notice This function is used when the enshrined DataLayr is used to update the POSt hash
     *         along with the regular assertion of data into the DataLayr by the disperser. This
     *         function enables
     *          - disperser to notify that signatures, comprising of hash(depositRoot || headerHash),
     *            from quorum of DataLayr nodes have been obtained,
     *          - check that each of the signatures are valid,
     *          - store the POSt hash, given by depositRoot,
     *          - call the DataLayr contract to check  whether quorum has been achieved or not.
     */
    function confirmDataStoreWithPOSt(
        bytes32 depositRoot,
        bytes32 headerHash,
        bytes calldata data
    ) external payable {
        // verify the signatures that disperser is claiming to be that of DataLayr operators
        // who have agreed to be in the quorum
        (
            uint32 dumpNumberToConfirm,
            bytes32 depositFerkleHash,
            SignatoryTotals memory signedTotals,
            bytes32 signatoryRecordHash
        ) = checkSignatures(data);

        /**
          @notice checks that there is need for posting a deposit root required for proving
          the new staking of ETH into Ethereum. 
         */
        /**
          @dev for more details, see "depositPOSProof" in EigenLayrDeposit.sol.
         */
        require(
            dumpNumberToConfirm % depositRootInterval == 0,
            "Shouldn't post a deposit root now"
        );

        // record the compressed information on all the DataLayr nodes who signed
        /**
         @notice signatoryRecordHash records pubkey hashes of DataLayr operators who didn't sign
         */
        dumpNumberToSignatureHash[dumpNumberToConfirm] = signatoryRecordHash;

        /**
         * when posting a deposit root, DataLayr nodes will sign hash(depositRoot || headerHash)
         * instead of the usual headerHash, so the submitter must specify the preimage
         */
        require(
            keccak256(abi.encodePacked(depositRoot, headerHash)) ==
                depositFerkleHash,
            "Ferkle or deposit root is incorrect"
        );

        // record the deposit root (POSt hash)
        depositRoots[block.number] = depositRoot;

        // call DataLayr contract to check whether quorum is satisfied or not and record it
        dataLayr.confirm(
            dumpNumberToConfirm,
            headerHash,
            signedTotals.ethStakeSigned,
            signedTotals.eigenStakeSigned,
            signedTotals.totalEthStake,
            signedTotals.totalEigenStake
        );
    }

    // TODO: collateral
    /**
     @notice This is used by a DataLayr operator to make claim on the @param amount that they deserve 
             for their service since their last payment until @param toDumpNumber  
     **/
    function commitPayment(uint32 toDumpNumber, uint120 amount) external {
        // only registered DataLayr operators can call
        require(
            IDataLayrRegistry(address(repository.voteWeigher()))
                .getOperatorType(msg.sender) != 0,
            "Only registered operators can call this function"
        );

        require(toDumpNumber <= dumpNumber, "Cannot claim future payments");

        // operator puts up collateral which can be slashed in case of wrongful payment claim
        collateralToken.transferFrom(
            msg.sender,
            address(this),
            paymentFraudProofCollateral
        );

        /**
         @notice recording payment claims for the DataLayr operators
         */
        uint32 fromDumpNumber;

        // for the special case of this being the first payment that is being claimed by the DataLayr operator;
        /**
         @notice this special case also implies that the DataLayr operator must be claiming payment from 
                 when the operator registered.   
         */
        if (operatorToPayment[msg.sender].fromDumpNumber == 0) {
            // get the dumpNumber when the DataLayr operator registered
            fromDumpNumber = IDataLayrRegistry(
                address(repository.voteWeigher())
            ).getOperatorFromDumpNumber(msg.sender);

            require(fromDumpNumber < toDumpNumber, "invalid payment range");

            // record the payment information pertaining to the operator
            operatorToPayment[msg.sender] = Payment(
                fromDumpNumber,
                toDumpNumber,
                uint32(block.timestamp),
                amount,
                // setting to 0 to indicate commitment to payment claim
                0,
                paymentFraudProofCollateral
            );

            return;
        }

        // can only claim for a payment after redeeming the last payment
        require(
            operatorToPayment[msg.sender].status == 1,
            "Require last payment is redeemed"
        );

        // you have to redeem starting from the last time redeemed up to
        fromDumpNumber = operatorToPayment[msg.sender].toDumpNumber;

        require(fromDumpNumber < toDumpNumber, "invalid payment range");

        // update the record for the commitment to payment made by the operator
        operatorToPayment[msg.sender] = Payment(
            fromDumpNumber,
            toDumpNumber,
            uint32(block.timestamp),
            amount,
            0,
            paymentFraudProofCollateral
        );

        emit PaymentCommit(msg.sender, fromDumpNumber, toDumpNumber, amount);
    }

    /**
     @notice This function can only be called after the challenge window for the payment claim has completed.
     */
    function redeemPayment() external {
        require(
            block.timestamp >
                operatorToPayment[msg.sender].commitTime +
                    paymentFraudProofInterval &&
                operatorToPayment[msg.sender].status == 0,
            "Still eligible for fraud proofs"
        );

        // update the status to show that operator's payment is getting redeemed
        operatorToPayment[msg.sender].status = 1;

        // transfer back the collateral to the operator as there was no successful
        // challenge to the payment commitment made by the operator.
        collateralToken.transfer(
            msg.sender,
            operatorToPayment[msg.sender].collateral
        );

        ///look up payment amount and delegation terms address for the msg.sender
        uint256 amount = operatorToPayment[msg.sender].amount;
        IDelegationTerms dt = eigenLayrDelegation.getDelegationTerms(
            msg.sender
        );

        // i.e. if operator is not a 'self operator'
        if (address(dt) != address(0)) {
            // transfer the amount due in the payment claim of the operator to its delegation
            // terms contract, where the delegators can withdraw their rewards.
            paymentToken.transfer(address(dt), amount);

            // inform the DelegationTerms contract of the payment, which would determine
            // the rewards operator and its delegators are eligible for
            dt.payForService(paymentToken, amount);

            // i.e. if the operator *is* a 'self operator'
        } else {
            //simply transfer the payment amount in this case
            paymentToken.transfer(msg.sender, amount);
        }

        emit PaymentRedemption(msg.sender, amount);
    }

    //
    //TODO: How much collateral
    /**
     @notice This function would be called by a fraud prover to challenge a payment 
             by initiating an interactive type proof
     **/
    /**
     @param operator is the DataLayr operator against whose payment claim the fraud proof is being made
     @param amount1 is the reward amount the challenger in that round claims is for the first half of dumps
     @param amount2 is the reward amount the challenger in that round claims is for the second half of dumps
     **/ 
    function challengePaymentInit(
        address operator,
        uint120 amount1,
        uint120 amount2
    ) external {
        require(
            block.timestamp <
                operatorToPayment[operator].commitTime +
                    paymentFraudProofInterval &&
                operatorToPayment[operator].status == 0,
            "Fraud proof interval has passed"
        );

        // deploy new challenge contract
        address challengeContract = dataLayrPaymentChallengeFactory
            .createDataLayrPaymentChallenge(
                operator,
                msg.sender,
                address(this),
                operatorToPayment[operator].fromDumpNumber,
                operatorToPayment[operator].toDumpNumber,
                amount1,
                amount2
            );
        //move collateral over
        uint256 collateral = operatorToPayment[operator].collateral;
        collateralToken.transferFrom(msg.sender, address(this), collateral);
        //update payment
        operatorToPayment[operator].status = 2;
        operatorToPayment[operator].commitTime = uint32(block.timestamp);
        operatorToPaymentChallenge[operator] = challengeContract;
        emit PaymentChallengeInit(operator, msg.sender);
    }

    function resolvePaymentChallenge(address operator, bool winner) external {
        require(
            msg.sender == operatorToPaymentChallenge[operator],
            "Only the payment challenge contract can call"
        );
        if (winner) {
            // operator was correct, allow for another challenge
            operatorToPayment[operator].status = 0;
            operatorToPayment[operator].commitTime = uint32(block.timestamp);
            //give them previous challengers collateral
            collateralToken.transfer(
                operator,
                operatorToPayment[operator].collateral
            );
            emit PaymentChallengeResolution(operator, true);
        } else {
            // challeger was correct, reset payment
            operatorToPayment[operator].status = 1;
            //give them their collateral and the operators
            collateralToken.transfer(
                operator,
                2 * operatorToPayment[operator].collateral
            );
            emit PaymentChallengeResolution(operator, false);
        }
    }


<<<<<<< HEAD
=======
    /**
     @notice This function is used for opening a forced disclosure challenge against a particular 
             DataLayr operator for a particular dump number.
     */
    /**
     @param headerHash is the hash of summary of the data that was asserted into DataLayr by the disperser during call to initDataStore,
     @param operator is the DataLayr operator against whom forced disclosure challenge is being opened
     @param nonSignerIndex is used for verifying that DataLayr operator is member of the quorum that signed on the dump
     @param nonSignerPubkeyHashes is the array of hashes of pubkey of all DataLayr operators that didn't sign for the dump
     @param totalEthStakeSigned is the total ETH that has been staked with the DataLayr operators that are in quorum
     @param totalEigenStakeSigned is the total Eigen that has been staked with the DataLayr operators that are in quorum
     */
>>>>>>> 6b5a1a88
    function forceOperatorToDisclose(
        bytes32 headerHash,
        address operator,
        uint256 nonSignerIndex,
        bytes32[] calldata nonSignerPubkeyHashes,
        uint256 totalEthStakeSigned,
        uint256 totalEigenStakeSigned
    ) public {
        /**
         Get information on the dataStore for which disperser is being challenged. This dataStore was 
         constructed during call to initDataStore in DataLayr.sol by the disperser.
         */
        (
            uint32 dumpNumber,
            uint32 initTime,
            uint32 storePeriodLength,
            bool commited
        ) = dataLayr.dataStores(headerHash);

        // check that disperser had acquire quorum for this dataStore
        require(commited, "Dump is not commited yet");



        /** 
         Check that the information supplied as input for forced disclosure for this particular data 
         dump on DataLayr is correct
         */
        require(
            getDumpNumberSignatureHash(dumpNumber) ==
                keccak256(
                    abi.encodePacked(
                        dumpNumber,
                        nonSignerPubkeyHashes,
                        totalEthStakeSigned,
                        totalEigenStakeSigned
                    )
                ),
            "Sig record does not match hash"
        );


        /** 
          @notice Check that the DataLayr operator against whom forced disclosure is being initiated, was
                  actually part of the quorum for the @param dumpNumber.
          
                  The burden of responsibility lies with the challenger to show that the DataLayr operator 
                  is not part of the non-signers for the dump. Towards that end, challenger provides
                  @param index such that if the relationship among nonSignerPubkeyHashes (nspkh) is:
                   uint256(nspkh[0]) <uint256(nspkh[1]) < ...< uint256(nspkh[index])< uint256(nspkh[index+1]),...
                  then,
                        uint256(nspkh[index]) <  uint256(operatorPubkeyHash) < uint256(nspkh[index+1])
         */
        /**
          @dev checkSignatures in DataLayrSignaturechecker.sol enforces the invariant that hash of 
               non-signers pubkey is recorded in the compressed signatory record in an  ascending
               manner.      
        */      
        {
            IDataLayrRegistry dlvw = IDataLayrRegistry(
                address(repository.registrationManager())
            );

            // get the pubkey hash of the DataLayr operator
            bytes32 operatorPubkeyHash = dlvw.getOperatorPubkeyHash(operator);
            

            // check that uint256(nspkh[index]) <  uint256(operatorPubkeyHash) 
            require(
                uint256(nonSignerPubkeyHashes[nonSignerIndex]) <
                    uint256(operatorPubkeyHash) ||
                    (nonSignerIndex == 0 &&
                        uint256(nonSignerPubkeyHashes[0]) >
                        uint256(operatorPubkeyHash)),
                "Wrong index"
            );


            //  check that uint256(operatorPubkeyHash) < uint256(nspkh[index + 1])
            if (nonSignerIndex != nonSignerPubkeyHashes.length - 1) {
                //require that the index+1 is before where operatorpubkey hash would be
                require(
                    uint256(nonSignerPubkeyHashes[nonSignerIndex + 1]) >
                        uint256(operatorPubkeyHash),
                    "Wrong index"
                );
            }

        }


        /**
         @notice check that the challenger is giving enough time to the DataLayr operator for responding to
                 forced disclosure. 
         */
        // todo: need to finalize this. 
        require(
            block.timestamp < initTime + storePeriodLength - 600 ||
                (block.timestamp <
                    disclosureForOperator[headerHash][operator].commitTime +
                        2 *
                        disclosureFraudProofInterval &&
                    block.timestamp >
                    disclosureForOperator[headerHash][operator].commitTime +
                        disclosureFraudProofInterval),
            "Must challenge before 10 minutes before expiry or within consecutive disclosure time"
        );


        // check that the DataLayr operator hasn't been challenged yet
        require(
            disclosureForOperator[headerHash][operator].status == 0,
            "Operator is already challenged for dump number"
        );


        // record details of forced disclosure challenge that has been opened 
        disclosureForOperator[headerHash][operator] = DisclosureChallenge(
            // the current timestamp when the challenge was created
            uint32(block.timestamp),
            // challenger's address
            msg.sender, 
            // address of challenge contract if there is one
            address(0), 
            // todo: set degree here
            0, 
            // set the status to 1 as forced disclosure challenge has been opened
            1,
            0,
            0,
            bytes32(0)
        );

        emit DisclosureChallengeInit(headerHash, operator);
    }




    /**
     @notice 
            Consider C(x) to be the polynomial that was used by the disperser to obtain the symbols in coded 
            chunks that was dispersed among the DataLayr operators. Let phi be an l-th root of unity, that is,
            phi^l = 1. Then, assuming each DataLayr operator has deposited same stake, 
            for the DataLayr operator k, it will receive the following symbols from the disperser:

                        C(w^k), C(w^k * phi), C(w^k * phi^2), ..., C(w^k * phi^(l-1))

            The disperser will also compute an interpolating polynomial for the DataLayr operator k that passes 
            through the above l points. Denote this interpolating polynomial by I_k(x). The disperser also 
            sends the coefficients of this interpolating polynomial I_k(x) to the DataLayr operator k. Note that
            disperser had already committed to C(s) during initDataStore, where s is the SRS generated at some
            initiation ceremony whose corresponding secret key is unknown.
            
            Observe that 

               (C - I_k)(w^k) =  (C - I)(w^k * phi) = (C - I)(w^k * phi^2) = ... = (C - I)(w^k * phi^(l-1)) = 0

            Therefore, w^k, w^k * phi, w^k * phi^2, ..., w^k * phi^l are the roots of the polynomial (C - I_k)(x).
            Therefore, one can write:

                (C - I_k)(x) = [(x - w^k) * (x - w^k * phi) * (x - w^k * phi^2) * ... * (x - w^k * phi^(l-1))] * Pi(x)
                           = [x^l - (w^k)^l] * Pi(x)

            where x^l - (w^k)^l is the zero polynomial. Let us denote the zero poly by Z_k(x) = x^l - (w^k)^l.
            
            Observe that for forced disclosre, 
            
            In order to respond to the forced disclosure challenge:
              (1) DataLayr operator first has to disclose proof (quotient polynomial) Pi(s) and I_k(s) which is then
                  used to verify that   
              (2)


            Observe that, given l, Z_k(x) evaluated at SRS s are fixed for all k. However, it would be too
            expensive to store these evaluations in on-chain contract. Instead, on-chain contract only stores
            the Merkle root of a Merkle tree whose leaves are comprised of Z_k(s) for all values of k. That is,
            k-th leaf would be equal to the hash of Z_k(s). 
     */
    /**
     @param multireveal comprises of both Pi(s) and I_k(s) in the format: [Pi(s).x, Pi(s).y, I_k(s).x, I_k(s).y]
     @param poly 
     @param zeroPoly is the commitment to the zero polynomial x^l - (w^k)^l on group G2. The format is:
                     [Z_k(s).x0, Z_k(s).x1, Z_k(s).y0, Z_k(s).y1].    
     @param zeroPolyProof is the Merkle proof for membership of @param zeroPoly in Merkle tree
     @param header is the summary of the data that was asserted into DataLayr by the disperser during call to initDataStore,
     */ 
    function respondToDisclosureInit(
        uint256[4] calldata multireveal,
        bytes calldata poly,
        uint256[4] memory zeroPoly,
        bytes calldata zeroPolyProof,
        bytes calldata header
    ) external {

        bytes32 headerHash = keccak256(header);

        // check that DataLayr operator is responding to the forced disclosure challenge period within some window
        require(
            block.timestamp <
                disclosureForOperator[headerHash][msg.sender].commitTime +
                    disclosureFraudProofInterval,
            "must be in fraud proof period"
        );

        // check that it is DataLayr operator who is supposed to respond
        require(
            disclosureForOperator[headerHash][msg.sender].status == 1,
            "Not in operator initial response phase"
        );


        // extract the commitment to the entire data polynomial, that is [C(s).x, C(s).y], and 
        // the degree of the polynomial C(x) itself
        (
            uint256[2] memory c,
            uint48 degree
        ) = getDataCommitmentAndMultirevealDegreeFromHeader(header);


        require(
            (degree + 1) * 32 == poly.length,
            "Polynomial must have a 256 bit coefficient for each term"
        );

        //deterministic assignment of "y" here
        // @todo
        uint256 chunkNumber = 0; //f(operator, header);

        // check that [zeroPoly.x0, zeroPoly.x1, zeroPoly.y0, zeroPoly.y1] is actually the "chunkNumber" leaf
        // of the zero polynomial Merkle tree
        require(
            checkMembership(
                // leaf
                keccak256(
                    abi.encodePacked(
                        zeroPoly[0],
                        zeroPoly[1],
                        zeroPoly[2],
                        zeroPoly[3]
                    )
                ),

                // index in the Merkle tree
                chunkNumber,

                // Merkle root hash
                zeroPolynomialCommitmentMerkleRoots[degree],

                // Merkle proof
                zeroPolyProof
            ),
            "Incorrect zero poly merkle proof"
        );

        //get the commitment to the zero polynomial of multireveal degree
        // e(Pi(s), Z_k(s))e(C - I, -g2) == 1
        uint256[12] memory pairingInput;
        assembly {
            // extract the proof [Pi(s).x, Pi(s).y]
            mstore(pairingInput, mload(multireveal))
            mstore(add(pairingInput, 0x20), mload(add(multireveal, 0x20)))

            // extract the commitment to the zero polynomial: [Z_k(s).x0, Z_k(s).x1, Z_k(s).y0, Z_k(s).y1]
            mstore(add(pairingInput, 0x40), mload(zeroPoly))
            mstore(add(pairingInput, 0x60), mload(add(zeroPoly, 0x20)))
            mstore(add(pairingInput, 0x80), mload(add(zeroPoly, 0x40)))
            mstore(add(pairingInput, 0xA0), mload(add(zeroPoly, 0x60)))

            // extract the polynomial that was committed to by the disperser while initDataStore [C.x, C.y]
            mstore(add(pairingInput, 0xC0), mload(c))
            mstore(add(pairingInput, 0xE0), mload(add(c, 0x20)))


            // extract the commitment to the interpolating polynomial [I_k(s).x, I_k(s).y] and then negate it
            // to get [I_k(s).x, -I_k(s).y]
            mstore(add(pairingInput, 0x100), mload(add(multireveal, 0x40)))
            // obtain -I_k(s).y
            mstore(
                add(pairingInput, 0x120),
                addmod(0, sub(MODULUS, mload(add(multireveal, 0x60))), MODULUS)
            )
        }

        assembly {
            // overwrite C(s) with C(s) - I(s)
            /**
             @dev using precompiled contract at 0x06 to do point addition on elliptic curve alt_bn128
             */
            // CRITIC:  change add(pairingInput, 0x100) to add(pairingInput, 0xC0)
            if iszero(
<<<<<<< HEAD
                call(
                    not(0),
                    0x06,
                    0,
                    add(pairingInput, 0xC0),
                    0x80,
                    add(pairingInput, 0xC0),
                    0x40
                )
=======
                call(not(0), 0x06, 0, add(pairingInput, 0x100), 0x80, add(pairingInput, 0x100),0x40)
>>>>>>> 6b5a1a88
            ) {
                revert(0, 0)
            }
        }
        // e(pi, z)e(C - I, -g2) == 1
        assembly {
            //store -g2
            mstore(add(pairingInput, 0x100), nG2x1)
            mstore(add(pairingInput, 0x120), nG2x0)
            mstore(add(pairingInput, 0x140), nG2y1)
            mstore(add(pairingInput, 0x160), nG2y0)
            //check the lhs paring
            if iszero(
                call(not(0), 0x08, 0, pairingInput, 0x180, pairingInput, 0x20)
            ) {
                revert(0, 0)
            }
        }

        require(pairingInput[0] == 1, "Pairing unsuccessful");

        //update disclosure to add commitment point, hash of poly, and degree
        disclosureForOperator[headerHash][msg.sender].x = multireveal[0];
        disclosureForOperator[headerHash][msg.sender].y = multireveal[1];
        disclosureForOperator[headerHash][msg.sender].polyHash = keccak256(
            poly
        );
        disclosureForOperator[headerHash][msg.sender].commitTime = uint32(
            block.timestamp
        );
        disclosureForOperator[headerHash][msg.sender].status = 2;
        disclosureForOperator[headerHash][msg.sender].degree = degree;
        emit DisclosureChallengeResponse(headerHash, msg.sender);
    }

    function initInterpolatingPolynomialFraudProof(
        bytes32 headerHash,
        address operator,
        uint256[4] memory coors
    ) public {
        require(
            disclosureForOperator[headerHash][operator].challenger ==
                msg.sender,
            "Only challenger can call"
        );
        require(
            disclosureForOperator[headerHash][operator].status == 2,
            "Not in post operator response phase"
        );
        //update commit time
        disclosureForOperator[headerHash][operator].commitTime = uint32(
            block.timestamp
        );
        // update status to challenged
        disclosureForOperator[headerHash][operator].status = 3;
        // make sure the dissection is not commiting to the same polynomial as the DLN
        uint256[2] memory res;

        assembly {
            if iszero(call(not(0), 0x06, 0, coors, 0x80, res, 0x40)) {
                revert(0, 0)
            }
        }
        require(
            res[0] != disclosureForOperator[headerHash][operator].x ||
                res[0] != disclosureForOperator[headerHash][operator].y,
            "Cannot commit to same polynomial as DLN"
        );
        //the degree has been narrowed down by half every dissection
        uint48 halfDegree = disclosureForOperator[headerHash][operator].degree /
            2;
        disclosureForOperator[headerHash][operator].challenge = address(
            dataLayrDisclosureChallengeFactory
                .createDataLayrDisclosureChallenge(
                    operator,
                    msg.sender,
                    coors[0],
                    coors[1],
                    coors[2],
                    coors[3],
                    halfDegree
                )
        );
        emit DisclosureChallengeInteractive(headerHash, msg.sender);
    }

    function getDataCommitmentAndMultirevealDegreeFromHeader(
        // bytes calldata header
        bytes calldata
    ) public returns (uint256[2] memory, uint48) {
        //TODO: Bowen Implement
        // return x, y coordinate of overall data poly commitment
        // then return degree of multireveal polynomial
        uint256[2] memory point = [uint256(0), uint256(0)];
        return (point, 0);
    }




    /**
     @notice this function checks whether the given @param leaf is actually a member (leaf) of the 
             merkle tree with @param rootHash being the Merkle root or not.   
     */
    /**
     @param leaf is the element whose membership in the merkle tree is being checked,
     @param index 
     @param rootHash is the Merkle root of the Merkle tree,
     @param proof is the Merkle proof associated with the @param leaf and @param rootHash.
     */ 
    function checkMembership(
        bytes32 leaf,
        uint256 index,
        bytes32 rootHash,
        bytes memory proof
    ) internal pure returns (bool) {

        require(proof.length % 32 == 0, "Invalid proof length");

        /**
         Merkle proof consists of all siblings along the path to the Merkle root, each of 32 bytes
         */
        uint256 proofHeight = proof.length / 32;

        /**
          Proof of size n means, height of the tree is n+1.
          In a tree of height n+1, max #leafs possible is 2**n.
         */
        require(index < 2**proofHeight, "Leaf index is too big");


        bytes32 proofElement;

        // starting from the leaf
        bytes32 computedHash = leaf;

        // going up the Merkle tree
        for (uint256 i = 32; i <= proof.length; i += 32) {

            // retrieve the sibling along the merkle proof
            assembly {
                proofElement := mload(add(proof, i))
            }


            /**
             check whether the association with the parent is of the format:

                computedHash of Parent                    computedHash of Parent        
                             *                                      *
                           *   *                or                *   *
                         *       *                              *       *
                       *           *                          *           * 
                computedHash    proofElement            proofElement   computedHash
                             
             */
            // association is of first type
            if (index % 2 == 0) {
                computedHash = keccak256(
                    abi.encodePacked(computedHash, proofElement)
                );

            // association is of second type
            } else {
                computedHash = keccak256(
                    abi.encodePacked(proofElement, computedHash)
                );
            }

            index = index / 2;
        }

        // check whether computed root is same as the Merkle root
        return computedHash == rootHash;
    }





    function resolveDisclosureChallenge(
        bytes32 headerHash,
        address operator,
        bool winner
    ) external {
        if (
            msg.sender == disclosureForOperator[headerHash][operator].challenge
        ) {
            if (winner) {
                // operator was correct, allow for another challenge
                disclosureForOperator[headerHash][operator].status = 0;
                operatorToPayment[operator].commitTime = uint32(
                    block.timestamp
                );
                //give them previous challengers payment
            } else {
                // challeger was correct, reset payment
                disclosureForOperator[headerHash][operator].status = 4;
                //do something
            }
        } else if (
            msg.sender == disclosureForOperator[headerHash][operator].challenger
        ) {
            require(
                disclosureForOperator[headerHash][operator].status == 1,
                "Operator is not in initial response phase"
            );
            require(
                block.timestamp >
                    disclosureForOperator[headerHash][operator].commitTime +
                        disclosureFraudProofInterval,
                "Fraud proof period has not passed"
            );
            //slash here
        } else if (msg.sender == operator) {
            require(
                disclosureForOperator[headerHash][operator].status == 2,
                "Challenger is not in commitment challenge phase"
            );
            require(
                block.timestamp >
                    disclosureForOperator[headerHash][operator].commitTime +
                        disclosureFraudProofInterval,
                "Fraud proof period has not passed"
            );
            //get challengers payment here
        } else {
            revert(
                "Only the challenge contract, challenger, or operator can call"
            );
        }
    }

    function getDumpNumberFee(uint32 _dumpNumber)
        public
        view
        returns (uint256)
    {
        return dumpNumberToFee[_dumpNumber];
    }


    /**
     @notice this function returns the compressed record on the signatures of DataLayr nodes 
             that aren't part of the quorum for this @param _dumpNumber.
     */
    function getDumpNumberSignatureHash(uint32 _dumpNumber)
        public
        view
        returns (bytes32)
    {
        return dumpNumberToSignatureHash[_dumpNumber];
    }



    function getPaymentCollateral(address operator)
        public
        view
        returns (uint256)
    {
        return operatorToPayment[operator].collateral;
    }

    function getDepositRoot(uint256 blockNumber) public view returns (bytes32) {
        return depositRoots[blockNumber];
    }

    function getPolyHash(address operator, bytes32 headerHash)
        public
        view
        returns (bytes32)
    {
        return disclosureForOperator[headerHash][operator].polyHash;
    }

    function setFeePerBytePerTime(uint256 _feePerBytePerTime)
        public
        onlyRepositoryGovernance
    {
        feePerBytePerTime = _feePerBytePerTime;
    }

    function setPaymentFraudProofCollateral(
        uint256 _paymentFraudProofCollateral
    ) public onlyRepositoryGovernance {
        paymentFraudProofCollateral = _paymentFraudProofCollateral;
    }

    function setDataLayr(IDataLayr _dataLayr) public {
        require(
            (address(dataLayr) == address(0)) ||
                (address(repository.timelock()) == msg.sender),
            "only repository governance can call this function, or DL must not be initialized"
        );
        dataLayr = _dataLayr;
    }

    /// @notice returns the time when the serviceObject, associated with serviceObjectHash, was created
    function getServiceObjectCreationTime(bytes32 serviceObjectHash)
        public
        view
        returns (uint256)
    {
        (, uint32 initTime, , ) = dataLayr.dataStores(serviceObjectHash);
        uint256 timeCreated = uint256(initTime);
        if (timeCreated != 0) {
            return timeCreated;
        } else {
            return type(uint256).max;
        }
    }

    /// @notice returns the time when the serviceObject, associated with serviceObjectHash, will expire
    function getServiceObjectExpiry(bytes32 serviceObjectHash)
        external
        view
        returns (uint256)
    {
        (, uint32 initTime, uint32 storePeriodLength, ) = dataLayr.dataStores(
            serviceObjectHash
        );
        uint256 timeCreated = uint256(initTime);
        if (timeCreated != 0) {
            return (timeCreated + storePeriodLength);
        } else {
            return type(uint256).max;
        }
    }

    /* function removed for now since it tries to modify an immutable variable
    function setPaymentToken(
        IERC20 _paymentToken
    ) public onlyRepositoryGovernance {
        paymentToken = _paymentToken;
    }
*/
}<|MERGE_RESOLUTION|>--- conflicted
+++ resolved
@@ -477,8 +477,6 @@
     }
 
 
-<<<<<<< HEAD
-=======
     /**
      @notice This function is used for opening a forced disclosure challenge against a particular 
              DataLayr operator for a particular dump number.
@@ -491,7 +489,6 @@
      @param totalEthStakeSigned is the total ETH that has been staked with the DataLayr operators that are in quorum
      @param totalEigenStakeSigned is the total Eigen that has been staked with the DataLayr operators that are in quorum
      */
->>>>>>> 6b5a1a88
     function forceOperatorToDisclose(
         bytes32 headerHash,
         address operator,
@@ -783,7 +780,6 @@
              */
             // CRITIC:  change add(pairingInput, 0x100) to add(pairingInput, 0xC0)
             if iszero(
-<<<<<<< HEAD
                 call(
                     not(0),
                     0x06,
@@ -793,9 +789,6 @@
                     add(pairingInput, 0xC0),
                     0x40
                 )
-=======
-                call(not(0), 0x06, 0, add(pairingInput, 0x100), 0x80, add(pairingInput, 0x100),0x40)
->>>>>>> 6b5a1a88
             ) {
                 revert(0, 0)
             }
