// SPDX-License-Identifier: UNLICENSED
pragma solidity ^0.8.9;

import "@openzeppelin/contracts/token/ERC20/IERC20.sol";
import "@openzeppelin-upgrades/contracts/proxy/utils/Initializable.sol";
import "@openzeppelin-upgrades/contracts/access/OwnableUpgradeable.sol";

import "../../interfaces/IEigenLayrDelegation.sol";
import "../../interfaces/IDelegationTerms.sol";

import "./DataLayrServiceManagerStorage.sol";
import "../BLSSignatureChecker.sol";

import "../../libraries/BytesLib.sol";
import "../../libraries/Merkle.sol";
import "../../libraries/DataStoreUtils.sol";
import "../../permissions/Pausable.sol";

import "./DataLayrChallengeUtils.sol";

/**
 * @title Primary entrypoint for procuring services from DataLayr.
 * @author Layr Labs, Inc.
 * @notice This contract is used for:
 * - initializing the data store by the disperser
 * - confirming the data store by the disperser with inferred aggregated signatures of the quorum
 * - freezing operators as the result of various "challenges"
 */
contract DataLayrServiceManager is Initializable, OwnableUpgradeable, DataLayrServiceManagerStorage, BLSSignatureChecker, Pausable, DSTest {
    using BytesLib for bytes;

<<<<<<< HEAD
    // collateral token used for placing collateral on challenges & payment commits
    IERC20 public immutable collateralToken;

    /**
     * @notice The EigenLayr delegation contract for this DataLayr which is primarily used by
     * delegators to delegate their stake to operators who would serve as DataLayr
     * nodes and so on.
     * @dev For more details, see EigenLayrDelegation.sol.
     */
    IEigenLayrDelegation public immutable eigenLayrDelegation;

    IInvestmentManager public immutable investmentManager;

    DataLayrLowDegreeChallenge public immutable dataLayrLowDegreeChallenge;

    DataLayrBombVerifier public immutable dataLayrBombVerifier;

    EphemeralKeyRegistry public immutable ephemeralKeyRegistry;

    /**
     * @notice contract used for handling payment challenges
     */
    IDataLayrPaymentManager public immutable dataLayrPaymentManager;

    // constants for sanity checks. should always require *some* signatures, but never *all* signatures
    uint128 internal constant MIN_THRESHOLD_BIPS = 1;
    uint128 internal constant MAX_THRESHOLD_BIPS = 9999;

=======
>>>>>>> fe9f6727
    //quorumThresholdBasisPoints is the minimum basis points of total registered operators that must sign the datastore
    uint16 public quorumThresholdBasisPoints;

    /** 
    * adversaryThresholdBasisPoints is the maximum basis points of total registered 
    * operators that witholds their chunks before the data can no longer be reconstructed
    */
<<<<<<< HEAD
    uint16 public adversaryThresholdBasisPoints;

=======
    uint16 public adversaryThresholdBasisPoints = 4000;

    uint128 public firstQuorumThresholdPercentage;
    uint128 public secondQuorumThresholdPercentage;

    /// @notice Keeps track of the number of DataStores for each duration, the total number of DataStores, and the `latestTime` until which operators must serve.
>>>>>>> fe9f6727
    DataStoresForDuration public dataStoresForDuration;

    // EVENTS
    event InitDataStore(
        address feePayer,
        IDataLayrServiceManager.DataStoreSearchData searchData,
        bytes header
    );

<<<<<<< HEAD
    // TODO: rename to 'DataStoreConfirmed'
    event ConfirmDataStore(uint32 dataStoreId, bytes32 headerHash);
=======
    /**
     * @notice Emitted when a DataStore is confirmed.
     * @param dataStoreId The ID for the DataStore inside of the specified duration (i.e. *not* the globalDataStoreId)
     * @param headerHash The headerHash of the DataStore.
     */
    event ConfirmDataStore(uint32 dataStoreId, bytes32 headerHash);

    event QuorumThresholdBasisPointsUpdate(uint16 quorumThresholdBasisPoints);
    event AdversaryThresholdBasisPointsUpdated(uint16 adversaryThresholdBasisPoints);

    modifier checkValidThresholds(uint16 _quorumThresholdBasisPoints, uint16 _adversaryThresholdBasisPoints) {
        require(_quorumThresholdBasisPoints > _adversaryThresholdBasisPoints, 
            "DataLayrServiceManager.validThresholds: Quorum threshold must be strictly greater than adversary");
        _;
    }
>>>>>>> fe9f6727

    event FeePerBytePerTimeSet(uint256 previousValue, uint256 newValue);

    event BombVerifierSet(address previousAddress, address newAddress);

    event PaymentManagerSet(address previousAddress, address newAddress);

    event EphemeralKeyRegistrySet(address previousAddress, address newAddress);

    event QuorumThresholdBasisPointsUpdated(uint16 quorumTHresholdBasisPoints);

    event AdversaryThresholdBasisPointsUpdated(uint16 adversaryThresholdBasisPoints);

    modifier checkValidThresholds(uint16 _quorumThresholdBasisPoints, uint16 _adversaryThresholdBasisPoints) {
        // sanity checks on inputs
        require(_quorumThresholdBasisPoints >= MIN_THRESHOLD_BIPS && _quorumThresholdBasisPoints <= MAX_THRESHOLD_BIPS,
            "DataLayrServiceManager.validThresholds: invalid _quorumThresholdBasisPoints");
        require(_adversaryThresholdBasisPoints >= MIN_THRESHOLD_BIPS && _adversaryThresholdBasisPoints <= MAX_THRESHOLD_BIPS,
            "DataLayrServiceManager.validThresholds: invalid _adversaryThresholdBasisPoints");
        require(_quorumThresholdBasisPoints > _adversaryThresholdBasisPoints, 
            "DataLayrServiceManager.validThresholds: Quorum threshold must be strictly greater than adversary");
        _;
    }

    /// @notice when applied to a function, ensures that the function is only callable by the `registry`.
    modifier onlyRegistry() {
        require(msg.sender == address(registry), "onlyRegistry");
        _;
    }

    constructor(
        IQuorumRegistry _registry,
        IInvestmentManager _investmentManager,
        IEigenLayrDelegation _eigenLayrDelegation,
        IERC20 _collateralToken,
        DataLayrLowDegreeChallenge _dataLayrLowDegreeChallenge,
        DataLayrBombVerifier _dataLayrBombVerifier,
        EphemeralKeyRegistry _ephemeralKeyRegistry,
        IDataLayrPaymentManager _dataLayrPaymentManager
    )
        BLSSignatureChecker(_registry)
    {
        investmentManager = _investmentManager;
        eigenLayrDelegation = _eigenLayrDelegation;
        collateralToken = _collateralToken;
        dataLayrLowDegreeChallenge = _dataLayrLowDegreeChallenge;
        dataLayrBombVerifier = _dataLayrBombVerifier;
        ephemeralKeyRegistry = _ephemeralKeyRegistry;
        dataLayrPaymentManager = _dataLayrPaymentManager;
        _disableInitializers();
    }

    function initialize(
        IPauserRegistry _pauserRegistry,
        address initialOwner,
        uint16 _quorumThresholdBasisPoints,
        uint16 _adversaryThresholdBasisPoints,
        uint256 _feePerBytePerTime
    )
        public
        initializer
        checkValidThresholds(_quorumThresholdBasisPoints, _adversaryThresholdBasisPoints)
    {
        _initializePauser(_pauserRegistry);
        _transferOwnership(initialOwner);
        dataStoresForDuration.dataStoreId = 1;
        dataStoresForDuration.latestTime = 1;
        _setFeePerBytePerTime(_feePerBytePerTime);
        quorumThresholdBasisPoints = _quorumThresholdBasisPoints;
        adversaryThresholdBasisPoints = _adversaryThresholdBasisPoints;
    }

    function setQuorumThresholdBasisPoints(uint16 _quorumThresholdBasisPoints) 
        external 
        onlyOwner 
        checkValidThresholds(_quorumThresholdBasisPoints, adversaryThresholdBasisPoints) 
    {
        quorumThresholdBasisPoints = _quorumThresholdBasisPoints;
        emit QuorumThresholdBasisPointsUpdated(quorumThresholdBasisPoints);
    }

    function setAdversaryThresholdBasisPoints(uint16 _adversaryThresholdBasisPoints) 
        external 
        onlyOwner
        checkValidThresholds(quorumThresholdBasisPoints, _adversaryThresholdBasisPoints) 
    {
        adversaryThresholdBasisPoints = _adversaryThresholdBasisPoints;
        emit AdversaryThresholdBasisPointsUpdated(adversaryThresholdBasisPoints);
    }

    function setFeePerBytePerTime(uint256 _feePerBytePerTime) external onlyOwner {
        _setFeePerBytePerTime(_feePerBytePerTime);
    }

    // called in the event of deregistration
    function revokeSlashingAbility(address operator, uint32 unbondedAfter) external onlyRegistry {
        ISlasher(investmentManager.slasher()).revokeSlashingAbility(operator, unbondedAfter);
    }

    /**
     * @notice This function is used for
     * - notifying via Ethereum that the disperser has asserted the data blob
     * into DataLayr and is waiting to obtain quorum of DataLayr operators to sign,
     * - asserting the metadata corresponding to the data asserted into DataLayr
     * - escrow the service fees that DataLayr operators will receive from the disperser
     * on account of their service.
     *
     * This function returns the index of the data blob in dataStoreIdsForDuration[duration][block.timestamp]
     */
    /**
     * @param feePayer is the address that will be paying the fees for this datastore. check DataLayrPaymentManager for further details
     * @param confirmer is the address that must confirm the datastore
     * @param header is the summary of the data that is being asserted into DataLayr,
     *  type DataStoreHeader struct {
     *   KzgCommit      [64]byte
     *   Degree         uint32 
     *   NumSys         uint32
     *   NumPar         uint32
     *   OrigDataSize   uint32 
     *   Disperser      [20]byte
     *   LowDegreeProof [64]byte 
     *  }
     * @param duration for which the data has to be stored by the DataLayr operators.
     * This is a quantized parameter that describes how many factors of DURATION_SCALE
     * does this data blob needs to be stored. The quantization process comes from ease of
     * implementation in DataLayrBombVerifier.sol.
     * @param blockNumber is the block number in Ethereum for which the confirmation will
     * consult total + operator stake amounts.
     * -- must not be more than 'BLOCK_STALE_MEASURE' (defined in DataLayr) blocks in past
     * @return index The index in the array `dataStoreHashesForDurationAtTimestamp[duration][block.timestamp]` at which the DataStore's hash was stored.
     */
    function initDataStore(
        address feePayer,
        address confirmer,
        uint8 duration,
        uint32 blockNumber,
        uint32 totalOperatorsIndex,
        bytes calldata header
    )
        external
        whenNotPaused
        returns (uint32 index)
    {

        bytes32 headerHash = keccak256(header);
        uint32 storePeriodLength;
        IDataLayrServiceManager.DataStoreMetadata memory metadata;
        
        {
            uint256 totalBytes;
            {
                //fetch the total number of operators for the blockNumber from which stakes are being read from
                uint32 totalOperators = registry.getTotalOperators(blockNumber, totalOperatorsIndex);

                totalBytes = DataStoreUtils.getTotalBytes(header, totalOperators);

                require(totalBytes >= MIN_STORE_SIZE, "DataLayrServiceManager.initDataStore: totalBytes < MIN_STORE_SIZE");
                require(totalBytes <= MAX_STORE_SIZE, "DataLayrServiceManager.initDataStore: totalBytes > MAX_STORE_SIZE");


                /**
                * @notice coding ratio is numSys/numOperators (where numOperators = numSys + numPar).  This is the minimum 
                *   percentage of all chunks require to reconstruct the data. 
                *
                * quorumThresholdBasisPoints is the minimum percentage of total registered operators that must sign the datastore
                * adversaryThresholdBasisPoints is the maximum percentage of total registered operators that witholds their chunks
                *    before the data can no longer be reconstructed.
                *
                * adversaryThresholdBasisPoints <  quorumThresholdBasisPoints, there cannot be more dishonest signers than actual signers
                *
                * quorumThresholdBasisPoints - adversaryThresholdBasisPoints represents the minimum percentage 
                *   of operators that must be honest signers. This value must be greater than or equal to the coding ratio 
                *   in order to ensure the data is available.
                */
                require(quorumThresholdBasisPoints - adversaryThresholdBasisPoints >= DataStoreUtils.getCodingRatio(header, totalOperators), "DataLayrServiceManager.initDataStore: Coding ratio is too high");
               
            }

            require(duration >= 1 && duration <= MAX_DATASTORE_DURATION, "DataLayrServiceManager.initDataStore: Invalid duration");

            // compute time and fees
            // computing the actual period for which data blob needs to be stored
            storePeriodLength = uint32(duration * DURATION_SCALE);

            // evaluate the total service fees that msg.sender has to put in escrow for paying out
            // the DataLayr nodes for their service

            uint256 fee = calculateFee(totalBytes, feePerBytePerTime, storePeriodLength);


            // require that disperser has sent enough fees to this contract to pay for this datastore.
            // This will revert if the deposits are not high enough due to undeflow.
            dataLayrPaymentManager.payFee(msg.sender, feePayer, fee);

            // Recording the initialization of datablob store along with auxiliary info
            //store metadata locally to be stored
            metadata = IDataLayrServiceManager.DataStoreMetadata({
                headerHash: headerHash,
                durationDataStoreId: getNumDataStoresForDuration(duration),
                globalDataStoreId: dataStoresForDuration.dataStoreId,
                blockNumber: blockNumber,
                fee: uint96(fee),
                confirmer: confirmer,
                signatoryRecordHash: bytes32(0)
            });
         }
     

        /**
         * Stores the hash of the datastore's metadata into the `dataStoreHashesForDurationAtTimestamp` mapping. 
         * We iterate through the mapping and store the hash in the first available empty storage slot.
         * This hash is stored to be checked during the quorum signature verification, ensuring that the correct dataStore is signed and confirmed.
         */
        {
            // uint g = gasleft();
            //iterate the index throughout the loop
            for (; index < NUM_DS_PER_BLOCK_PER_DURATION; index++) {
                if (dataStoreHashesForDurationAtTimestamp[duration][block.timestamp][index] == 0) {
                    dataStoreHashesForDurationAtTimestamp[duration][block.timestamp][index] =
                        DataStoreUtils.computeDataStoreHash(metadata);
                    // recording the empty slot
                    break;
                }
            }

            // reverting we looped through all of the indecies without finding an empty element
            require(
                index != NUM_DS_PER_BLOCK_PER_DURATION,
                "DataLayrServiceManager.initDataStore: number of initDatastores for this duration and block has reached its limit"
            );
        }

        // sanity check on blockNumber
        {
            require(
                blockNumber <= block.number, "DataLayrServiceManager.initDataStore: specified blockNumber is in future"
            );

            require(
                (blockNumber + BLOCK_STALE_MEASURE) >= block.number,
                "DataLayrServiceManager.initDataStore: specified blockNumber is too far in past"
            );    
        }

        IDataLayrServiceManager.DataStoreSearchData memory searchData = IDataLayrServiceManager.DataStoreSearchData({
            duration: duration,
            timestamp: block.timestamp,
            index: index,
            metadata: metadata
        });

        // emit event to represent initialization of data store
        emit InitDataStore(feePayer, searchData, header);

        // Updating dataStoresForDuration
        /**
         * @notice sets the latest time until which any of the active DataLayr operators that haven't committed
         * yet to deregistration are supposed to serve.
         */
        // recording the expiry time until which the DataLayr operators, who sign up to
        // part of the quorum, have to store the data
        uint32 _latestTime = uint32(block.timestamp) + storePeriodLength;
        if (_latestTime > dataStoresForDuration.latestTime) {
            dataStoresForDuration.latestTime = _latestTime;
        }

        // increments the number of datastores for the specific duration of the asserted DataStore
        _incrementDataStoresForDuration(duration);

        // increment the counter
        ++dataStoresForDuration.dataStoreId;

    
        return index;
    }

    /**
     * @notice This function is used for
     * - disperser to notify that signatures on the message, comprising of hash( headerHash ),
     * from quorum of DataLayr nodes have been obtained,
     * - check that the aggregate signature is valid,
     * - and check whether quorum has been achieved or not.
     */
    /**
     * @param data Input to the `checkSignatures` function, which is of the format:
     * <
     * bytes32 msgHash,
     * uint48 index of the totalStake corresponding to the dataStoreId in the 'totalStakeHistory' array of the BLSRegistryWithBomb
     * uint32 numberOfNonSigners,
     * uint256[numberOfSigners][4] pubkeys of nonsigners,
     * uint32 apkIndex,
     * uint256[4] apk,
     * uint256[2] sigma
     * >
     */
    function confirmDataStore(bytes calldata data, DataStoreSearchData memory searchData) external whenNotPaused {
        /**
         * Verify that the signatures provided by the disperser are indeed from DataLayr operators who have agreed to be in the quorum.
         * Additionally, pull relevant information from the provided `data` param, which we subsequently check the integrity of.
         */
        (
            uint32 dataStoreIdToConfirm,
            uint32 blockNumberFromTaskHash,
            bytes32 msgHash,
            SignatoryTotals memory signedTotals,
            bytes32 signatoryRecordHash
        ) = checkSignatures(data);

        /**
         * Make sure that the nodes signed the hash of dsid, headerHash, duration, timestamp, and index to avoid malleability in case of reorgs.
         * This keeps bomb and storage conditions fixed (to a single blockchain fork).
         */
        require(
            msgHash
                == keccak256(
                    abi.encodePacked(
                        dataStoreIdToConfirm,
                        searchData.metadata.headerHash,
                        searchData.duration,
                        searchData.timestamp,
                        searchData.index
                    )
                ),
            "DataLayrServiceManager.confirmDataStore: msgHash is not consistent with search data"
        );

        //make sure the address confirming is the prespecified `confirmer`
        require(
            msg.sender == searchData.metadata.confirmer,
            "DataLayrServiceManager.confirmDataStore: Sender is not authorized to confirm this datastore"
        );
        // check that the DataStore has not already been confirmed
        require(
            searchData.metadata.signatoryRecordHash == bytes32(0),
            "DataLayrServiceManager.confirmDataStore: SignatoryRecord must be bytes32(0)"
        );
        // verify integrity of `dataStoreIdToConfirm` provided as part of `data` input
        require(
            searchData.metadata.globalDataStoreId == dataStoreIdToConfirm,
            "DataLayrServiceManager.confirmDataStore: gloabldatastoreid is does not agree with data"
        );
        // verify integrity of `blockNumberFromTaskHash` provided as part of `data` input        
        require(
            searchData.metadata.blockNumber == blockNumberFromTaskHash,
            "DataLayrServiceManager.confirmDataStore: blocknumber does not agree with data"
        );

        //Check if provided calldata matches the hash stored in dataStoreIDsForDuration in initDataStore
        //verify consistency of signed data with stored data
        bytes32 dsHash = DataStoreUtils.computeDataStoreHash(searchData.metadata);

        require(
            dataStoreHashesForDurationAtTimestamp[searchData.duration][searchData.timestamp][searchData.index] == dsHash,
            "DataLayrServiceManager.confirmDataStore: provided calldata does not match corresponding stored hash from initDataStore"
        );

        // add the computed signatoryRecordHash to the searchData
        searchData.metadata.signatoryRecordHash = signatoryRecordHash;

        // computing a new DataStoreIdsForDuration hash that includes the signatory record as well
        bytes32 newDsHash = DataStoreUtils.computeDataStoreHash(searchData.metadata);

        //storing new hash that now includes the signatory record
        dataStoreHashesForDurationAtTimestamp[searchData.duration][searchData.timestamp][searchData.index] = newDsHash;



        // check that signatories own at least a threshold percentage of the two stake sets (i.e. eth & eigen) implying quorum has been achieved
        require(
            (signedTotals.signedStakeFirstQuorum * BIP_MULTIPLIER) / signedTotals.totalStakeFirstQuorum
                >= quorumThresholdBasisPoints
                && (signedTotals.signedStakeSecondQuorum * BIP_MULTIPLIER) / signedTotals.totalStakeSecondQuorum
                    >= quorumThresholdBasisPoints,
            "DataLayrServiceManager.confirmDataStore: signatories do not own at least threshold percentage of both quorums"
        );

        

        emit ConfirmDataStore(dataStoresForDuration.dataStoreId, searchData.metadata.headerHash);

    }

    // called in the event of challenge resolution
    function freezeOperator(address operator) external {
        require(
            msg.sender == address(dataLayrLowDegreeChallenge)
                || msg.sender == address(dataLayrBombVerifier)
                || msg.sender == address(ephemeralKeyRegistry)
                || msg.sender == address(dataLayrPaymentManager),
            "DataLayrServiceManager.freezeOperator: Only challenge resolvers can slash operators"
        );
        ISlasher(investmentManager.slasher()).freezeOperator(operator);
    }

    // VIEW FUNCTIONS
    /**
     * @notice Checks that the hash of the `index`th DataStore with the specified `duration` at the specified UTC `timestamp` matches the supplied `metadata`.
     * Returns 'true' if the metadata matches the hash, and 'false' otherwise.
     */
    function verifyDataStoreMetadata(
        uint8 duration,
        uint256 timestamp,
        uint32 index,
        DataStoreMetadata memory metadata
    ) 
        external
        view
        returns (bool)
    {
        return(
            getDataStoreHashesForDurationAtTimestamp(
                duration, 
                timestamp, 
                index
            ) == DataStoreUtils.computeDataStoreHash(metadata)
        );
    }

    /// @notice Returns the hash of the `index`th DataStore with the specified `duration` at the specified UTC `timestamp`.
    function getDataStoreHashesForDurationAtTimestamp(uint8 duration, uint256 timestamp, uint32 index)
        public
        view
        returns (bytes32)
    {
        return dataStoreHashesForDurationAtTimestamp[duration][timestamp][index];
    }

    /**
     * @notice returns the number of data stores for the @param duration
     */
    function getNumDataStoresForDuration(uint8 duration) public view returns (uint32) {
        if (duration == 1) {
            return dataStoresForDuration.one_duration;
        }
        if (duration == 2) {
            return dataStoresForDuration.two_duration;
        }
        if (duration == 3) {
            return dataStoresForDuration.three_duration;
        }
        if (duration == 4) {
            return dataStoresForDuration.four_duration;
        }
        if (duration == 5) {
            return dataStoresForDuration.five_duration;
        }
        if (duration == 6) {
            return dataStoresForDuration.six_duration;
        }
        if (duration == 7) {
            return dataStoresForDuration.seven_duration;
        }
        revert("DataLayrServiceManager.getNumDataStoresForDuration: invalid duration");
    }

    function taskNumber() external view returns (uint32) {
        return dataStoresForDuration.dataStoreId;
    }

    /**
     * @notice Verifies that a DataStore exists which was created *at or before* `initTimestamp` *AND* that expires *strictly prior to* the
     * specified `unlockTime`.
     * @dev Function reverts if the verification fails.
     * @param packedDataStoreSearchData should be the same format as the output of `DataStoreUtils.packDataStoreSearchData(dataStoreSearchData)`
     */
    function stakeWithdrawalVerification(
        bytes calldata packedDataStoreSearchData,
        uint256 initTimestamp,
        uint256 unlockTime
    )
        external
        view
    {
        IDataLayrServiceManager.DataStoreSearchData memory searchData =
            DataStoreUtils.unpackDataStoreSearchData(packedDataStoreSearchData);
        bytes32 dsHash = DataStoreUtils.computeDataStoreHash(searchData.metadata);
        require(
            dataStoreHashesForDurationAtTimestamp[searchData.duration][searchData.timestamp][searchData.index] == dsHash,
            "DataLayrServiceManager.stakeWithdrawalVerification: provided calldata does not match corresponding stored hash from (initDataStore)"
        );

        /**
         * Now we check that the specified DataStore was created *at or before*  the `initTimestamp`, i.e. when the user undelegated, deregistered, etc. *AND*
         * that the user's funds are set to unlock *prior* to the expiration of the DataStore.
         * In other words, we are checking that a user was active when the specified DataStore was created, and is trying to unstake/undelegate/etc. funds prior
         * to them fully serving out their commitment to storing their share of the data.
         */
        require(
            (initTimestamp >= searchData.timestamp)
                && (unlockTime < searchData.timestamp + (searchData.duration * DURATION_SCALE)),
            "DataLayrServiceManager.stakeWithdrawalVerification: task does not meet requirements"
        );
    }

    /// @notice Returns the `latestTime` until which operators must serve.
    function latestTime() external view returns (uint32) {
        return dataStoresForDuration.latestTime;
    }

    /// @dev need to override function here since its defined in both these contracts
    function owner() public view override(OwnableUpgradeable, IDataLayrServiceManager) returns (address) {
        return OwnableUpgradeable.owner();
    }

    // INTERNAL FUNTIONS

    /**
     * @notice increments the number of data stores for the @param duration
     */
    function _incrementDataStoresForDuration(uint8 duration) internal {
        if (duration == 1) {
            ++dataStoresForDuration.one_duration;
        }
        if (duration == 2) {
            ++dataStoresForDuration.two_duration;
        }
        if (duration == 3) {
            ++dataStoresForDuration.three_duration;
        }
        if (duration == 4) {
            ++dataStoresForDuration.four_duration;
        }
        if (duration == 5) {
            ++dataStoresForDuration.five_duration;
        }
        if (duration == 6) {
            ++dataStoresForDuration.six_duration;
        }
        if (duration == 7) {
            ++dataStoresForDuration.seven_duration;
        }
    }

    function calculateFee(uint256 totalBytes, uint256 _feePerBytePerTime, uint32 storePeriodLength)
        public
        pure
        returns (uint256)
    {
        return uint256(totalBytes * _feePerBytePerTime * storePeriodLength);
    }

    function _setFeePerBytePerTime(uint256 _feePerBytePerTime) internal {
        emit FeePerBytePerTimeSet(feePerBytePerTime, _feePerBytePerTime);
        feePerBytePerTime = _feePerBytePerTime;
    }
}<|MERGE_RESOLUTION|>--- conflicted
+++ resolved
@@ -29,7 +29,6 @@
 contract DataLayrServiceManager is Initializable, OwnableUpgradeable, DataLayrServiceManagerStorage, BLSSignatureChecker, Pausable, DSTest {
     using BytesLib for bytes;
 
-<<<<<<< HEAD
     // collateral token used for placing collateral on challenges & payment commits
     IERC20 public immutable collateralToken;
 
@@ -58,26 +57,16 @@
     uint128 internal constant MIN_THRESHOLD_BIPS = 1;
     uint128 internal constant MAX_THRESHOLD_BIPS = 9999;
 
-=======
->>>>>>> fe9f6727
-    //quorumThresholdBasisPoints is the minimum basis points of total registered operators that must sign the datastore
+    // quorumThresholdBasisPoints is the minimum basis points of total registered operators that must sign the datastore
     uint16 public quorumThresholdBasisPoints;
 
     /** 
     * adversaryThresholdBasisPoints is the maximum basis points of total registered 
     * operators that witholds their chunks before the data can no longer be reconstructed
     */
-<<<<<<< HEAD
     uint16 public adversaryThresholdBasisPoints;
 
-=======
-    uint16 public adversaryThresholdBasisPoints = 4000;
-
-    uint128 public firstQuorumThresholdPercentage;
-    uint128 public secondQuorumThresholdPercentage;
-
     /// @notice Keeps track of the number of DataStores for each duration, the total number of DataStores, and the `latestTime` until which operators must serve.
->>>>>>> fe9f6727
     DataStoresForDuration public dataStoresForDuration;
 
     // EVENTS
@@ -87,26 +76,13 @@
         bytes header
     );
 
-<<<<<<< HEAD
     // TODO: rename to 'DataStoreConfirmed'
-    event ConfirmDataStore(uint32 dataStoreId, bytes32 headerHash);
-=======
     /**
      * @notice Emitted when a DataStore is confirmed.
      * @param dataStoreId The ID for the DataStore inside of the specified duration (i.e. *not* the globalDataStoreId)
      * @param headerHash The headerHash of the DataStore.
      */
     event ConfirmDataStore(uint32 dataStoreId, bytes32 headerHash);
-
-    event QuorumThresholdBasisPointsUpdate(uint16 quorumThresholdBasisPoints);
-    event AdversaryThresholdBasisPointsUpdated(uint16 adversaryThresholdBasisPoints);
-
-    modifier checkValidThresholds(uint16 _quorumThresholdBasisPoints, uint16 _adversaryThresholdBasisPoints) {
-        require(_quorumThresholdBasisPoints > _adversaryThresholdBasisPoints, 
-            "DataLayrServiceManager.validThresholds: Quorum threshold must be strictly greater than adversary");
-        _;
-    }
->>>>>>> fe9f6727
 
     event FeePerBytePerTimeSet(uint256 previousValue, uint256 newValue);
 
@@ -607,7 +583,7 @@
     }
 
     /// @dev need to override function here since its defined in both these contracts
-    function owner() public view override(OwnableUpgradeable, IDataLayrServiceManager) returns (address) {
+    function owner() public view override(OwnableUpgradeable, IServiceManager) returns (address) {
         return OwnableUpgradeable.owner();
     }
 
