// SPDX-License-Identifier: UNLICENSED
pragma solidity ^0.8.9;

import "@openzeppelin/contracts/token/ERC20/IERC20.sol";

import "../../interfaces/IRepository.sol";
import "../../interfaces/IEigenLayrDelegation.sol";
import "../../interfaces/IProofOfStakingOracle.sol";
import "../../interfaces/IDelegationTerms.sol";

import "./DataLayrServiceManagerStorage.sol";
import "../BLSSignatureChecker.sol";

import "../../libraries/BytesLib.sol";
import "../../libraries/Merkle.sol";
import "../../libraries/DataStoreHash.sol";

import "../Repository.sol";
import "./DataLayrChallengeUtils.sol";
import "ds-test/test.sol";

/**
 * @notice This contract is used for:
            - initializing the data store by the disperser
            - confirming the data store by the disperser with inferred aggregated signatures of the quorum
            - doing forced disclosure challenge
            - doing payment challenge
 */
contract DataLayrServiceManager is
    DataLayrServiceManagerStorage,
    BLSSignatureChecker,
    IProofOfStakingOracle
    // ,DSTest
{
    using BytesLib for bytes;


    /**********************
        CONSTANTS
     **********************/
    //TODO: mechanism to change any of these values?
    uint32 internal constant MIN_STORE_SIZE = 32;
    uint32 internal constant MAX_STORE_SIZE = 4e9;
    uint32 internal constant MIN_STORE_LENGTH = 60;
    uint32 internal constant MAX_STORE_LENGTH = 604800;
    uint256 internal constant BLOCK_STALE_MEASURE = 100;



    /**********************
        ERROR MESSAGES
     **********************/
    // only repositoryGovernance can call this, but 'sender' called instead
    error OnlyRepositoryGovernance(
        address repositoryGovernance,
        address sender
    );

    // proposed data store size is too small. minimum size is 'minStoreSize' in bytes, but 'proposedSize' is smaller
    error StoreTooSmall(uint256 minStoreSize, uint256 proposedSize);

    // proposed data store size is too large. maximum size is 'maxStoreSize' in bytes, but 'proposedSize' is larger
    error StoreTooLarge(uint256 maxStoreSize, uint256 proposedSize);

    // proposed data store length is too large. minimum length is 'minStoreLength' in bytes, but 'proposedLength' is shorter
    error StoreTooShort(uint256 minStoreLength, uint256 proposedLength);

    // proposed data store length is too large. maximum length is 'maxStoreLength' in bytes, but 'proposedLength' is longer
    error StoreTooLong(uint256 maxStoreLength, uint256 proposedLength);



    uint128 public eigenSignedThresholdPercentage = 90;
    uint128 public ethSignedThresholdPercentage = 90;

    DataStoresForDuration public dataStoresForDuration;



    /*************
        EVENTS
     *************/
    event InitDataStore(
        uint32 dataStoreId,
        uint32 index,
        bytes32 indexed headerHash,
        bytes header,
        uint32 totalBytes,
        uint32 initTime,
        uint32 storePeriodLength,
        uint32 blockNumber,
        uint256 fee
    );

    event ConfirmDataStore(
        uint32 dataStoreId,
        bytes32 headerHash
    );



    constructor(
        IInvestmentManager _investmentManager,
        IEigenLayrDelegation _eigenLayrDelegation,
        IRepository _repository,
        IERC20 _collateralToken,
        uint256 _feePerBytePerTime
    ) 
        DataLayrServiceManagerStorage(_investmentManager, _eigenLayrDelegation, _collateralToken)
        BLSSignatureChecker(_repository)
    {
        feePerBytePerTime = _feePerBytePerTime;
        dataStoresForDuration.dataStoreId = 1;
        dataStoresForDuration.latestTime = 1;
        
    }

    function setLowDegreeChallenge(DataLayrLowDegreeChallenge _dataLayrLowDegreeChallenge) public onlyRepositoryGovernance {
        dataLayrLowDegreeChallenge = _dataLayrLowDegreeChallenge;
    }

    function setDisclosureChallenge(DataLayrDisclosureChallenge _dataLayrDisclosureChallenge) public onlyRepositoryGovernance {
        dataLayrDisclosureChallenge = _dataLayrDisclosureChallenge;
    }

    function setBombVerifier(DataLayrBombVerifier _dataLayrBombVerifier) public onlyRepositoryGovernance {
        dataLayrBombVerifier = _dataLayrBombVerifier;
    }

    function setPaymentManager(DataLayrPaymentManager _dataLayrPaymentManager) public onlyRepositoryGovernance {
        dataLayrPaymentManager = _dataLayrPaymentManager;
    }

    function setEphemeralKeyRegistry(EphemeralKeyRegistry _ephemeralKeyRegistry) public onlyRepositoryGovernance {
        ephemeralKeyRegistry = _ephemeralKeyRegistry;
    }

    /**
      @notice This function is used for
               - notifying in the Ethereum that the disperser has asserted the data blob
                 into DataLayr and is waiting for obtaining quorum of DataLayr operators to sign,
               - asserting the metadata corresponding to the data asserted into DataLayr
               - escrow the service fees that DataLayr operators will receive from the disperser
                 on account of their service.
              
              This function returns the index of the data blob in dataStoreIdsForDuration[duration][block.timestamp]
     */
    /**
      @param feePayer is the address of the balance paying the fees for this datastore. check DataLayrPaymentManager for further details
      @param confirmer is the address that must confirm the datastore
      @param header is the summary of the data that is being asserted into DataLayr,
            CRITIC -- need to describe header structure
      @param duration for which the data has to be stored by the DataLayr operators.
              This is a quantized parameter that describes how many factors of DURATION_SCALE
              does this data blob needs to be stored. The quantization process comes from ease of 
              implementation in DataLayrBombVerifier.sol.
      @param totalBytes  is the size of the data ,
      @param blockNumber is the block number in Ethereum for which the confirmation will 
             consult total + operator stake amounts. 
              -- must not be more than 'BLOCK_STALE_MEASURE' (defined in DataLayr) blocks in past
     */
    function initDataStore(
        address feePayer,
        address confirmer,
        bytes calldata header,
        uint8 duration,
        uint32 totalBytes,
        uint32 blockNumber
    ) external payable returns(uint32){
        bytes32 headerHash = keccak256(header);

        /********************************************
          sanity check on the parameters of data blob  
         ********************************************/
        if (totalBytes < MIN_STORE_SIZE) {
            revert StoreTooSmall(MIN_STORE_SIZE, totalBytes);
        }

        if (totalBytes > MAX_STORE_SIZE) {
            revert StoreTooLarge(MAX_STORE_SIZE, totalBytes);
        }

        require(duration >= 1 && duration <= MAX_DATASTORE_DURATION, "Invalid duration");

        /***********************
          compute time and fees
         ***********************/
        // computing the actual period for which data blob needs to be stored
        uint32 storePeriodLength = uint32(duration * DURATION_SCALE);

        // evaluate the total service fees that msg.sender has to put in escrow for paying out
        // the DataLayr nodes for their service
        uint256 fee = (totalBytes * feePerBytePerTime) * storePeriodLength;
        

        // require that disperser has sent enough fees to this contract to pay for this datastore.
        // This will revert if the deposits are not high enough due to undeflow.
        dataLayrPaymentManager.payFee(msg.sender, feePayer, fee);

        /*************************************************************************
          Recording the initialization of datablob store along with auxiliary info
         *************************************************************************/
        //store metadata locally to be stored
        IDataLayrServiceManager.DataStoreMetadata memory metadata = 
            IDataLayrServiceManager.DataStoreMetadata(
                headerHash, 
                getDataStoresForDuration(duration),
                dataStoresForDuration.dataStoreId, 
                blockNumber, 
                uint96(fee),
                confirmer,
                bytes32(0)
            );

        uint32 index;

        {
           // uint g = gasleft();

<<<<<<< HEAD
            bool initializable = false;
            

            for (uint32 i = 0; i < NUM_DS_PER_BLOCK_PER_DURATION; i++){
                if(dataStoreHashesForDurationAtTimestamp[duration][block.timestamp][i] == 0){
                    dataStoreHashesForDurationAtTimestamp[duration][block.timestamp][i] = DataStoreHash.computeDataStoreHashFromArgs(
                                                                                                headerHash, 
                                                                                                getNumDataStoresForDuration(duration), 
                                                                                                dataStoresForDuration.dataStoreId,
                                                                                                blockNumber, 
                                                                                                uint96(fee),
                                                                                                bytes32(0)
                                                                                            );
                    initializable = true; 

=======
            //iterate the index throughout the loop
            for (; index < NUM_DS_PER_BLOCK_PER_DURATION; index++){
                if(dataStoreHashesForDurationAtTimestamp[duration][block.timestamp][index] == 0){
                    dataStoreHashesForDurationAtTimestamp[duration][block.timestamp][index] = DataStoreHash.computeDataStoreHash(metadata);
>>>>>>> 2aa1f818
                    // recording the empty slot
                    break;   
                }       
            }

<<<<<<< HEAD
            // reverting if no empty slot exists
            require(initializable == true, "DataLayrServiceManager.initDataStore: number of initDatastores for this duration and block has reached its limit");
=======
            // reverting we looped through all of the indecies without finding an empty element
            require(index != NUM_DS_PER_BLOCK_PER_DURATION, "DataLayrServiceManager.initDataStore: number of initDatastores for this duration and block has reached its limit");
>>>>>>> 2aa1f818
        }

        // sanity check on blockNumber
        { 
            require(
                blockNumber <= block.number,
                "specified blockNumber is in future"
            );

            require(
                blockNumber >= (block.number - BLOCK_STALE_MEASURE),
                "specified blockNumber is too far in past"
            );    
        }

        // emit event to represent initialization of data store
        emit InitDataStore(dataStoresForDuration.dataStoreId, index, headerHash, header, totalBytes, uint32(block.timestamp), storePeriodLength, blockNumber, fee);

        /******************************
          Updating dataStoresForDuration 
         ******************************/
        /**
        @notice sets the latest time until which any of the active DataLayr operators that haven't committed
                yet to deregistration are supposed to serve.
        */
        // recording the expiry time until which the DataLayr operators, who sign up to
        // part of the quorum, have to store the data
        uint32 _latestTime = uint32(block.timestamp) + storePeriodLength;

        if (_latestTime > dataStoresForDuration.latestTime) {
            dataStoresForDuration.latestTime = _latestTime;            
        }

        incrementDataStoresForDuration(duration);
        
        // increment the counter
        ++dataStoresForDuration.dataStoreId;
        return index;
    }


    /**
     * @notice This function is used for
     *          - disperser to notify that signatures on the message, comprising of hash( headerHash ),
     *            from quorum of DataLayr nodes have been obtained,
     *          - check that each of the signatures are valid,
     *          - call the DataLayr contract to check that whether quorum has been achieved or not.
     */
    /** 
     @param data is of the format:
            <
             bytes32 msgHash,
             uint48 index of the totalStake corresponding to the dataStoreId in the 'totalStakeHistory' array of the BLSRegistryWithBomb
             uint32 numberOfNonSigners,
             uint256[numberOfSigners][4] pubkeys of nonsigners,
             uint32 apkIndex,
             uint256[4] apk,
             uint256[2] sigma
            >
     */
    //@TODO: a call to confirmDataStore() should be permissioned to a certain address provided in the initDataStore() of the same datastoreid
    //this allows storers to do accounting in their own contracts before the logic in this function
    function confirmDataStore(bytes calldata data, DataStoreSearchData memory searchData) external payable {
        /*******************************************************
         verify the disperser's claim on composition of quorum
         *******************************************************/ 

        // verify the signatures that disperser is claiming to be of those DataLayr operators 
        // who have agreed to be in the quorum
        (
            uint32 dataStoreIdToConfirm,
            uint32 blockNumberFromTaskHash,
            bytes32 msgHash,
            SignatoryTotals memory signedTotals,
            bytes32 signatoryRecordHash
        ) = checkSignatures(data);

<<<<<<< HEAD


        /**
         * @notice checks that there is no need for posting an updated deposit root required for proving
         * the new staking of ETH into Ethereum.
         */
        /**
         @dev for more details, see "proveLegacyConsensusLayerDeposit" in EigenLayrDeposit.sol.
         */
        require(
            dataStoreIdToConfirm % depositRootInterval != 0,
            "DataLayrServiceManager.confirmDataStore: Must post a deposit root now"
        );

        //Check if provided calldata matches the hash stored in dataStoreIDsForDuration in initDataStore
        //verify consistency of signed data with stored data
        bytes32 dsHash = DataStoreHash.computeDataStoreHashFromArgs(
                                            headerHash, //the header hash should be passed in `data`
                                            searchData.metadata.durationDataStoreId,
                                            dataStoreIdToConfirm, //the global data store id should be passed in `data`
                                            searchData.metadata.blockNumber, 
                                            searchData.metadata.fee,
                                            bytes32(0)
                                        );
=======
        //make sure that the nodes signed the hash of dsid, headerHash, duration, timestamp, and index to avoid malleability in case of reorgs
        //this keeps bomb and storage conditions stagnant
        // TODO: need to check hash of stakesBlockNumber here?
        require(msgHash == keccak256(abi.encodePacked(dataStoreIdToConfirm, searchData.metadata.headerHash, searchData.duration, searchData.timestamp, searchData.index)), 
                "DataLayrServiceManager.confirmDataStore: msgHash is not consistent with search data");

        //make sure the address confirming is the prespecified `confirmer`
        require(msg.sender == searchData.metadata.confirmer, "DataLayrServiceManager.confirmDataStore: Sender is not authorized to confirm this datastore");
        require(searchData.metadata.signatoryRecordHash == bytes32(0), "DataLayrServiceManager.confirmDataStore: SignatoryRecord must be bytes32(0)");
        require(searchData.metadata.globalDataStoreId == dataStoreIdToConfirm, "DataLayrServiceManager.confirmDataStore: gloabldatastoreid is does not agree with data");
        require(searchData.metadata.blockNumber == blockNumberFromTaskHash, "DataLayrServiceManager.confirmDataStore: blocknumber does not agree with data");

        //TODO: This check is redundant after we check metadatahash against it below?
        require(dataStoreIdToConfirm > 0 && dataStoreIdToConfirm < dataStoreId(), "DataLayrServiceManager.confirmDataStore: DataStoreId is invalid");

        emit log_bytes32(searchData.metadata.headerHash);
        emit log_bytes32(signatoryRecordHash);

        //Check if provided calldata matches the hash stored in dataStoreIDsForDuration in initDataStore
        //verify consistency of signed data with stored data
        bytes32 dsHash = DataStoreHash.computeDataStoreHash(searchData.metadata);
>>>>>>> 2aa1f818

        emit log_named_uint("compute hash", gasleft());

        require(    
            dataStoreHashesForDurationAtTimestamp[searchData.duration][searchData.timestamp][searchData.index] == dsHash,
            "DataLayrServiceManager.confirmDataStore: provided calldata does not match corresponding stored hash from initDataStore"
        );

        searchData.metadata.signatoryRecordHash = signatoryRecordHash;
        // computing a new DataStoreIdsForDuration hash that includes the signatory record as well 
<<<<<<< HEAD
        bytes32 newDsHash = DataStoreHash.computeDataStoreHashFromArgs(
                                            searchData.metadata.headerHash, 
                                            searchData.metadata.durationDataStoreId,
                                            searchData.metadata.globalDataStoreId, 
                                            searchData.metadata.blockNumber, 
                                            searchData.metadata.fee,
                                            signatoryRecordHash
                                            );
=======
        bytes32 newDsHash = DataStoreHash.computeDataStoreHash(searchData.metadata);
>>>>>>> 2aa1f818

        //storing new hash
        dataStoreHashesForDurationAtTimestamp[searchData.duration][searchData.timestamp][searchData.index] = newDsHash;

        // check that signatories own at least a threshold percentage of eth 
        // and eigen, thus, implying quorum has been acheieved
        require(signedTotals.ethStakeSigned * 100/signedTotals.totalEthStake >= ethSignedThresholdPercentage 
                && signedTotals.eigenStakeSigned*100/signedTotals.totalEigenStake >= eigenSignedThresholdPercentage, 
                "DataLayrServiceManager.confirmDataStore: signatories do not own at least a threshold percentage of eth and eigen");


        emit ConfirmDataStore(dataStoresForDuration.dataStoreId, searchData.metadata.headerHash);

    }

    // called in the event of challenge resolution
    function slashOperator(address operator) external {
        require(
            msg.sender == address(dataLayrLowDegreeChallenge) ||
            msg.sender == address(dataLayrDisclosureChallenge) ||
            msg.sender == address(dataLayrBombVerifier) ||
            msg.sender == address(ephemeralKeyRegistry) ||
            msg.sender == address(dataLayrPaymentManager),
            "DataLayrServiceManager.slashOperator: Only challenge resolvers can slash operators"
        );
        ISlasher(investmentManager.slasher()).slashOperator(operator);
    }

   

    function getDepositRoot(uint256 blockNumber) public view returns (bytes32) {
        return depositRoots[blockNumber];
    }

    function setFeePerBytePerTime(uint256 _feePerBytePerTime)
        public
        onlyRepositoryGovernance
    {
        feePerBytePerTime = _feePerBytePerTime;
    }

    function getDataStoreHashesForDurationAtTimestamp(uint8 duration, uint256 timestamp, uint32 index) external view returns(bytes32) {
        return dataStoreHashesForDurationAtTimestamp[duration][timestamp][index];
    }

    // TODO: de-duplicate functions
    function dataStoreIdToFee(uint32 _dataStoreId) external pure returns (uint96) {
        return uint96(taskNumberToFee(_dataStoreId));
    }

    // TODO: actually write this function
    function taskNumberToFee(uint32) public pure returns(uint256) {
        return 0;
    }


    /**
     @notice increments the number of data stores for the @param duration
     */
    function incrementDataStoresForDuration(uint8 duration) public {
        if(duration==1){
            ++dataStoresForDuration.one_duration;
        }
        if(duration==2){
            ++dataStoresForDuration.two_duration;
        }
        if(duration==3){
            ++dataStoresForDuration.three_duration;
        }
        if(duration==4){
            ++dataStoresForDuration.four_duration;
        }
        if(duration==5){
            ++dataStoresForDuration.five_duration;
        }
        if(duration==6){
            ++dataStoresForDuration.six_duration;
        }
        if(duration==7){
            ++dataStoresForDuration.seven_duration;
        }
    }

    /**
     @notice returns the number of data stores for the @param duration
     */
    /// CRITIC -- change the name to `getNumDataStoresForDuration`?
    function getNumDataStoresForDuration(uint8 duration) public view returns(uint32){
        if(duration==1){
            return dataStoresForDuration.one_duration;
        }
        if(duration==2){
            return dataStoresForDuration.two_duration;
        }
        if(duration==3){
            return dataStoresForDuration.three_duration;
        }
        if(duration==4){
            return dataStoresForDuration.four_duration;
        }
        if(duration==5){
            return dataStoresForDuration.five_duration;
        }
        if(duration==6){
            return dataStoresForDuration.six_duration;
        }
        if(duration==7){
            return dataStoresForDuration.seven_duration;
        }
        return 0;
    }


    function taskNumber() public view returns (uint32){
        return dataStoresForDuration.dataStoreId;
    }

    //TODO: CORRECT CALLDATALOAD SLOTS

    /** 
     @dev This calldata is of the format:
            <
             bytes32 headerHash,
             uint32 signatoryRecordHash
             uint32 blockNumber
             uint32 taskNumber
             uint32 numberOfNonSigners,
             uint256[numberOfSigners][4] pubkeys of nonsigners,
             uint32 apkIndex,
             uint256[4] apk,
             uint256[2] sigma
            >
     */
    function stakeWithdrawalVerification(bytes calldata, uint256 initTimestamp, uint256 unlockTime) external view {
        bytes32 headerHash;
<<<<<<< HEAD
        bytes32 signatoryRecordHash;
        uint32 _dataStoreId; 
        uint32 _durationDataStoreId; 
=======
        uint32 globalDataStoreId; 
        uint32 durationDataStoreId;
>>>>>>> 2aa1f818
        uint32 blockNumber; 
        address confirmer;
        uint96 fee;
        bytes32 signatoryRecordHash;

        uint8 duration; 
        uint256 initTime; 
        uint32 index;

        uint256 pointer = 132;
        
        assembly {
            headerHash := calldataload(pointer)
<<<<<<< HEAD
            signatoryRecordHash:= calldataload(add(pointer, 32))  
            _dataStoreId := shr(224, calldataload(add(pointer, 64)))
            _durationDataStoreId := shr(224, calldataload(add(pointer, 68)))
            blockNumber := shr(224, calldataload(add(pointer, 72))) 
            fee := shr(160, calldataload(add(pointer, 76)))
            duration := shr(248, calldataload(add(pointer, 88)))
            dsInitTime := calldataload(add(pointer, 89))
            index := shr(224, calldataload(add(pointer, 121)))
        }

        bytes32 dsHash = DataStoreHash.computeDataStoreHashFromArgs(headerHash, _dataStoreId, _durationDataStoreId, blockNumber, fee, signatoryRecordHash);
        require(
            dataStoreHashesForDurationAtTimestamp[duration][dsInitTime][index] == dsHash, "DataLayrServiceManager.stakeWithdrawalVerification: provided calldata does not match corresponding stored hash from (initDataStore)");
=======
            globalDataStoreId := shr(224, calldataload(add(pointer, 32)))
            durationDataStoreId := shr(224, calldataload(add(pointer, 36)))
            blockNumber := shr(224, calldataload(add(pointer, 40)))
            confirmer := shr(96, calldataload(add(pointer, 44)))
            fee := shr(160, calldataload(add(pointer, 64)))
            signatoryRecordHash:= calldataload(add(pointer, 76))

            duration := shr(248, calldataload(add(pointer, 108)))
            initTime := calldataload(add(pointer, 109))
            index := shr(224, calldataload(add(pointer, 141)))
        }

        bytes32 dsHash = DataStoreHash.computeDataStoreHashFromArgs(headerHash, durationDataStoreId, globalDataStoreId, blockNumber, fee, confirmer, signatoryRecordHash);
        require(
            dataStoreHashesForDurationAtTimestamp[duration][initTime][index] == dsHash, "provided calldata does not match corresponding stored hash from (initDataStore)");
>>>>>>> 2aa1f818

        //now we check if the dataStore is still active at the time
        //TODO: check if the duration is in days or seconds
        require(
            initTimestamp > initTime
                 &&
                unlockTime <
<<<<<<< HEAD
                dsInitTime + duration*86400,
            "DataLayrServiceManager.stakeWithdrawalVerification: task does not meet requirements"
=======
                initTime + duration*86400,
            "task does not meet requirements"
>>>>>>> 2aa1f818
        );

    }

    function latestTime() external view returns (uint32) {
        return dataStoresForDuration.latestTime;
    }

    /* function removed for now since it tries to modify an immutable variable
    function setPaymentToken(
        IERC20 _paymentToken
    ) public onlyRepositoryGovernance {
        paymentToken = _paymentToken;
    }
*/

// TODO: re-implement this function
//    /**
//     * @notice This function is used when the  DataLayr is used to update the POSt hash
//     *         along with the regular assertion of data into the DataLayr by the disperser. This
//     *         function enables
//     *          - disperser to notify that signatures, comprising of hash(depositRoot || headerHash),
//     *            from quorum of DataLayr nodes have been obtained,
//     *          - check that each of the signatures are valid,
//     *          - store the POSt hash, given by depositRoot,
//     *          - call the DataLayr contract to check  whether quorum has been achieved or not.
//     */
//    function confirmDataStoreWithPOSt(
//        bytes32 depositRoot,
//        bytes32 headerHash,
//        bytes calldata data
//    ) external payable {
//        // verify the signatures that disperser is claiming to be that of DataLayr operators
//        // who have agreed to be in the quorum
//        (
//            uint32 dataStoreIdToConfirm,
//            bytes32 depositFerkleHash,
//            ,
//            bytes32 signatoryRecordHash
//        ) = checkSignatures(data);

//        /**
//          @notice checks that there is need for posting a deposit root required for proving
//          the new staking of ETH into Ethereum. 
//         */
//        /**
//          @dev for more details, see "depositPOSProof" in EigenLayrDeposit.sol.
//         */
//        require(
//            dataStoreIdToConfirm % depositRootInterval == 0,
//            "Shouldn't post a deposit root now"
//        );

//        // record the compressed information on all the DataLayr nodes who signed
//        /**
//         @notice signatoryRecordHash records pubkey hashes of DataLayr operators who didn't sign
//         */
//        dataStoreIdToSignatureHash[dataStoreIdToConfirm] = signatoryRecordHash;

//        /**
//         * when posting a deposit root, DataLayr nodes will sign hash(depositRoot || headerHash)
//         * instead of the usual headerHash, so the submitter must specify the preimage
//         */
//        require(
//            keccak256(abi.encodePacked(depositRoot, headerHash)) ==
//                depositFerkleHash,
//            "Ferkle or deposit root is incorrect"
//        );

//        // record the deposit root (POSt hash)
//        depositRoots[block.number] = depositRoot;

//        // call DataLayr contract to check whether quorum is satisfied or not and record it
//        
//    }
}<|MERGE_RESOLUTION|>--- conflicted
+++ resolved
@@ -204,7 +204,7 @@
         IDataLayrServiceManager.DataStoreMetadata memory metadata = 
             IDataLayrServiceManager.DataStoreMetadata(
                 headerHash, 
-                getDataStoresForDuration(duration),
+                getNumDataStoresForDuration(duration),
                 dataStoresForDuration.dataStoreId, 
                 blockNumber, 
                 uint96(fee),
@@ -216,41 +216,18 @@
 
         {
            // uint g = gasleft();
-
-<<<<<<< HEAD
-            bool initializable = false;
-            
-
-            for (uint32 i = 0; i < NUM_DS_PER_BLOCK_PER_DURATION; i++){
-                if(dataStoreHashesForDurationAtTimestamp[duration][block.timestamp][i] == 0){
-                    dataStoreHashesForDurationAtTimestamp[duration][block.timestamp][i] = DataStoreHash.computeDataStoreHashFromArgs(
-                                                                                                headerHash, 
-                                                                                                getNumDataStoresForDuration(duration), 
-                                                                                                dataStoresForDuration.dataStoreId,
-                                                                                                blockNumber, 
-                                                                                                uint96(fee),
-                                                                                                bytes32(0)
-                                                                                            );
-                    initializable = true; 
-
-=======
             //iterate the index throughout the loop
             for (; index < NUM_DS_PER_BLOCK_PER_DURATION; index++){
                 if(dataStoreHashesForDurationAtTimestamp[duration][block.timestamp][index] == 0){
                     dataStoreHashesForDurationAtTimestamp[duration][block.timestamp][index] = DataStoreHash.computeDataStoreHash(metadata);
->>>>>>> 2aa1f818
                     // recording the empty slot
                     break;   
                 }       
             }
 
-<<<<<<< HEAD
-            // reverting if no empty slot exists
-            require(initializable == true, "DataLayrServiceManager.initDataStore: number of initDatastores for this duration and block has reached its limit");
-=======
             // reverting we looped through all of the indecies without finding an empty element
             require(index != NUM_DS_PER_BLOCK_PER_DURATION, "DataLayrServiceManager.initDataStore: number of initDatastores for this duration and block has reached its limit");
->>>>>>> 2aa1f818
+
         }
 
         // sanity check on blockNumber
@@ -328,32 +305,7 @@
             bytes32 signatoryRecordHash
         ) = checkSignatures(data);
 
-<<<<<<< HEAD
-
-
-        /**
-         * @notice checks that there is no need for posting an updated deposit root required for proving
-         * the new staking of ETH into Ethereum.
-         */
-        /**
-         @dev for more details, see "proveLegacyConsensusLayerDeposit" in EigenLayrDeposit.sol.
-         */
-        require(
-            dataStoreIdToConfirm % depositRootInterval != 0,
-            "DataLayrServiceManager.confirmDataStore: Must post a deposit root now"
-        );
-
-        //Check if provided calldata matches the hash stored in dataStoreIDsForDuration in initDataStore
-        //verify consistency of signed data with stored data
-        bytes32 dsHash = DataStoreHash.computeDataStoreHashFromArgs(
-                                            headerHash, //the header hash should be passed in `data`
-                                            searchData.metadata.durationDataStoreId,
-                                            dataStoreIdToConfirm, //the global data store id should be passed in `data`
-                                            searchData.metadata.blockNumber, 
-                                            searchData.metadata.fee,
-                                            bytes32(0)
-                                        );
-=======
+
         //make sure that the nodes signed the hash of dsid, headerHash, duration, timestamp, and index to avoid malleability in case of reorgs
         //this keeps bomb and storage conditions stagnant
         // TODO: need to check hash of stakesBlockNumber here?
@@ -366,8 +318,6 @@
         require(searchData.metadata.globalDataStoreId == dataStoreIdToConfirm, "DataLayrServiceManager.confirmDataStore: gloabldatastoreid is does not agree with data");
         require(searchData.metadata.blockNumber == blockNumberFromTaskHash, "DataLayrServiceManager.confirmDataStore: blocknumber does not agree with data");
 
-        //TODO: This check is redundant after we check metadatahash against it below?
-        require(dataStoreIdToConfirm > 0 && dataStoreIdToConfirm < dataStoreId(), "DataLayrServiceManager.confirmDataStore: DataStoreId is invalid");
 
         emit log_bytes32(searchData.metadata.headerHash);
         emit log_bytes32(signatoryRecordHash);
@@ -375,7 +325,6 @@
         //Check if provided calldata matches the hash stored in dataStoreIDsForDuration in initDataStore
         //verify consistency of signed data with stored data
         bytes32 dsHash = DataStoreHash.computeDataStoreHash(searchData.metadata);
->>>>>>> 2aa1f818
 
         emit log_named_uint("compute hash", gasleft());
 
@@ -385,19 +334,10 @@
         );
 
         searchData.metadata.signatoryRecordHash = signatoryRecordHash;
+
         // computing a new DataStoreIdsForDuration hash that includes the signatory record as well 
-<<<<<<< HEAD
-        bytes32 newDsHash = DataStoreHash.computeDataStoreHashFromArgs(
-                                            searchData.metadata.headerHash, 
-                                            searchData.metadata.durationDataStoreId,
-                                            searchData.metadata.globalDataStoreId, 
-                                            searchData.metadata.blockNumber, 
-                                            searchData.metadata.fee,
-                                            signatoryRecordHash
-                                            );
-=======
         bytes32 newDsHash = DataStoreHash.computeDataStoreHash(searchData.metadata);
->>>>>>> 2aa1f818
+
 
         //storing new hash
         dataStoreHashesForDurationAtTimestamp[searchData.duration][searchData.timestamp][searchData.index] = newDsHash;
@@ -533,14 +473,8 @@
      */
     function stakeWithdrawalVerification(bytes calldata, uint256 initTimestamp, uint256 unlockTime) external view {
         bytes32 headerHash;
-<<<<<<< HEAD
-        bytes32 signatoryRecordHash;
-        uint32 _dataStoreId; 
-        uint32 _durationDataStoreId; 
-=======
         uint32 globalDataStoreId; 
         uint32 durationDataStoreId;
->>>>>>> 2aa1f818
         uint32 blockNumber; 
         address confirmer;
         uint96 fee;
@@ -554,21 +488,6 @@
         
         assembly {
             headerHash := calldataload(pointer)
-<<<<<<< HEAD
-            signatoryRecordHash:= calldataload(add(pointer, 32))  
-            _dataStoreId := shr(224, calldataload(add(pointer, 64)))
-            _durationDataStoreId := shr(224, calldataload(add(pointer, 68)))
-            blockNumber := shr(224, calldataload(add(pointer, 72))) 
-            fee := shr(160, calldataload(add(pointer, 76)))
-            duration := shr(248, calldataload(add(pointer, 88)))
-            dsInitTime := calldataload(add(pointer, 89))
-            index := shr(224, calldataload(add(pointer, 121)))
-        }
-
-        bytes32 dsHash = DataStoreHash.computeDataStoreHashFromArgs(headerHash, _dataStoreId, _durationDataStoreId, blockNumber, fee, signatoryRecordHash);
-        require(
-            dataStoreHashesForDurationAtTimestamp[duration][dsInitTime][index] == dsHash, "DataLayrServiceManager.stakeWithdrawalVerification: provided calldata does not match corresponding stored hash from (initDataStore)");
-=======
             globalDataStoreId := shr(224, calldataload(add(pointer, 32)))
             durationDataStoreId := shr(224, calldataload(add(pointer, 36)))
             blockNumber := shr(224, calldataload(add(pointer, 40)))
@@ -584,7 +503,6 @@
         bytes32 dsHash = DataStoreHash.computeDataStoreHashFromArgs(headerHash, durationDataStoreId, globalDataStoreId, blockNumber, fee, confirmer, signatoryRecordHash);
         require(
             dataStoreHashesForDurationAtTimestamp[duration][initTime][index] == dsHash, "provided calldata does not match corresponding stored hash from (initDataStore)");
->>>>>>> 2aa1f818
 
         //now we check if the dataStore is still active at the time
         //TODO: check if the duration is in days or seconds
@@ -592,13 +510,8 @@
             initTimestamp > initTime
                  &&
                 unlockTime <
-<<<<<<< HEAD
-                dsInitTime + duration*86400,
-            "DataLayrServiceManager.stakeWithdrawalVerification: task does not meet requirements"
-=======
                 initTime + duration*86400,
             "task does not meet requirements"
->>>>>>> 2aa1f818
         );
 
     }
