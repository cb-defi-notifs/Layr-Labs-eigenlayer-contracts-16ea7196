--- conflicted
+++ resolved
@@ -209,14 +209,8 @@
             
 
             for (uint32 i = 0; i < NUM_DS_PER_BLOCK_PER_DURATION; i++){
-<<<<<<< HEAD
                 if(dataStoreHashesForDurationAtTimestamp[duration][block.timestamp][i] == 0){
                     dataStoreHashesForDurationAtTimestamp[duration][block.timestamp][i] = DataStoreHash.computeDataStoreHash(
-=======
-                // look for the next empty slot
-                if(dataStoreIdsForDuration[duration][block.timestamp][i] == 0){
-                    dataStoreIdsForDuration[duration][block.timestamp][i] = DataStoreHash.computeDataStoreHash(
->>>>>>> 68765d82
                                                                                                 headerHash, 
                                                                                                 dataStoresForDuration.dataStoreId, 
                                                                                                 blockNumber, 
