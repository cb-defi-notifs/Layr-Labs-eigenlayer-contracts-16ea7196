// SPDX-License-Identifier: UNLICENSED
pragma solidity ^0.8.9.0;

import "@openzeppelin/contracts/token/ERC20/IERC20.sol";

import "../../interfaces/IRepository.sol";
import "../../interfaces/IEigenLayrDelegation.sol";
import "../../interfaces/IDelegationTerms.sol";

import "./DataLayrServiceManagerStorage.sol";
import "../BLSSignatureChecker.sol";

import "../../libraries/BytesLib.sol";
import "../../libraries/Merkle.sol";
import "../../libraries/DataStoreUtils.sol";
import "../../permissions/Pausable.sol";

import "../Repository.sol";
import "./DataLayrChallengeUtils.sol";

/**
 * @title Primary entrypoint for procuring services from DataLayr.
 * @author Layr Labs, Inc.
 * @notice This contract is used for:
 * - initializing the data store by the disperser
 * - confirming the data store by the disperser with inferred aggregated signatures of the quorum
 * - doing payment challenge
 */
contract DataLayrServiceManager is DataLayrServiceManagerStorage, BLSSignatureChecker, Pausable {

    using BytesLib for bytes;

<<<<<<< HEAD
    /**********************
        ERROR MESSAGES
     **********************/
=======
    // ERROR MESSAGES
    // only repositoryGovernance can call this, but 'sender' called instead
    error OnlyRepositoryGovernance(address repositoryGovernance, address sender);

>>>>>>> 5cba4d80
    // proposed data store size is too small. minimum size is 'minStoreSize' in bytes, but 'proposedSize' is smaller
    error StoreTooSmall(uint256 minStoreSize, uint256 proposedSize);

    // proposed data store size is too large. maximum size is 'maxStoreSize' in bytes, but 'proposedSize' is larger
    error StoreTooLarge(uint256 maxStoreSize, uint256 proposedSize);

    // proposed data store length is too large. minimum length is 'minStoreLength' in bytes, but 'proposedLength' is shorter
    error StoreTooShort(uint256 minStoreLength, uint256 proposedLength);

    // proposed data store length is too large. maximum length is 'maxStoreLength' in bytes, but 'proposedLength' is longer
    error StoreTooLong(uint256 maxStoreLength, uint256 proposedLength);

    uint128 public firstQuorumSignedThresholdPercentage = 90;
    uint128 public secondQuorumSignedThresholdPercentage = 90;

    DataStoresForDuration public dataStoresForDuration;

    // EVENTS
    event InitDataStore(
        uint32 dataStoreId,
        uint32 durationDataStoreId,
        uint32 index,
        bytes32 indexed headerHash,
        bytes header,
        uint32 totalBytes,
        uint32 storePeriodLength,
        uint32 blockNumber,
        uint256 fee
    );

    event ConfirmDataStore(uint32 dataStoreId, bytes32 headerHash);

    constructor(
        IInvestmentManager _investmentManager,
        IEigenLayrDelegation _eigenLayrDelegation,
        IRepository _repository,
        IERC20 _collateralToken,
        IPauserRegistry pauserRegistry,
        uint256 _feePerBytePerTime
    )
        DataLayrServiceManagerStorage(_investmentManager, _eigenLayrDelegation, _collateralToken)
        BLSSignatureChecker(_repository)
    {
        feePerBytePerTime = _feePerBytePerTime;
        dataStoresForDuration.dataStoreId = 1;
        dataStoresForDuration.latestTime = 1;
        _initializePauser(pauserRegistry);
    }

    function setLowDegreeChallenge(DataLayrLowDegreeChallenge _dataLayrLowDegreeChallenge)
        external
        onlyRepositoryGovernance
    {
        dataLayrLowDegreeChallenge = _dataLayrLowDegreeChallenge;
    }

    function setBombVerifier(DataLayrBombVerifier _dataLayrBombVerifier) external onlyRepositoryGovernance {
        dataLayrBombVerifier = _dataLayrBombVerifier;
    }

    function setPaymentManager(DataLayrPaymentManager _dataLayrPaymentManager) external onlyRepositoryGovernance {
        dataLayrPaymentManager = _dataLayrPaymentManager;
    }

    function setEphemeralKeyRegistry(EphemeralKeyRegistry _ephemeralKeyRegistry) external onlyRepositoryGovernance {
        ephemeralKeyRegistry = _ephemeralKeyRegistry;
    }

    /**
     * @notice This function is used for
     * - notifying in the Ethereum that the disperser has asserted the data blob
     * into DataLayr and is waiting for obtaining quorum of DataLayr operators to sign,
     * - asserting the metadata corresponding to the data asserted into DataLayr
     * - escrow the service fees that DataLayr operators will receive from the disperser
     * on account of their service.
     *
     * This function returns the index of the data blob in dataStoreIdsForDuration[duration][block.timestamp]
     */
    /**
     * @param feePayer is the address of the balance paying the fees for this datastore. check DataLayrPaymentManager for further details
     * @param confirmer is the address that must confirm the datastore
     * @param header is the summary of the data that is being asserted into DataLayr,
     * CRITIC -- need to describe header structure
     * @param duration for which the data has to be stored by the DataLayr operators.
     * This is a quantized parameter that describes how many factors of DURATION_SCALE
     * does this data blob needs to be stored. The quantization process comes from ease of
     * implementation in DataLayrBombVerifier.sol.
     * @param totalBytes  is the size of the data ,
     * @param blockNumber is the block number in Ethereum for which the confirmation will
     * consult total + operator stake amounts.
     * -- must not be more than 'BLOCK_STALE_MEASURE' (defined in DataLayr) blocks in past
     */
    function initDataStore(
        address feePayer,
        address confirmer,
        bytes calldata header,
        uint8 duration,
        uint32 totalBytes,
        uint32 blockNumber
    )
        external
        whenNotPaused
        returns (uint32)
    {
        bytes32 headerHash = keccak256(header);

        // sanity check on the parameters of data blob
        if (totalBytes < MIN_STORE_SIZE) {
            revert StoreTooSmall(MIN_STORE_SIZE, totalBytes);
        }

        if (totalBytes > MAX_STORE_SIZE) {
            revert StoreTooLarge(MAX_STORE_SIZE, totalBytes);
        }

        require(duration >= 1 && duration <= MAX_DATASTORE_DURATION, "Invalid duration");


        // compute time and fees
        // computing the actual period for which data blob needs to be stored
        uint32 storePeriodLength = uint32(duration * DURATION_SCALE);

        // evaluate the total service fees that msg.sender has to put in escrow for paying out
        // the DataLayr nodes for their service
        uint256 fee = (totalBytes * feePerBytePerTime) * storePeriodLength;

        // require that disperser has sent enough fees to this contract to pay for this datastore.
        // This will revert if the deposits are not high enough due to undeflow.
        dataLayrPaymentManager.payFee(msg.sender, feePayer, fee);

        // Recording the initialization of datablob store along with auxiliary info
        //store metadata locally to be stored
        IDataLayrServiceManager.DataStoreMetadata memory metadata = IDataLayrServiceManager.DataStoreMetadata({
            headerHash: headerHash,
            durationDataStoreId: getNumDataStoresForDuration(duration),
            globalDataStoreId: dataStoresForDuration.dataStoreId,
            blockNumber: blockNumber,
            fee: uint96(fee),
            confirmer: confirmer,
            signatoryRecordHash: bytes32(0)
        });

        uint32 index;

        {
            // uint g = gasleft();
            //iterate the index throughout the loop
            for (; index < NUM_DS_PER_BLOCK_PER_DURATION; index++) {
                if (dataStoreHashesForDurationAtTimestamp[duration][block.timestamp][index] == 0) {
                    dataStoreHashesForDurationAtTimestamp[duration][block.timestamp][index] =
                        DataStoreUtils.computeDataStoreHash(metadata);
                    // recording the empty slot
                    break;
                }
            }

            // reverting we looped through all of the indecies without finding an empty element
            require(
                index != NUM_DS_PER_BLOCK_PER_DURATION,
                "DataLayrServiceManager.initDataStore: number of initDatastores for this duration and block has reached its limit"
            );
        }

        // sanity check on blockNumber
        {
            require(
                blockNumber <= block.number, "DataLayrServiceManager.initDataStore: specified blockNumber is in future"
            );

            require(
                blockNumber >= (block.number - BLOCK_STALE_MEASURE),
                "DataLayrServiceManager.initDataStore: specified blockNumber is too far in past"
            );
        }

        // emit event to represent initialization of data store
        emit InitDataStore(
            dataStoresForDuration.dataStoreId,
            getNumDataStoresForDuration(duration),
            index,
            headerHash,
            header,
            totalBytes,
            storePeriodLength,
            blockNumber,
            fee
            );

        // Updating dataStoresForDuration
        /**
         * @notice sets the latest time until which any of the active DataLayr operators that haven't committed
         * yet to deregistration are supposed to serve.
         */
        // recording the expiry time until which the DataLayr operators, who sign up to
        // part of the quorum, have to store the data
        uint32 _latestTime = uint32(block.timestamp) + storePeriodLength;

        if (_latestTime > dataStoresForDuration.latestTime) {
            dataStoresForDuration.latestTime = _latestTime;
        }

        incrementDataStoresForDuration(duration);

        // increment the counter
        ++dataStoresForDuration.dataStoreId;
        return index;
    }

    /**
     * @notice This function is used for
     * - disperser to notify that signatures on the message, comprising of hash( headerHash ),
     * from quorum of DataLayr nodes have been obtained,
     * - check that each of the signatures are valid,
     * - call the DataLayr contract to check that whether quorum has been achieved or not.
     */
    /**
     * @param data is of the format:
     * <
     * bytes32 msgHash,
     * uint48 index of the totalStake corresponding to the dataStoreId in the 'totalStakeHistory' array of the BLSRegistryWithBomb
     * uint32 numberOfNonSigners,
     * uint256[numberOfSigners][4] pubkeys of nonsigners,
     * uint32 apkIndex,
     * uint256[4] apk,
     * uint256[2] sigma
     * >
     */
    function confirmDataStore(bytes calldata data, DataStoreSearchData memory searchData) external whenNotPaused {
        /**
         *
         * verify the disperser's claim on composition of quorum
         *
         */

        // verify the signatures that disperser is claiming to be of those DataLayr operators
        // who have agreed to be in the quorum
        (
            uint32 dataStoreIdToConfirm,
            uint32 blockNumberFromTaskHash,
            bytes32 msgHash,
            SignatoryTotals memory signedTotals,
            bytes32 signatoryRecordHash
        ) = checkSignatures(data);

        //make sure that the nodes signed the hash of dsid, headerHash, duration, timestamp, and index to avoid malleability in case of reorgs
        //this keeps bomb and storage conditions stagnant
        require(
            msgHash
                == keccak256(
                    abi.encodePacked(
                        dataStoreIdToConfirm,
                        searchData.metadata.headerHash,
                        searchData.duration,
                        searchData.timestamp,
                        searchData.index
                    )
                ),
            "DataLayrServiceManager.confirmDataStore: msgHash is not consistent with search data"
        );

        //make sure the address confirming is the prespecified `confirmer`
        require(
            msg.sender == searchData.metadata.confirmer,
            "DataLayrServiceManager.confirmDataStore: Sender is not authorized to confirm this datastore"
        );
        require(
            searchData.metadata.signatoryRecordHash == bytes32(0),
            "DataLayrServiceManager.confirmDataStore: SignatoryRecord must be bytes32(0)"
        );
        require(
            searchData.metadata.globalDataStoreId == dataStoreIdToConfirm,
            "DataLayrServiceManager.confirmDataStore: gloabldatastoreid is does not agree with data"
        );
        require(
            searchData.metadata.blockNumber == blockNumberFromTaskHash,
            "DataLayrServiceManager.confirmDataStore: blocknumber does not agree with data"
        );

        //Check if provided calldata matches the hash stored in dataStoreIDsForDuration in initDataStore
        //verify consistency of signed data with stored data
        bytes32 dsHash = DataStoreUtils.computeDataStoreHash(searchData.metadata);

        require(
            dataStoreHashesForDurationAtTimestamp[searchData.duration][searchData.timestamp][searchData.index] == dsHash,
            "DataLayrServiceManager.confirmDataStore: provided calldata does not match corresponding stored hash from initDataStore"
        );

        searchData.metadata.signatoryRecordHash = signatoryRecordHash;

        // computing a new DataStoreIdsForDuration hash that includes the signatory record as well
        bytes32 newDsHash = DataStoreUtils.computeDataStoreHash(searchData.metadata);

        //storing new hash
        dataStoreHashesForDurationAtTimestamp[searchData.duration][searchData.timestamp][searchData.index] = newDsHash;

        // check that signatories own at least a threshold percentage of the two stake sets (i.e. eth & eigen) implying quorum has been achieved
        require(
            (signedTotals.signedStakeFirstQuorum * 100) / signedTotals.totalStakeFirstQuorum
                >= firstQuorumSignedThresholdPercentage
                && (signedTotals.signedStakeSecondQuorum * 100) / signedTotals.totalStakeSecondQuorum
                    >= secondQuorumSignedThresholdPercentage,
            "DataLayrServiceManager.confirmDataStore: signatories do not own at least threshold percentage of both quorums"
        );

        emit ConfirmDataStore(dataStoresForDuration.dataStoreId, searchData.metadata.headerHash);
    }

    // called in the event of challenge resolution
    function freezeOperator(address operator) external {
        require(
            msg.sender == address(dataLayrLowDegreeChallenge) ||
            msg.sender == address(dataLayrBombVerifier) ||
            msg.sender == address(ephemeralKeyRegistry) ||
            msg.sender == address(dataLayrPaymentManager),
            "DataLayrServiceManager.freezeOperator: Only challenge resolvers can slash operators"
        );
        ISlasher(investmentManager.slasher()).freezeOperator(operator);
    }

    // called in the event of deregistration
    function revokeSlashingAbility(address operator, uint32 unbondedAfter) external {
        require(
            msg.sender == address(_registry()),
            "DataLayrServiceManager.revokeSlashingAbility: Only registry resolvers can revoke slashing ability on operators"
        );
        ISlasher(investmentManager.slasher()).revokeSlashingAbility(operator, unbondedAfter);
    }

    function setFeePerBytePerTime(uint256 _feePerBytePerTime)
        external
        onlyRepositoryGovernance
    {
        feePerBytePerTime = _feePerBytePerTime;
    }

    function getDataStoreHashesForDurationAtTimestamp(uint8 duration, uint256 timestamp, uint32 index)
        external
        view
        returns (bytes32)
    {
        return dataStoreHashesForDurationAtTimestamp[duration][timestamp][index];
    }

    /**
     * @notice increments the number of data stores for the @param duration
     */
    function incrementDataStoresForDuration(uint8 duration) public {
        if (duration == 1) {
            ++dataStoresForDuration.one_duration;
        }
        if (duration == 2) {
            ++dataStoresForDuration.two_duration;
        }
        if (duration == 3) {
            ++dataStoresForDuration.three_duration;
        }
        if (duration == 4) {
            ++dataStoresForDuration.four_duration;
        }
        if (duration == 5) {
            ++dataStoresForDuration.five_duration;
        }
        if (duration == 6) {
            ++dataStoresForDuration.six_duration;
        }
        if (duration == 7) {
            ++dataStoresForDuration.seven_duration;
        }
    }

    /**
     * @notice returns the number of data stores for the @param duration
     */
    function getNumDataStoresForDuration(uint8 duration) public view returns (uint32) {
        if (duration == 1) {
            return dataStoresForDuration.one_duration;
        }
        if (duration == 2) {
            return dataStoresForDuration.two_duration;
        }
        if (duration == 3) {
            return dataStoresForDuration.three_duration;
        }
        if (duration == 4) {
            return dataStoresForDuration.four_duration;
        }
        if (duration == 5) {
            return dataStoresForDuration.five_duration;
        }
        if (duration == 6) {
            return dataStoresForDuration.six_duration;
        }
        if (duration == 7) {
            return dataStoresForDuration.seven_duration;
        }
        return 0;
    }

    function taskNumber() external view returns (uint32) {
        return dataStoresForDuration.dataStoreId;
    }

    /**
     * @param packedDataStoreSearchData should be the same format as the output of `DataStoreUtils.packDataStoreSearchData(dataStoreSearchData)`
     */
    function stakeWithdrawalVerification(
        bytes calldata packedDataStoreSearchData,
        uint256 initTimestamp,
        uint256 unlockTime
    )
        external
        view
    {
        IDataLayrServiceManager.DataStoreSearchData memory searchData =
            DataStoreUtils.unpackDataStoreSearchData(packedDataStoreSearchData);
        bytes32 dsHash = DataStoreUtils.computeDataStoreHash(searchData.metadata);
        require(
            dataStoreHashesForDurationAtTimestamp[searchData.duration][searchData.timestamp][searchData.index] == dsHash,
            "DataLayrServiceManager.stakeWithdrawalVerification: provided calldata does not match corresponding stored hash from (initDataStore)"
        );

        /**
         * Now we check that the specified DataStore was created *at or before*  the `initTimestamp`, i.e. when the user undelegated, deregistered, etc. *AND*
         * that the user's funds are set to unlock *prior* to the expiration of the DataStore.
         * In other words, we are checking that a user was active when the specified DataStore was created, and is trying to unstake/undelegate/etc. funds prior
         * to them fully serving out their commitment to storing their share of the data.
         */
        require(
            (initTimestamp >= searchData.timestamp)
                && (unlockTime < searchData.timestamp + (searchData.duration * DURATION_SCALE)),
            "DataLayrServiceManager.stakeWithdrawalVerification: task does not meet requirements"
        );
    }

    function latestTime() external view returns (uint32) {
        return dataStoresForDuration.latestTime;
    }
}<|MERGE_RESOLUTION|>--- conflicted
+++ resolved
@@ -30,16 +30,10 @@
 
     using BytesLib for bytes;
 
-<<<<<<< HEAD
-    /**********************
-        ERROR MESSAGES
-     **********************/
-=======
     // ERROR MESSAGES
     // only repositoryGovernance can call this, but 'sender' called instead
     error OnlyRepositoryGovernance(address repositoryGovernance, address sender);
 
->>>>>>> 5cba4d80
     // proposed data store size is too small. minimum size is 'minStoreSize' in bytes, but 'proposedSize' is smaller
     error StoreTooSmall(uint256 minStoreSize, uint256 proposedSize);
 
