// SPDX-License-Identifier: UNLICENSED
pragma solidity ^0.8.9;

import "@openzeppelin/contracts/token/ERC20/IERC20.sol";

import "../../interfaces/IRepository.sol";
import "../../interfaces/IEigenLayrDelegation.sol";
import "../../interfaces/IDelegationTerms.sol";

import "./DataLayrServiceManagerStorage.sol";
import "../BLSSignatureChecker.sol";

import "../../libraries/BytesLib.sol";
import "../../libraries/Merkle.sol";
import "../../libraries/DataStoreUtils.sol";
import "../../permissions/Pausable.sol";

import "../Repository.sol";
import "./DataLayrChallengeUtils.sol";

/**
 * @title Primary entrypoint for procuring services from DataLayr.
 * @author Layr Labs, Inc.
 * @notice This contract is used for:
 * - initializing the data store by the disperser
 * - confirming the data store by the disperser with inferred aggregated signatures of the quorum
 * - doing payment challenge
 */
contract DataLayrServiceManager is DataLayrServiceManagerStorage, BLSSignatureChecker, Pausable {
    using BytesLib for bytes;

    // ERROR MESSAGES
    // only repositoryGovernance can call this, but 'sender' called instead
    error OnlyRepositoryGovernance(address repositoryGovernance, address sender);

    // proposed data store size is too small. minimum size is 'minStoreSize' in bytes, but 'proposedSize' is smaller
    error StoreTooSmall(uint256 minStoreSize, uint256 proposedSize);

    // proposed data store size is too large. maximum size is 'maxStoreSize' in bytes, but 'proposedSize' is larger
    error StoreTooLarge(uint256 maxStoreSize, uint256 proposedSize);

    // proposed data store length is too large. minimum length is 'minStoreLength' in bytes, but 'proposedLength' is shorter
    error StoreTooShort(uint256 minStoreLength, uint256 proposedLength);

    // proposed data store length is too large. maximum length is 'maxStoreLength' in bytes, but 'proposedLength' is longer
    error StoreTooLong(uint256 maxStoreLength, uint256 proposedLength);

    uint128 public firstQuorumSignedThresholdPercentage = 90;
    uint128 public secondQuorumSignedThresholdPercentage = 90;

    DataStoresForDuration public dataStoresForDuration;

    // EVENTS
    event InitDataStore(
        IDataLayrServiceManager.DataStoreSearchData searchData,
        bytes header
    );

<<<<<<< HEAD
    event ConfirmDataStore(
        uint32 dataStoreId,
        bytes32 headerHash
    );
=======
    event ConfirmDataStore(uint32 dataStoreId, bytes32 headerHash);
>>>>>>> 2130a524

    constructor(
        IInvestmentManager _investmentManager,
        IEigenLayrDelegation _eigenLayrDelegation,
        IRepository _repository,
        IERC20 _collateralToken,
        IPauserRegistry _pauserRegistry,
        uint256 _feePerBytePerTime
    )
        DataLayrServiceManagerStorage(_investmentManager, _eigenLayrDelegation, _collateralToken)
        BLSSignatureChecker(_repository)
    {
        feePerBytePerTime = _feePerBytePerTime;
        dataStoresForDuration.dataStoreId = 1;
        dataStoresForDuration.latestTime = 1;
        _initializePauser(_pauserRegistry);
    }

    function setLowDegreeChallenge(DataLayrLowDegreeChallenge _dataLayrLowDegreeChallenge)
        external
        onlyRepositoryGovernance
    {
        dataLayrLowDegreeChallenge = _dataLayrLowDegreeChallenge;
    }

<<<<<<< HEAD
    function setBombVerifier(DataLayrBombVerifier _dataLayrBombVerifier) public onlyRepositoryGovernance {
        dataLayrBombVerifier = _dataLayrBombVerifier;
    }

    function setPaymentManager(IDataLayrPaymentManager _dataLayrPaymentManager) public onlyRepositoryGovernance {
=======
    function setBombVerifier(DataLayrBombVerifier _dataLayrBombVerifier) external onlyRepositoryGovernance {
        dataLayrBombVerifier = _dataLayrBombVerifier;
    }

    function setPaymentManager(DataLayrPaymentManager _dataLayrPaymentManager) external onlyRepositoryGovernance {
>>>>>>> 2130a524
        dataLayrPaymentManager = _dataLayrPaymentManager;
    }

    function setEphemeralKeyRegistry(EphemeralKeyRegistry _ephemeralKeyRegistry) external onlyRepositoryGovernance {
        ephemeralKeyRegistry = _ephemeralKeyRegistry;
    }

    /**
     * @notice This function is used for
     * - notifying in the Ethereum that the disperser has asserted the data blob
     * into DataLayr and is waiting for obtaining quorum of DataLayr operators to sign,
     * - asserting the metadata corresponding to the data asserted into DataLayr
     * - escrow the service fees that DataLayr operators will receive from the disperser
     * on account of their service.
     *
     * This function returns the index of the data blob in dataStoreIdsForDuration[duration][block.timestamp]
     */
    /**
     * @param feePayer is the address of the balance paying the fees for this datastore. check DataLayrPaymentManager for further details
     * @param confirmer is the address that must confirm the datastore
     * @param header is the summary of the data that is being asserted into DataLayr,
     * CRITIC -- need to describe header structure
     * @param duration for which the data has to be stored by the DataLayr operators.
     * This is a quantized parameter that describes how many factors of DURATION_SCALE
     * does this data blob needs to be stored. The quantization process comes from ease of
     * implementation in DataLayrBombVerifier.sol.
     * @param totalBytes  is the size of the data ,
     * @param blockNumber is the block number in Ethereum for which the confirmation will
     * consult total + operator stake amounts.
     * -- must not be more than 'BLOCK_STALE_MEASURE' (defined in DataLayr) blocks in past
     */
    function initDataStore(
        address feePayer,
        address confirmer,
        bytes calldata header,
        uint8 duration,
        uint32 totalBytes,
        uint32 blockNumber
    )
        external
        whenNotPaused
        returns (uint32)
    {
        bytes32 headerHash = keccak256(header);

        // sanity check on the parameters of data blob
        if (totalBytes < MIN_STORE_SIZE) {
            revert StoreTooSmall(MIN_STORE_SIZE, totalBytes);
        }

        if (totalBytes > MAX_STORE_SIZE) {
            revert StoreTooLarge(MAX_STORE_SIZE, totalBytes);
        }

        require(duration >= 1 && duration <= MAX_DATASTORE_DURATION, "Invalid duration");

        // compute time and fees
        // computing the actual period for which data blob needs to be stored
        uint32 storePeriodLength = uint32(duration * DURATION_SCALE);

        // evaluate the total service fees that msg.sender has to put in escrow for paying out
        // the DataLayr nodes for their service
        uint256 fee = (totalBytes * feePerBytePerTime) * storePeriodLength;

        // require that disperser has sent enough fees to this contract to pay for this datastore.
        // This will revert if the deposits are not high enough due to undeflow.
        dataLayrPaymentManager.payFee(msg.sender, feePayer, fee);

        // Recording the initialization of datablob store along with auxiliary info
        //store metadata locally to be stored
        IDataLayrServiceManager.DataStoreMetadata memory metadata = IDataLayrServiceManager.DataStoreMetadata({
            headerHash: headerHash,
            durationDataStoreId: getNumDataStoresForDuration(duration),
            globalDataStoreId: dataStoresForDuration.dataStoreId,
            blockNumber: blockNumber,
            fee: uint96(fee),
            confirmer: confirmer,
            signatoryRecordHash: bytes32(0)
        });

        uint32 index;

        {
            // uint g = gasleft();
            //iterate the index throughout the loop
            for (; index < NUM_DS_PER_BLOCK_PER_DURATION; index++) {
                if (dataStoreHashesForDurationAtTimestamp[duration][block.timestamp][index] == 0) {
                    dataStoreHashesForDurationAtTimestamp[duration][block.timestamp][index] =
                        DataStoreUtils.computeDataStoreHash(metadata);
                    // recording the empty slot
                    break;
                }
            }

            // reverting we looped through all of the indecies without finding an empty element
            require(
                index != NUM_DS_PER_BLOCK_PER_DURATION,
                "DataLayrServiceManager.initDataStore: number of initDatastores for this duration and block has reached its limit"
            );
        }

        // sanity check on blockNumber
        {
            require(
                blockNumber <= block.number, "DataLayrServiceManager.initDataStore: specified blockNumber is in future"
            );

            require(
<<<<<<< HEAD
                (blockNumber + BLOCK_STALE_MEASURE) >= block.number,
                "specified blockNumber is too far in past"
            );    
=======
                blockNumber >= (block.number - BLOCK_STALE_MEASURE),
                "DataLayrServiceManager.initDataStore: specified blockNumber is too far in past"
            );
>>>>>>> 2130a524
        }

        IDataLayrServiceManager.DataStoreSearchData memory searchData = IDataLayrServiceManager.DataStoreSearchData({
            duration: duration,
            timestamp: block.timestamp,
            index: index,
            metadata: metadata
        });

        // emit event to represent initialization of data store
<<<<<<< HEAD
        emit InitDataStore(searchData, header);
=======
        emit InitDataStore(
            dataStoresForDuration.dataStoreId,
            getNumDataStoresForDuration(duration),
            index,
            headerHash,
            header,
            totalBytes,
            storePeriodLength,
            blockNumber,
            fee
            );
>>>>>>> 2130a524

        // Updating dataStoresForDuration
        /**
         * @notice sets the latest time until which any of the active DataLayr operators that haven't committed
         * yet to deregistration are supposed to serve.
         */
        // recording the expiry time until which the DataLayr operators, who sign up to
        // part of the quorum, have to store the data
        uint32 _latestTime = uint32(block.timestamp) + storePeriodLength;

        if (_latestTime > dataStoresForDuration.latestTime) {
            dataStoresForDuration.latestTime = _latestTime;
        }

        incrementDataStoresForDuration(duration);

        // increment the counter
        ++dataStoresForDuration.dataStoreId;
        return index;
    }

    /**
     * @notice This function is used for
     * - disperser to notify that signatures on the message, comprising of hash( headerHash ),
     * from quorum of DataLayr nodes have been obtained,
     * - check that each of the signatures are valid,
     * - call the DataLayr contract to check that whether quorum has been achieved or not.
     */
    /**
     * @param data is of the format:
     * <
     * bytes32 msgHash,
     * uint48 index of the totalStake corresponding to the dataStoreId in the 'totalStakeHistory' array of the BLSRegistryWithBomb
     * uint32 numberOfNonSigners,
     * uint256[numberOfSigners][4] pubkeys of nonsigners,
     * uint32 apkIndex,
     * uint256[4] apk,
     * uint256[2] sigma
     * >
     */
    function confirmDataStore(bytes calldata data, DataStoreSearchData memory searchData) external whenNotPaused {
        /**
         *
         * verify the disperser's claim on composition of quorum
         *
         */

        // verify the signatures that disperser is claiming to be of those DataLayr operators
        // who have agreed to be in the quorum
        (
            uint32 dataStoreIdToConfirm,
            uint32 blockNumberFromTaskHash,
            bytes32 msgHash,
            SignatoryTotals memory signedTotals,
            bytes32 signatoryRecordHash
        ) = checkSignatures(data);

        //make sure that the nodes signed the hash of dsid, headerHash, duration, timestamp, and index to avoid malleability in case of reorgs
        //this keeps bomb and storage conditions stagnant
        require(
            msgHash
                == keccak256(
                    abi.encodePacked(
                        dataStoreIdToConfirm,
                        searchData.metadata.headerHash,
                        searchData.duration,
                        searchData.timestamp,
                        searchData.index
                    )
                ),
            "DataLayrServiceManager.confirmDataStore: msgHash is not consistent with search data"
        );

        //make sure the address confirming is the prespecified `confirmer`
        require(
            msg.sender == searchData.metadata.confirmer,
            "DataLayrServiceManager.confirmDataStore: Sender is not authorized to confirm this datastore"
        );
        require(
            searchData.metadata.signatoryRecordHash == bytes32(0),
            "DataLayrServiceManager.confirmDataStore: SignatoryRecord must be bytes32(0)"
        );
        require(
            searchData.metadata.globalDataStoreId == dataStoreIdToConfirm,
            "DataLayrServiceManager.confirmDataStore: gloabldatastoreid is does not agree with data"
        );
        require(
            searchData.metadata.blockNumber == blockNumberFromTaskHash,
            "DataLayrServiceManager.confirmDataStore: blocknumber does not agree with data"
        );

        //Check if provided calldata matches the hash stored in dataStoreIDsForDuration in initDataStore
        //verify consistency of signed data with stored data
        bytes32 dsHash = DataStoreUtils.computeDataStoreHash(searchData.metadata);

        require(
            dataStoreHashesForDurationAtTimestamp[searchData.duration][searchData.timestamp][searchData.index] == dsHash,
            "DataLayrServiceManager.confirmDataStore: provided calldata does not match corresponding stored hash from initDataStore"
        );

        searchData.metadata.signatoryRecordHash = signatoryRecordHash;

        // computing a new DataStoreIdsForDuration hash that includes the signatory record as well
        bytes32 newDsHash = DataStoreUtils.computeDataStoreHash(searchData.metadata);

        //storing new hash
        dataStoreHashesForDurationAtTimestamp[searchData.duration][searchData.timestamp][searchData.index] = newDsHash;

        // check that signatories own at least a threshold percentage of the two stake sets (i.e. eth & eigen) implying quorum has been achieved
        require(
            (signedTotals.signedStakeFirstQuorum * 100) / signedTotals.totalStakeFirstQuorum
                >= firstQuorumSignedThresholdPercentage
                && (signedTotals.signedStakeSecondQuorum * 100) / signedTotals.totalStakeSecondQuorum
                    >= secondQuorumSignedThresholdPercentage,
            "DataLayrServiceManager.confirmDataStore: signatories do not own at least threshold percentage of both quorums"
        );

        emit ConfirmDataStore(dataStoresForDuration.dataStoreId, searchData.metadata.headerHash);
    }

    // called in the event of challenge resolution
    function freezeOperator(address operator) external {
        require(
<<<<<<< HEAD
            msg.sender == address(dataLayrLowDegreeChallenge) ||
            msg.sender == address(dataLayrBombVerifier) ||
            msg.sender == address(ephemeralKeyRegistry) ||
            msg.sender == address(dataLayrPaymentManager),
            "DataLayrServiceManager.slashOperator: Only challenge resolvers can slash operators"
=======
            msg.sender == address(dataLayrLowDegreeChallenge)
                || msg.sender == address(dataLayrBombVerifier)
                || msg.sender == address(ephemeralKeyRegistry)
                || msg.sender == address(dataLayrPaymentManager),
            "DataLayrServiceManager.freezeOperator: Only challenge resolvers can slash operators"
>>>>>>> 2130a524
        );
        ISlasher(investmentManager.slasher()).freezeOperator(operator);
    }

    // called in the event of deregistration
    function revokeSlashingAbility(address operator, uint32 unbondedAfter) external {
        require(
            msg.sender == address(_registry()),
            "DataLayrServiceManager.revokeSlashingAbility: Only registry resolvers can revoke slashing ability on operators"
        );
        ISlasher(investmentManager.slasher()).revokeSlashingAbility(operator, unbondedAfter);
    }

    function setFeePerBytePerTime(uint256 _feePerBytePerTime) external onlyRepositoryGovernance {
        feePerBytePerTime = _feePerBytePerTime;
    }

    function getDataStoreHashesForDurationAtTimestamp(uint8 duration, uint256 timestamp, uint32 index)
        external
        view
        returns (bytes32)
    {
        return dataStoreHashesForDurationAtTimestamp[duration][timestamp][index];
    }

    /**
     * @notice increments the number of data stores for the @param duration
     */
    function incrementDataStoresForDuration(uint8 duration) public {
        if (duration == 1) {
            ++dataStoresForDuration.one_duration;
        }
        if (duration == 2) {
            ++dataStoresForDuration.two_duration;
        }
        if (duration == 3) {
            ++dataStoresForDuration.three_duration;
        }
        if (duration == 4) {
            ++dataStoresForDuration.four_duration;
        }
        if (duration == 5) {
            ++dataStoresForDuration.five_duration;
        }
        if (duration == 6) {
            ++dataStoresForDuration.six_duration;
        }
        if (duration == 7) {
            ++dataStoresForDuration.seven_duration;
        }
    }

    /**
     * @notice returns the number of data stores for the @param duration
     */
<<<<<<< HEAD
    function getNumDataStoresForDuration(uint8 duration) public view returns(uint32){
        if(duration==1){
=======
    function getNumDataStoresForDuration(uint8 duration) public view returns (uint32) {
        if (duration == 1) {
>>>>>>> 2130a524
            return dataStoresForDuration.one_duration;
        }
        if (duration == 2) {
            return dataStoresForDuration.two_duration;
        }
        if (duration == 3) {
            return dataStoresForDuration.three_duration;
        }
        if (duration == 4) {
            return dataStoresForDuration.four_duration;
        }
        if (duration == 5) {
            return dataStoresForDuration.five_duration;
        }
        if (duration == 6) {
            return dataStoresForDuration.six_duration;
        }
        if (duration == 7) {
            return dataStoresForDuration.seven_duration;
        }
        return 0;
    }

    function taskNumber() external view returns (uint32) {
        return dataStoresForDuration.dataStoreId;
    }

    /**
     * @param packedDataStoreSearchData should be the same format as the output of `DataStoreUtils.packDataStoreSearchData(dataStoreSearchData)`
     */
    function stakeWithdrawalVerification(
        bytes calldata packedDataStoreSearchData,
        uint256 initTimestamp,
        uint256 unlockTime
    )
        external
        view
    {
        IDataLayrServiceManager.DataStoreSearchData memory searchData =
            DataStoreUtils.unpackDataStoreSearchData(packedDataStoreSearchData);
        bytes32 dsHash = DataStoreUtils.computeDataStoreHash(searchData.metadata);
        require(
            dataStoreHashesForDurationAtTimestamp[searchData.duration][searchData.timestamp][searchData.index] == dsHash,
            "DataLayrServiceManager.stakeWithdrawalVerification: provided calldata does not match corresponding stored hash from (initDataStore)"
        );

        /**
         * Now we check that the specified DataStore was created *at or before*  the `initTimestamp`, i.e. when the user undelegated, deregistered, etc. *AND*
         * that the user's funds are set to unlock *prior* to the expiration of the DataStore.
         * In other words, we are checking that a user was active when the specified DataStore was created, and is trying to unstake/undelegate/etc. funds prior
         * to them fully serving out their commitment to storing their share of the data.
         */
        require(
            (initTimestamp >= searchData.timestamp)
                && (unlockTime < searchData.timestamp + (searchData.duration * DURATION_SCALE)),
            "DataLayrServiceManager.stakeWithdrawalVerification: task does not meet requirements"
        );
    }

    function latestTime() external view returns (uint32) {
        return dataStoresForDuration.latestTime;
    }
}<|MERGE_RESOLUTION|>--- conflicted
+++ resolved
@@ -56,14 +56,7 @@
         bytes header
     );
 
-<<<<<<< HEAD
-    event ConfirmDataStore(
-        uint32 dataStoreId,
-        bytes32 headerHash
-    );
-=======
     event ConfirmDataStore(uint32 dataStoreId, bytes32 headerHash);
->>>>>>> 2130a524
 
     constructor(
         IInvestmentManager _investmentManager,
@@ -89,19 +82,11 @@
         dataLayrLowDegreeChallenge = _dataLayrLowDegreeChallenge;
     }
 
-<<<<<<< HEAD
-    function setBombVerifier(DataLayrBombVerifier _dataLayrBombVerifier) public onlyRepositoryGovernance {
-        dataLayrBombVerifier = _dataLayrBombVerifier;
-    }
-
-    function setPaymentManager(IDataLayrPaymentManager _dataLayrPaymentManager) public onlyRepositoryGovernance {
-=======
     function setBombVerifier(DataLayrBombVerifier _dataLayrBombVerifier) external onlyRepositoryGovernance {
         dataLayrBombVerifier = _dataLayrBombVerifier;
     }
 
     function setPaymentManager(DataLayrPaymentManager _dataLayrPaymentManager) external onlyRepositoryGovernance {
->>>>>>> 2130a524
         dataLayrPaymentManager = _dataLayrPaymentManager;
     }
 
@@ -210,15 +195,9 @@
             );
 
             require(
-<<<<<<< HEAD
                 (blockNumber + BLOCK_STALE_MEASURE) >= block.number,
                 "specified blockNumber is too far in past"
             );    
-=======
-                blockNumber >= (block.number - BLOCK_STALE_MEASURE),
-                "DataLayrServiceManager.initDataStore: specified blockNumber is too far in past"
-            );
->>>>>>> 2130a524
         }
 
         IDataLayrServiceManager.DataStoreSearchData memory searchData = IDataLayrServiceManager.DataStoreSearchData({
@@ -229,21 +208,7 @@
         });
 
         // emit event to represent initialization of data store
-<<<<<<< HEAD
         emit InitDataStore(searchData, header);
-=======
-        emit InitDataStore(
-            dataStoresForDuration.dataStoreId,
-            getNumDataStoresForDuration(duration),
-            index,
-            headerHash,
-            header,
-            totalBytes,
-            storePeriodLength,
-            blockNumber,
-            fee
-            );
->>>>>>> 2130a524
 
         // Updating dataStoresForDuration
         /**
@@ -367,19 +332,11 @@
     // called in the event of challenge resolution
     function freezeOperator(address operator) external {
         require(
-<<<<<<< HEAD
-            msg.sender == address(dataLayrLowDegreeChallenge) ||
-            msg.sender == address(dataLayrBombVerifier) ||
-            msg.sender == address(ephemeralKeyRegistry) ||
-            msg.sender == address(dataLayrPaymentManager),
-            "DataLayrServiceManager.slashOperator: Only challenge resolvers can slash operators"
-=======
             msg.sender == address(dataLayrLowDegreeChallenge)
                 || msg.sender == address(dataLayrBombVerifier)
                 || msg.sender == address(ephemeralKeyRegistry)
                 || msg.sender == address(dataLayrPaymentManager),
             "DataLayrServiceManager.freezeOperator: Only challenge resolvers can slash operators"
->>>>>>> 2130a524
         );
         ISlasher(investmentManager.slasher()).freezeOperator(operator);
     }
@@ -435,13 +392,8 @@
     /**
      * @notice returns the number of data stores for the @param duration
      */
-<<<<<<< HEAD
-    function getNumDataStoresForDuration(uint8 duration) public view returns(uint32){
-        if(duration==1){
-=======
     function getNumDataStoresForDuration(uint8 duration) public view returns (uint32) {
         if (duration == 1) {
->>>>>>> 2130a524
             return dataStoresForDuration.one_duration;
         }
         if (duration == 2) {
