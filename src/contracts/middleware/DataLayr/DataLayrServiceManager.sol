--- conflicted
+++ resolved
@@ -26,11 +26,7 @@
  * - confirming the data store by the disperser with inferred aggregated signatures of the quorum
  * - freezing operators as the result of various "challenges"
  */
-<<<<<<< HEAD
 contract DataLayrServiceManager is Initializable, OwnableUpgradeable, DataLayrServiceManagerStorage, BLSSignatureChecker, Pausable, DSTest {
-=======
-contract DataLayrServiceManager is DataLayrServiceManagerStorage, BLSSignatureChecker, Pausable {
->>>>>>> b86c3666
     using BytesLib for bytes;
 
     // collateral token used for placing collateral on challenges & payment commits
@@ -238,13 +234,8 @@
         {
             uint256 totalBytes;
             {
-<<<<<<< HEAD
-                //fetch the total number of operators for the blockNumber from which stakes are being read from
+                // fetch the total number of operators for the stakesFromBlockNumber from which stakes are being read from
                 uint32 totalOperators = registry.getTotalOperators(blockNumber, totalOperatorsIndex);
-=======
-                //fetch the total number of operators for the stakesFromBlockNumber from which stakes are being read from
-                uint32 totalOperators = IQuorumRegistry(address(_registry())).getTotalOperators(stakesFromBlockNumber, totalOperatorsIndex);
->>>>>>> b86c3666
 
                 totalBytes = DataStoreUtils.getTotalBytes(header, totalOperators);
 
@@ -487,8 +478,6 @@
         ISlasher(investmentManager.slasher()).freezeOperator(operator);
     }
 
-<<<<<<< HEAD
-=======
     /// @notice Called by the Registry in the event of a new registration, to forward a call to the Slasher
     function recordFirstStakeUpdate(address operator, uint32 unbondedAfter) external onlyRegistry {
         ISlasher(investmentManager.slasher()).recordFirstStakeUpdate(operator, unbondedAfter);
@@ -514,7 +503,6 @@
         _setFeePerBytePerTime(_feePerBytePerTime);
     }
 
->>>>>>> b86c3666
     // VIEW FUNCTIONS
     /**
      * @notice Checks that the hash of the `index`th DataStore with the specified `duration` at the specified UTC `timestamp` matches the supplied `metadata`.
