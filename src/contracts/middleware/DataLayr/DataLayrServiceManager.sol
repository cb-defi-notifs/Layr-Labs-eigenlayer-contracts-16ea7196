--- conflicted
+++ resolved
@@ -177,11 +177,7 @@
             revert StoreTooLarge(MAX_STORE_SIZE, totalBytes);
         }
 
-<<<<<<< HEAD
-        require(duration >= 1 && duration <= MAX_DATASTORE_DURATION, "dataLayrServiceManager.initDataStore: Invalid duration");
-=======
         require(duration >= 1 && duration <= MAX_DATASTORE_DURATION, "DataLayrServiceManager.initDataStore: Invalid duration");
->>>>>>> 51d35259
 
         /***********************
           compute time and fees
@@ -228,27 +224,19 @@
             }
 
             // reverting if no empty slot exists
-            require(initializable == true, "dataLayrServiceManager.initDataStore: number of initDatastores for this duration and block has reached its limit");
+            require(initializable == true, "DataLayrServiceManager.initDataStore: number of initDatastores for this duration and block has reached its limit");
         }
 
         // sanity check on blockNumber
         { 
             require(
                 blockNumber <= block.number,
-<<<<<<< HEAD
-                "dataLayrServiceManager.initDataStore: specified blockNumber is in future"
-=======
                 "DataLayrServiceManager.initDataStore: specified blockNumber is in future"
->>>>>>> 51d35259
             );
 
             require(
                 blockNumber >= (block.number - BLOCK_STALE_MEASURE),
-<<<<<<< HEAD
-                "dataLayrServiceManager.initDataStore: specified blockNumber is too far in past"
-=======
                 "DataLayrServiceManager.initDataStore: specified blockNumber is too far in past"
->>>>>>> 51d35259
             );    
         }
 
@@ -327,7 +315,7 @@
          */
         require(
             dataStoreIdToConfirm % depositRootInterval != 0,
-            "dataLayrServiceManager.confirmDataStore: Must post a deposit root now"
+            "DataLayrServiceManager.confirmDataStore: Must post a deposit root now"
         );
 
         //Check if provided calldata matches the hash stored in dataStoreIDsForDuration in initDataStore
@@ -344,7 +332,7 @@
 
         require(    
             dataStoreHashesForDurationAtTimestamp[searchData.duration][searchData.timestamp][searchData.index] == dsHash,
-            "dataLayrServiceManager.confirmDataStore: provided calldata does not match corresponding stored hash from initDataStore"
+            "DataLayrServiceManager.confirmDataStore: provided calldata does not match corresponding stored hash from initDataStore"
         );
         // computing a new DataStoreIdsForDuration hash that includes the signatory record as well 
         bytes32 newDsHash = DataStoreHash.computeDataStoreHash(
@@ -362,7 +350,7 @@
         // and eigen, thus, implying quorum has been acheieved
         require(signedTotals.ethStakeSigned * 100/signedTotals.totalEthStake >= ethSignedThresholdPercentage 
                 && signedTotals.eigenStakeSigned*100/signedTotals.totalEigenStake >= eigenSignedThresholdPercentage, 
-                "dataLayrServiceManager.confirmDataStore: signatories do not own at least a threshold percentage of eth and eigen");
+                "DataLayrServiceManager.confirmDataStore: signatories do not own at least a threshold percentage of eth and eigen");
 
 
         emit ConfirmDataStore(dataStoresForDuration.dataStoreId, headerHash);
@@ -377,7 +365,7 @@
             msg.sender == address(dataLayrBombVerifier) ||
             msg.sender == address(ephemeralKeyRegistry) ||
             msg.sender == address(dataLayrPaymentManager),
-            "dataLayrServiceManager.slashOperator: Only challenge resolvers can slash operators"
+            "DataLayrServiceManager.slashOperator: Only challenge resolvers can slash operators"
         );
         ISlasher(investmentManager.slasher()).slashOperator(operator);
     }
@@ -514,7 +502,7 @@
 
         bytes32 dsHash = DataStoreHash.computeDataStoreHash(headerHash, _dataStoreId, blockNumber, fee, signatoryRecordHash);
         require(
-            dataStoreHashesForDurationAtTimestamp[duration][dsInitTime][index] == dsHash, "dataLayrServiceManager.stakeWithdrawalVerification: provided calldata does not match corresponding stored hash from (initDataStore)");
+            dataStoreHashesForDurationAtTimestamp[duration][dsInitTime][index] == dsHash, "DataLayrServiceManager.stakeWithdrawalVerification: provided calldata does not match corresponding stored hash from (initDataStore)");
 
         //now we check if the dataStore is still active at the time
         //TODO: check if the duration is in days or seconds
@@ -523,7 +511,7 @@
                  &&
                 unlockTime <
                 dsInitTime + duration*86400,
-            "dataLayrServiceManager.stakeWithdrawalVerification: task does not meet requirements"
+            "DataLayrServiceManager.stakeWithdrawalVerification: task does not meet requirements"
         );
 
     }
