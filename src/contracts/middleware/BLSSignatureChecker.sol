--- conflicted
+++ resolved
@@ -106,15 +106,10 @@
      * uint32 blockNumber, the blockNumber at which the task was initated
      * uint32 taskNumberToConfirm
      * uint32 numberOfNonSigners,
-<<<<<<< HEAD
-     * {uint256[4], apkIndex}[numberOfNonSigners] the public key and the index to query of `pubkeyHashToStakeHistory` for each nonsigner
-     * uint32 stakeIndex
-     * uint32 apkIndex,
-=======
      * {uint256[4], apkIndex}[numberOfNonSigners] the public key and the index to query of `pubkeyHashToStakeHistory` for each nonsigner,
      * in affine coordinates, arranges as (x_0, x_1), (y_0, y_1)
+     * uint32 stakeIndex is the index in the stake history from which quorum stake info is retreived.
      * uint32 apkIndex, the index in the `apkUpdates` array at which we want to load the aggregate public key
->>>>>>> 6f346250
      * uint256[4] apk (aggregate public key),
      * uint256[2] sigma, the aggregate signature itself
      * >
