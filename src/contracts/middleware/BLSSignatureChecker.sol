// SPDX-License-Identifier: UNLICENSED
pragma solidity ^0.8.9;

import "@openzeppelin/contracts/utils/cryptography/ECDSA.sol";
import "../interfaces/IBLSRegistry.sol";
import "../libraries/BytesLib.sol";
import "../libraries/DataStoreUtils.sol";
import "../libraries/BLS.sol";
import "../permissions/RepositoryAccess.sol";

/**
 * @title Used for checking BLS aggregate signatures from the operators of a `BLSRegistry`.
 * @author Layr Labs, Inc.
 * @notice This is the contract for checking the validity of aggregate operator signatures.
 */
abstract contract BLSSignatureChecker is RepositoryAccess {
    using BytesLib for bytes;
    // DATA STRUCTURES
    /**
     * @notice this data structure is used for recording the details on the total stake of the registered
     * operators and those operators who are part of the quorum for a particular taskNumber
     */

    struct SignatoryTotals {
        // total stake of the operators who are in the first quorum
        uint256 signedStakeFirstQuorum;
        // total stake of the operators who are in the second quorum
        uint256 signedStakeSecondQuorum;
        // total amount staked by all operators (irrespective of whether they are in the quorum or not)
        uint256 totalStakeFirstQuorum;
        // total amount staked by all operators (irrespective of whether they are in the quorum or not)
        uint256 totalStakeSecondQuorum;
    }

    // EVENTS
    /**
     * @notice used for recording the event that signature has been checked in checkSignatures function.
     */
    event SignatoryRecord(
        bytes32 msgHash,
        uint32 taskNumber,
        uint256 signedStakeFirstQuorum,
        uint256 signedStakeSecondQuorum,
        // uint256 totalStakeFirstQuorum,
        // uint256 totalStakeSecondQuorum,
        bytes32[] pubkeyHashes
    );

    // solhint-disable-next-line no-empty-blocks
    constructor(IRepository _repository) RepositoryAccess(_repository) {}

    // CONSTANTS -- commented out lines are due to inline assembly supporting *only* 'direct number constants' (for now, at least)
    uint256 internal constant BYTE_LENGTH_totalStakeIndex = 6;
    uint256 internal constant BYTE_LENGTH_stakesBlockNumber = 4;
    uint256 internal constant BYTE_LENGTH_taskNumberToConfirm = 4;
    uint256 internal constant BYTE_LENGTH_numberNonSigners = 4;
    // specifying a G2 public key requires 4 32-byte slots worth of data
    uint256 internal constant BYTE_LENGTH_PUBLIC_KEY = 128;
    uint256 internal constant BYTE_LENGTH_stakeIndex = 4;
    // uint256 internal constant BYTE_LENGTH_NON_SIGNER_INFO = BYTE_LENGTH_PUBLIC_KEY + BYTE_LENGTH_stakeIndex;
    uint256 internal constant BYTE_LENGTH_NON_SIGNER_INFO = 132;
    uint256 internal constant BYTE_LENGTH_apkIndex = 4;

    // uint256 internal constant BIT_SHIFT_totalStakeIndex = 256 - (BYTE_LENGTH_totalStakeIndex * 8);
    uint256 internal constant BIT_SHIFT_totalStakeIndex = 208;
    // uint256 internal constant BIT_SHIFT_stakesBlockNumber = 256 - (BYTE_LENGTH_stakesBlockNumber * 8);
    uint256 internal constant BIT_SHIFT_stakesBlockNumber = 224;
    // uint256 internal constant BIT_SHIFT_taskNumberToConfirm = 256 - (BYTE_LENGTH_taskNumberToConfirm * 8);
    uint256 internal constant BIT_SHIFT_taskNumberToConfirm = 224;
    // uint256 internal constant BIT_SHIFT_numberNonSigners = 256 - (BYTE_LENGTH_numberNonSigners * 8);
    uint256 internal constant BIT_SHIFT_numberNonSigners = 224;
    // uint256 internal constant BIT_SHIFT_stakeIndex = 256 - (BYTE_LENGTH_stakeIndex * 8);
    uint256 internal constant BIT_SHIFT_stakeIndex = 224;
    // uint256 internal constant BIT_SHIFT_apkIndex = 256 - (BYTE_LENGTH_apkIndex * 8);
    uint256 internal constant BIT_SHIFT_apkIndex = 224;

    uint256 internal constant CALLDATA_OFFSET_totalStakeIndex = 32;
    // uint256 internal constant CALLDATA_OFFSET_stakesBlockNumber = CALLDATA_OFFSET_totalStakeIndex + BYTE_LENGTH_totalStakeIndex;
    uint256 internal constant CALLDATA_OFFSET_stakesBlockNumber = 38;
    // uint256 internal constant CALLDATA_OFFSET_taskNumberToConfirm = CALLDATA_OFFSET_stakesBlockNumber + BYTE_LENGTH_stakesBlockNumber;
    uint256 internal constant CALLDATA_OFFSET_taskNumberToConfirm = 42;
    // uint256 internal constant CALLDATA_OFFSET_numberNonSigners = CALLDATA_OFFSET_taskNumberToConfirm + BYTE_LENGTH_taskNumberToConfirm;
    uint256 internal constant CALLDATA_OFFSET_numberNonSigners = 46;
    // uint256 internal constant CALLDATA_OFFSET_NonsignerPubkeys = CALLDATA_OFFSET_numberNonSigners + BYTE_LENGTH_numberNonSigners;
    uint256 internal constant CALLDATA_OFFSET_NonsignerPubkeys = 50;

    /**
     * @notice This function is called by disperser when it has aggregated all the signatures of the operators
     * that are part of the quorum for a particular taskNumber and is asserting them into on-chain. The function
     * checks that the claim for aggregated signatures are valid.
     *
     * The thesis of this procedure entails:
     * - computing the aggregated pubkey of all the operators that are not part of the quorum for
     * this specific taskNumber (represented by aggNonSignerPubkey)
     * - getting the aggregated pubkey of all registered nodes at the time of pre-commit by the
     * disperser (represented by pk),
     * - do subtraction of aggNonSignerPubkey from pk over Jacobian coordinate system to get aggregated pubkey
     * of all operators that are part of quorum.
     * - use this aggregated pubkey to verify the aggregated signature under BLS scheme.
     */
    /**
     * @dev This calldata is of the format:
     * <
     * bytes32 msgHash,
     * uint48 index of the totalStake corresponding to the dataStoreId in the 'totalStakeHistory' array of the BLSRegistryWithBomb
     * uint32 blockNumber
     * uint32 taskNumberToConfirm
     * uint32 numberOfNonSigners,
     * {uint256[4], apkIndex}[numberOfNonSigners] the public key and the index to query of `pubkeyHashToStakeHistory` for each nonsigner
     * uint32 apkIndex,
     * uint256[4] apk (aggregate public key),
     * uint256[2] sigma
     * >
     */
<<<<<<< HEAD
    //  CRITIC --- seems like instead of dataStoreId, we have taskNumberToConfirm
    // NOTE: this assumes length 64 signatures
=======
>>>>>>> 2130a524
    function checkSignatures(bytes calldata data)
        public
        returns (
            uint32 taskNumberToConfirm,
            uint32 stakesBlockNumber,
            bytes32 msgHash,
            SignatoryTotals memory signedTotals,
            bytes32 compressedSignatoryRecord
        )
    {
        // temporary variable used to hold various numbers
        uint256 placeholder;

        uint256 pointer;

        assembly {
            pointer := data.offset
<<<<<<< HEAD
            // get the 32 bytes immediately after the function signature and length + position encoding of bytes
            // calldata type, which represents the msgHash for which disperser is calling checkSignatures
            // CRITIC --- probably shouldn't hard-code this (that is 356). Pass some OFFSET in argument.
=======
            /**
             * Get the 32 bytes immediately after the function signature and length + offset encoding of 'bytes
             * calldata' input type, which represents the msgHash for which the disperser is calling `checkSignatures`
             */
>>>>>>> 2130a524
            msgHash := calldataload(pointer)

            // Get the 6 bytes immediately after the above, which represent the index of the totalStake in the 'totalStakeHistory' array
            placeholder := shr(BIT_SHIFT_totalStakeIndex, calldataload(add(pointer, CALLDATA_OFFSET_totalStakeIndex)))
        }

        // fetch the 4 byte stakesBlockNumber, the block number from which stakes are going to be read from
        assembly {
            stakesBlockNumber :=
                shr(BIT_SHIFT_stakesBlockNumber, calldataload(add(pointer, CALLDATA_OFFSET_stakesBlockNumber)))
        }

        // obtain registry contract for querying information on stake later
        IBLSRegistry registry = IBLSRegistry(address(_registry()));

        /**
         * @dev Instantiate the memory object used for holding the aggregated public key of all operators that are *not* part of the quorum.
         * @dev Note that we are storing points in G2 using Jacobian coordinates - [x0, x1, y0, y1, z0, z1]
         */
        uint256[6] memory aggNonSignerPubkey;

        // get information on total stakes
        IQuorumRegistry.OperatorStake memory localStakeObject = registry.getTotalStakeFromIndex(placeholder);

        // check that the returned OperatorStake object is the most recent for the stakesBlockNumber
        _validateOperatorStake(localStakeObject, stakesBlockNumber);

        // copy total stakes amounts to `signedTotals` -- the 'signedStake' amounts are decreased later, to reflect non-signers
        signedTotals.totalStakeFirstQuorum = localStakeObject.firstQuorumStake;
        signedTotals.signedStakeFirstQuorum = localStakeObject.firstQuorumStake;
        signedTotals.totalStakeSecondQuorum = localStakeObject.secondQuorumStake;
        signedTotals.signedStakeSecondQuorum = localStakeObject.secondQuorumStake;


        assembly {
            //fetch the task number to avoid replay signing on same taskhash for different datastore
            taskNumberToConfirm :=
                shr(BIT_SHIFT_taskNumberToConfirm, calldataload(add(pointer, CALLDATA_OFFSET_taskNumberToConfirm)))
            // get the 4 bytes immediately after the above, which represent the
            // number of operators that aren't present in the quorum
            // slither-disable-next-line write-after-write
            placeholder := shr(BIT_SHIFT_numberNonSigners, calldataload(add(pointer, CALLDATA_OFFSET_numberNonSigners)))
        }

        // we have read (32 + 6 + 4 + 4 + 4) = 50 bytes of calldata so far
        pointer += CALLDATA_OFFSET_NonsignerPubkeys;

        // to be used for holding the pub key hashes of the operators that aren't part of the quorum
        bytes32[] memory pubkeyHashes = new bytes32[](placeholder);

        /**
         * @dev The next step involves computing the aggregated pub key of all the operators
         * that are not part of the quorum for this specific taskNumber.
         */

        /**
         * @dev loading pubkey for the first operator that is not part of the quorum as listed in the calldata;
         * Note that this need not be a special case and *could* be subsumed in the for loop below.
         * However, this implementation saves one 'addJac' operation, which would be performed in the i=0 iteration otherwise.
         * @dev Recall that `placeholder` here is the number of operators *not* included in the quorum
         */
        if (placeholder != 0) {
            //load compressed pubkey and the index in the stakes array into memory
            uint32 stakeIndex;
            assembly {
                /**
                 * @notice retrieving the pubkey of the node in Jacobian coordinates
                 */
                // sigma_x0
                mstore(aggNonSignerPubkey, calldataload(pointer))

                // sigma_x1
                mstore(add(aggNonSignerPubkey, 0x20), calldataload(add(pointer, 32)))

                // sigma_y0
                mstore(add(aggNonSignerPubkey, 0x40), calldataload(add(pointer, 64)))

                // sigma_y1
                mstore(add(aggNonSignerPubkey, 0x60), calldataload(add(pointer, 96)))

                // converting Affine coordinates to Jacobian coordinates
                // [(x_0, x_1), (y_0, y_1)] => [(x_0, x_1), (y_0, y_1), (1,0)]
                // source: https://crypto.stackexchange.com/questions/19598/how-can-convert-affine-to-jacobian-coordinates
                // sigma_z0
                mstore(add(aggNonSignerPubkey, 0x80), 1)
                // sigma_z1
                mstore(add(aggNonSignerPubkey, 0xA0), 0)

                /**
                 * @notice retrieving the index of the stake of the operator in pubkeyHashToStakeHistory in
                 * Registry.sol that was recorded at the time of pre-commit.
                 */
                stakeIndex := shr(BIT_SHIFT_stakeIndex, calldataload(add(pointer, BYTE_LENGTH_PUBLIC_KEY)))
            }
            // We have read (32 + 32 + 32 + 32 + 4) = 132 additional bytes of calldata in the above assembly block.
            // Update pointer accordingly.
            unchecked {
                pointer += BYTE_LENGTH_NON_SIGNER_INFO;
            }

            // get pubkeyHash and add it to pubkeyHashes of operators that aren't part of the quorum.
            bytes32 pubkeyHash = BLS.hashPubkey(aggNonSignerPubkey);

            pubkeyHashes[0] = pubkeyHash;

            // querying the VoteWeigher for getting information on the operator's stake
            // at the time of pre-commit
            localStakeObject = registry.getStakeFromPubkeyHashAndIndex(pubkeyHash, stakeIndex);

            // check that the returned OperatorStake object is the most recent for the stakesBlockNumber
            _validateOperatorStake(localStakeObject, stakesBlockNumber);

            // subtract operator stakes from totals
            signedTotals.signedStakeFirstQuorum -= localStakeObject.firstQuorumStake;
            signedTotals.signedStakeSecondQuorum -= localStakeObject.secondQuorumStake;
        }

        // temporary variable for storing the pubkey of operators in Jacobian coordinates
        uint256[6] memory pk;
        pk[4] = 1;

        for (uint256 i = 1; i < placeholder;) {
            //load compressed pubkey and the index in the stakes array into memory
            uint32 stakeIndex;
            assembly {
                /// @notice retrieving the pubkey of the operator that is not part of the quorum
                mstore(pk, calldataload(pointer))
                mstore(add(pk, 0x20), calldataload(add(pointer, 32)))
                mstore(add(pk, 0x40), calldataload(add(pointer, 64)))
                mstore(add(pk, 0x60), calldataload(add(pointer, 96)))

                /**
                 * @notice retrieving the index of the stake of the operator in pubkeyHashToStakeHistory in
                 * Registry.sol that was recorded at the time of pre-commit.
                 */
                // slither-disable-next-line variable-scope
                stakeIndex := shr(BIT_SHIFT_stakeIndex, calldataload(add(pointer, BYTE_LENGTH_PUBLIC_KEY)))
            }

            // We have read (32 + 32 + 32 + 32 + 4) = 132 additional bytes of calldata in the above assembly block.
            // Update pointer accordingly.
            unchecked {
                pointer += BYTE_LENGTH_NON_SIGNER_INFO;
            }

            // get pubkeyHash and add it to pubkeyHashes of operators that aren't part of the quorum.
            bytes32 pubkeyHash = BLS.hashPubkey(pk);

            //pubkeys should be ordered in ascending order of hash to make proofs of signing or
            // non signing constant time
            /**
             * @dev this invariant is used in forceOperatorToDisclose in ServiceManager.sol
             */
            require(uint256(pubkeyHash) > uint256(pubkeyHashes[i - 1]), "Pubkey hashes must be in ascending order");

            // recording the pubkey hash
            pubkeyHashes[i] = pubkeyHash;

            // querying the VoteWeigher for getting information on the operator's stake
            // at the time of pre-commit
            localStakeObject = registry.getStakeFromPubkeyHashAndIndex(pubkeyHash, stakeIndex);

            // check that the returned OperatorStake object is the most recent for the stakesBlockNumber
            _validateOperatorStake(localStakeObject, stakesBlockNumber);

            //subtract validator stakes from totals
            signedTotals.signedStakeFirstQuorum -= localStakeObject.firstQuorumStake;
            signedTotals.signedStakeSecondQuorum -= localStakeObject.secondQuorumStake;

            // add the pubkey of the operator to the aggregate pubkeys in Jacobian coordinate system.
            // slither-disable-next-line unused-return
            BLS.addJac(aggNonSignerPubkey, pk);

            unchecked {
                ++i;
            }
        }
        // usage of a scoped block here minorly decreases gas usage
        {
            uint32 apkIndex;
            assembly {
                //get next 32 bits which would be the apkIndex of apkUpdates in Registry.sol
                apkIndex := shr(BIT_SHIFT_apkIndex, calldataload(pointer))

                // Update pointer to account for the 4 bytes specifying the apkIndex
                pointer := add(pointer, BYTE_LENGTH_apkIndex)

                /**
                 * @notice Get the aggregated publickey at the moment when pre-commit happened
                 * @devAaggregated pubkey given as part of calldata instead of being retrieved from voteWeigher reduces number of SLOADs
                 */
                mstore(pk, calldataload(pointer))
                mstore(add(pk, 0x20), calldataload(add(pointer, 32)))
                mstore(add(pk, 0x40), calldataload(add(pointer, 64)))
                mstore(add(pk, 0x60), calldataload(add(pointer, 96)))
            }

            // We have read (32 + 32 + 32 + 32) = 128 additional bytes of calldata in the above assembly block.
            // Update pointer accordingly.
            unchecked {
                pointer += BYTE_LENGTH_PUBLIC_KEY;
            }

            // make sure the caller has provided the correct aggPubKey
            require(
                registry.getCorrectApkHash(apkIndex, stakesBlockNumber)
                    == BLS.hashPubkey(pk),
                "BLSSignatureChecker.checkSignatures: Incorrect apk provided"
            );
        }

        // input for call to ecPairing precompile contract
        uint256[12] memory input = [
            uint256(0),
            uint256(0),
            uint256(0),
            uint256(0),
            uint256(0),
            uint256(0),
            uint256(0),
            uint256(0),
            uint256(0),
            uint256(0),
            uint256(0),
            uint256(0)
        ];

        // if at least 1 non-signer
        if (placeholder != 0) {
            /**
             * @notice need to subtract aggNonSignerPubkey from the apk to get aggregate signature of all
             * operators that are part of the quorum
             */
            // negate aggNonSignerPubkey
            aggNonSignerPubkey[2] = (BLS.MODULUS - aggNonSignerPubkey[2]) % BLS.MODULUS;
            aggNonSignerPubkey[3] = (BLS.MODULUS - aggNonSignerPubkey[3]) % BLS.MODULUS;

            // do the addition in Jacobian coordinates
            // slither-disable-next-line unused-return
            BLS.addJac(pk, aggNonSignerPubkey);

            // reorder for pairing
            (input[3], input[2], input[5], input[4]) = BLS.jacToAff(pk);
            // if zero non-signers
        } else {
            //else copy it to input
            //reorder for pairing
            (input[3], input[2], input[5], input[4]) = (pk[0], pk[1], pk[2], pk[3]);
        }

        /**
         * @notice now we verify that e(H(m), pk)e(sigma, -g2) == 1
         */

        // compute the point in G1
        (input[0], input[1]) = BLS.hashToG1(msgHash);

        // insert negated coordinates of the generator for G2
        input[8] = BLS.nG2x1;
        input[9] = BLS.nG2x0;
        input[10] = BLS.nG2y1;
        input[11] = BLS.nG2y0;

        assembly {
            // next in calldata are the signatures
            // sigma_x0
            mstore(add(input, 0xC0), calldataload(pointer))
            // sigma_x1
            mstore(add(input, 0xE0), calldataload(add(pointer, 0x20)))

            // check the pairing; if incorrect, revert
            if iszero(
                // staticcall address 8 (ecPairing precompile), forward all gas, send 384 bytes (0x180 in hex) = 12 (32-byte) inputs.
                // store the return data in input[11] (352 bytes / '0x160' in hex), and copy only 32 bytes of return data (since precompile returns boolean)
                staticcall(not(0), 0x08, input, 0x180, add(input, 0x160), 0x20)
            ) { revert(0, 0) }
        }

        // check that the provided signature is correct
        require(input[11] == 1, "BLSSignatureChecker.checkSignatures: Pairing unsuccessful");

        emit SignatoryRecord(
            msgHash,
            taskNumberToConfirm,
            signedTotals.signedStakeFirstQuorum,
            signedTotals.signedStakeSecondQuorum,
            // signedTotals.totalStakeFirstQuorum,
            // signedTotals.totalStakeSecondQuorum,
            pubkeyHashes
            );

        // set compressedSignatoryRecord variable used for fraudproofs
        compressedSignatoryRecord = DataStoreUtils.computeSignatoryRecordHash(
            // taskHash,
            taskNumberToConfirm,
            pubkeyHashes,
            signedTotals.signedStakeFirstQuorum,
            signedTotals.signedStakeSecondQuorum
        );

        // return taskNumber, stakesBlockNumber, msgHash, total stakes that signed, and a hash of the signatories
        return (taskNumberToConfirm, stakesBlockNumber, msgHash, signedTotals, compressedSignatoryRecord);
    }

    // simple internal function for validating that the OperatorStake returned from a specified index is the correct one
    function _validateOperatorStake(IQuorumRegistry.OperatorStake memory opStake, uint32 stakesBlockNumber)
        internal
        pure
    {
        // check that the stake returned from the specified index is recent enough
        require(opStake.updateBlockNumber <= stakesBlockNumber, "Provided stake index is too early");

        /**
         * check that stake is either the most recent update for the total stake (or the operator),
         * or latest before the stakesBlockNumber
         */
        require(
            opStake.nextUpdateBlockNumber == 0 || opStake.nextUpdateBlockNumber > stakesBlockNumber,
            "Provided stake index is not the most recent for blockNumber"
        );
    }
}<|MERGE_RESOLUTION|>--- conflicted
+++ resolved
@@ -112,11 +112,6 @@
      * uint256[2] sigma
      * >
      */
-<<<<<<< HEAD
-    //  CRITIC --- seems like instead of dataStoreId, we have taskNumberToConfirm
-    // NOTE: this assumes length 64 signatures
-=======
->>>>>>> 2130a524
     function checkSignatures(bytes calldata data)
         public
         returns (
@@ -134,16 +129,10 @@
 
         assembly {
             pointer := data.offset
-<<<<<<< HEAD
-            // get the 32 bytes immediately after the function signature and length + position encoding of bytes
-            // calldata type, which represents the msgHash for which disperser is calling checkSignatures
-            // CRITIC --- probably shouldn't hard-code this (that is 356). Pass some OFFSET in argument.
-=======
             /**
              * Get the 32 bytes immediately after the function signature and length + offset encoding of 'bytes
              * calldata' input type, which represents the msgHash for which the disperser is calling `checkSignatures`
              */
->>>>>>> 2130a524
             msgHash := calldataload(pointer)
 
             // Get the 6 bytes immediately after the above, which represent the index of the totalStake in the 'totalStakeHistory' array
