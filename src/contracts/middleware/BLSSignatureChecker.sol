--- conflicted
+++ resolved
@@ -407,11 +407,7 @@
         }
 
         // check that signature is correct
-<<<<<<< HEAD
         require(input[11] == 1, "BLSSignatureChecker.checkSignatures: Pairing unsuccessful");
-=======
-        require(input[8] == 1, "BLSSignatureChecker.checkSignatures: Pairing unsuccessful");
->>>>>>> dd3c9b1c
 
         emit SignatoryRecord(
             msgHash,
