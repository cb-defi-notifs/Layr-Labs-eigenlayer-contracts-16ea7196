--- conflicted
+++ resolved
@@ -125,11 +125,7 @@
         // look up the operator's stored pubkeyHash
         bytes32 pubkeyHash = getOperatorPubkeyHash(operator);
 
-<<<<<<< HEAD
         require(index < uint32(pubkeyHashToIndexHistory[pubkeyHash].length), "RegistryBase.getOperatorIndex: Operator indexHistory index exceeds array length");
-=======
-        require(index < uint32(pubkeyHashToIndexHistory[pubkeyHash].length), "Operator indexHistory index exceeds array length");
->>>>>>> 0add365f
         /*
          // since the 'to' field represents the taskNumber at which a new index started
          // it is OK if the previous array entry has 'to' == blockNumber, so we check not strict inequality here
@@ -152,11 +148,7 @@
      The `index` input is used to specify the entry within the dynamic array `totalOperatorsHistory` to read data from
     */
     function getTotalOperators(uint32 blockNumber, uint32 index) external view returns (uint32) {
-<<<<<<< HEAD
         require(index < uint32(totalOperatorsHistory.length), "RegistryBase.getTotalOperators: TotalOperator indexHistory index exceeds array length");
-=======
-        require(index < uint32(totalOperatorsHistory.length), "TotalOperator indexHistory index exceeds array length");
->>>>>>> 0add365f
         // since the 'to' field represents the blockNumber at which a new index started
         // it is OK if the previous array entry has 'to' == blockNumber, so we check not strict inequality here
         require(
@@ -190,11 +182,7 @@
     }
 
     /// @notice returns the active status for the specified operator
-<<<<<<< HEAD
     function getOperatorStatus(address operator) external view returns(IQuorumRegistry.Active) {
-=======
-    function getOperatorType(address operator) external view returns (uint8) {
->>>>>>> 0add365f
         return registry[operator].active;
     }
 
@@ -324,7 +312,6 @@
     }
 
     // Removes the registrant with the given pubkeyHash from the index in registrantList
-<<<<<<< HEAD
     function _popRegistrant(bytes32 pubkeyHash, uint32 index) internal {
         // must continue to serve until the latest time at which an active task expires
         /**
@@ -369,24 +356,15 @@
         // subtract the staked Eigen and ETH of the operator that is getting deregistered from total stake
         _subtractFromTotalStake(currentStakes);
 
-=======
-    function _popRegistrant(bytes32 pubkeyHash, uint32 index) internal returns(address) {
->>>>>>> 0add365f
         // Update index info for old operator
         // store blockNumber at which operator index changed (stopped being applicable)
         pubkeyHashToIndexHistory[pubkeyHash][pubkeyHashToIndexHistory[pubkeyHash].length - 1].toBlockNumber = uint32(block.number);
 
         address swappedOperator;
         // Update index info for operator at end of list, if they are not the same as the removed operator
-<<<<<<< HEAD
         if (index < registrantListLengthMinusOne){
             // get existing operator at end of list, and retrieve their pubkeyHash
             swappedOperator = registrantList[registrantListLengthMinusOne];
-=======
-        if (index < registrantList.length - 1){
-            // get existing operator at end of list, and retrieve their pubkeyHash
-            swappedOperator = registrantList[registrantList.length - 1];
->>>>>>> 0add365f
             Registrant memory registrant = registry[swappedOperator];
             pubkeyHash = registrant.pubkeyHash;
 
@@ -405,7 +383,6 @@
         registrantList.pop();
         // Update totalOperatorsHistory
         _updateTotalOperatorsHistory();
-<<<<<<< HEAD
 
         // Emit `Deregistration` event
         emit Deregistration(msg.sender, swappedOperator);
@@ -550,11 +527,6 @@
             operator == registrantList[index],
             "RegistryBase._deregistrationCheck: Incorrect index supplied"
         );
-=======
-        
-        //return address of operator whose index has changed
-        return swappedOperator;
->>>>>>> 0add365f
     }
 }
 
