--- conflicted
+++ resolved
@@ -25,15 +25,9 @@
 {
     using BytesLib for bytes;
 
-<<<<<<< HEAD
-    uint128 public nodeStakeFirstQuorum = 1 wei;
-    uint128 public nodeStakeSecondQuorum = 1 wei;
-
     uint32 public immutable UNBONDING_PERIOD;
-=======
     uint128 public minimumStakeFirstQuorum = 1 wei;
     uint128 public minimumStakeSecondQuorum = 1 wei;
->>>>>>> 7c4671bd
     
     /// @notice a sequential counter that is incremented whenver new operator registers
     uint32 public nextOperatorId;
