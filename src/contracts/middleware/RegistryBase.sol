// SPDX-License-Identifier: UNLICENSED
pragma solidity ^0.8.9;

import "@openzeppelin/contracts/utils/math/Math.sol";
import "../interfaces/IServiceManager.sol";
import "../interfaces/IQuorumRegistry.sol";
import "../libraries/BytesLib.sol";
import "./Repository.sol";
import "./VoteWeigherBase.sol";
import "../libraries/BLS.sol";

// import "forge-std/Test.sol";

/**
 * @title An abstract Registry-type contract that is signature scheme agnostic.
 * @author Layr Labs, Inc.
 * @notice This contract is used for
 * - registering new operators
 * - committing to and finalizing de-registration as an operator
 * - updating the stakes of the operator
 * @dev This contract is missing key functions. See `BLSRegistry` or `ECDSARegistry` for examples that inherit from this contract.
 */
abstract contract RegistryBase is IQuorumRegistry, VoteWeigherBase {

    using BytesLib for bytes;

<<<<<<< HEAD
    // DATA STRUCTURES 
    /**
     * @notice  Data structure for storing info on operators to be used for:
     *           - sending data by the sequencer
     *           - payment and associated challenges
     */
    struct Registrant {
        // hash of pubkey of the operator
        bytes32 pubkeyHash;

        // id is always unique
        uint32 id;

        // corresponds to position in registrantList
        uint64 index;

        // start block from which the  operator has been registered
        uint32 fromTaskNumber;
        uint32 fromBlockNumber; 

        // UTC time until which this operator is supposed to serve its obligations to this middleware
        // set only when committing to deregistration
        uint32 serveUntil;

        // indicates whether the operator is actively registered for storing data or not 
        uint8 active; //bool

        uint256 deregisterTime;
    }
=======
    uint32 public immutable UNBONDING_PERIOD;
    uint128 public minimumStakeFirstQuorum = 1 wei;
    uint128 public minimumStakeSecondQuorum = 1 wei;
>>>>>>> 2130a524

    /// @notice a sequential counter that is incremented whenver new operator registers
    uint32 public nextOperatorId;

    /// @notice used for storing Operator info on each operator while registration
    mapping(address => Operator) public registry;

    /// @notice used for storing the list of current and past registered operators
    address[] public operatorList;

    /// @notice array of the history of the total stakes -- marked as internal since getTotalStakeFromIndex is a getter for this
    OperatorStake[] internal totalStakeHistory;

    /// @notice array of the history of the number of operators, and the taskNumbers at which the number of operators changed
    OperatorIndex[] public totalOperatorsHistory;

    /// @notice mapping from operator's pubkeyhash to the history of their stake updates
    mapping(bytes32 => OperatorStake[]) public pubkeyHashToStakeHistory;

    /// @notice mapping from operator's pubkeyhash to the history of their index in the array of all operators
    mapping(bytes32 => OperatorIndex[]) public pubkeyHashToIndexHistory;

    // EVENTS
    event SocketUpdate(address operator, string socket);

    event StakeAdded(
        address operator,
        uint96 firstQuorumStake,
        uint96 secondQuorumStake,
        uint256 updateNumber,
        uint32 updateBlockNumber,
        uint32 prevUpdateBlockNumber
    );

    event StakeUpdate(
        address operator,
        uint96 firstQuorumStake,
        uint96 secondQuorumStake,
        uint32 updateBlockNumber,
        uint32 prevUpdateBlockNumber
    );

    event Deregistration(address operator, address swapped);

    constructor(
        Repository _repository,
        IEigenLayrDelegation _delegation,
        IInvestmentManager _investmentManager,
        uint32 unbondingPeriod,
        uint8 _NUMBER_OF_QUORUMS,
        uint256[] memory _quorumBips,
        StrategyAndWeightingMultiplier[] memory _firstQuorumStrategiesConsideredAndMultipliers,
        StrategyAndWeightingMultiplier[] memory _secondQuorumStrategiesConsideredAndMultipliers
    )
        VoteWeigherBase(_repository, _delegation, _investmentManager, _NUMBER_OF_QUORUMS, _quorumBips)
    {
        //set unbonding period
        UNBONDING_PERIOD = unbondingPeriod;
        // push an empty OperatorStake struct to the total stake history to record starting with zero stake
        OperatorStake memory _totalStake;
        totalStakeHistory.push(_totalStake);

        // push an empty OperatorIndex struct to the total operators history to record starting with zero operators
        OperatorIndex memory _totalOperators;
        totalOperatorsHistory.push(_totalOperators);

<<<<<<< HEAD
        uint256 length = _ethStrategiesConsideredAndMultipliers.length;
        for (uint256 i = 0; i < length; ++i) {
            strategiesConsideredAndMultipliers[0].push(_ethStrategiesConsideredAndMultipliers[i]);            
        }
        length = _eigenStrategiesConsideredAndMultipliers.length;
        for (uint256 i = 0; i < length; ++i) {
            strategiesConsideredAndMultipliers[1].push(_eigenStrategiesConsideredAndMultipliers[i]);            
        }
    }

    /**
     * @notice returns the total Eigen delegated by delegators with this operator
     */
    /**
     * @dev minimum delegation limit of nodeEigenStake has to be satisfied.
     */
    function weightOfOperatorEigen(address operator)
        public
        override
        returns (uint96)
    {
        uint96 eigenAmount = super.weightOfOperatorEigen(operator);

        // check that minimum delegation limit is satisfied
        return eigenAmount < nodeEigenStake ? 0 : eigenAmount;
    }

    /**
        @notice returns the total ETH delegated by delegators with this operator.
                Accounts for both ETH used for staking in settlement layer (via operator)
                and the ETH-denominated value of the shares in the investment strategies.
                Note that the middleware can decide for itself how much weight it wants to
                give to the ETH that is being used for staking in settlement layer.
     */
    /**
     * @dev minimum delegation limit of nodeEthStake has to be satisfied.
     */
    function weightOfOperatorEth(address operator)
        public
        override
        returns (uint96)
    {
        uint96 amount = super.weightOfOperatorEth(operator);

        // check that minimum delegation limit is satisfied
        return amount < nodeEthStake ? 0 : amount;
    }

    //allows registrants to update their socket in case their public ip changes
    function updateSocket(string calldata socket) external {
        require(registry[msg.sender].active != 0, "RegistryBase.updateSocket: sender is not a registered operator");
        emit SocketUpdate(msg.sender, socket);
    }

    function popRegistrant(bytes32 pubkeyHash, uint32 index) internal returns(address) {
        // Removes the registrant with the given pubkeyHash from the index in registrantList

        // Update index info for old operator
        // store blockNumber at which operator index changed (stopped being applicable)
        pubkeyHashToIndexHistory[pubkeyHash][pubkeyHashToIndexHistory[pubkeyHash].length - 1].toBlockNumber = uint32(block.number);

        address swappedOperator;
        // Update index info for operator at end of list, if they are not the same as the removed operator
        if (index < registrantList.length - 1){
            // get existing operator at end of list, and retrieve their pubkeyHash
            swappedOperator = registrantList[registrantList.length - 1];
            Registrant memory registrant = registry[swappedOperator];
            pubkeyHash = registrant.pubkeyHash;

            // store blockNumber at which operator index changed
            // same operation as above except pubkeyHash is now different (since different registrant)
            pubkeyHashToIndexHistory[pubkeyHash][pubkeyHashToIndexHistory[pubkeyHash].length - 1].toBlockNumber = uint32(block.number);
            // push new 'OperatorIndex' struct to operator's array of historical indices, with 'index' set equal to 'index' input
            OperatorIndex memory operatorIndex;
            operatorIndex.index = index;
            pubkeyHashToIndexHistory[pubkeyHash].push(operatorIndex);

            // move 'swappedOperator' into 'index' slot in registrantList (swapping them with removed operator)
            registrantList[index] = swappedOperator;
        }

        registrantList.pop();
        // Update totalOperatorsHistory
        _updateTotalOperatorsHistory();
        
        //return address of operator whose index has changed
        return swappedOperator;
=======
        _addStrategiesConsideredAndMultipliers(0, _firstQuorumStrategiesConsideredAndMultipliers);
        _addStrategiesConsideredAndMultipliers(1, _secondQuorumStrategiesConsideredAndMultipliers);
>>>>>>> 2130a524
    }

    /*
     looks up the `operator`'s index in the dynamic array `operatorList` at the specified `blockNumber`.
     The `index` input is used to specify the entry within the dynamic array `pubkeyHashToIndexHistory[pubkeyHash]`
     to read data from, where `pubkeyHash` is looked up from `operator`'s registration info
    */
    function getOperatorIndex(address operator, uint32 blockNumber, uint32 index) external view returns (uint32) {
        // look up the operator's stored pubkeyHash
        bytes32 pubkeyHash = getOperatorPubkeyHash(operator);

        require(
            index < uint32(pubkeyHashToIndexHistory[pubkeyHash].length),
            "RegistryBase.getOperatorIndex: Operator indexHistory index exceeds array length"
        );
        /*
         // since the 'to' field represents the taskNumber at which a new index started
         // it is OK if the previous array entry has 'to' == blockNumber, so we check not strict inequality here
        */
        require(
            index == 0 || pubkeyHashToIndexHistory[pubkeyHash][index - 1].toBlockNumber <= blockNumber,
            "RegistryBase.getOperatorIndex: Operator indexHistory index is too high"
        );
        OperatorIndex memory operatorIndex = pubkeyHashToIndexHistory[pubkeyHash][index];
        /*
         // when deregistering, the operator does *not* serve the current block number -- 'to' gets set (from zero) to the current block number
         // since the 'to' field represents the blocknumber at which a new index started, we want to check strict inequality here
        */
        require(
            operatorIndex.toBlockNumber == 0 || blockNumber < operatorIndex.toBlockNumber,
            "RegistryBase.getOperatorIndex: indexHistory index is too low"
        );
        return operatorIndex.index;
    }

    /*
     looks up the number of total operators at the specified `blockNumber`.
     The `index` input is used to specify the entry within the dynamic array `totalOperatorsHistory` to read data from
    */
    function getTotalOperators(uint32 blockNumber, uint32 index) external view returns (uint32) {
        require(
            index < uint32(totalOperatorsHistory.length),
            "RegistryBase.getTotalOperators: TotalOperator indexHistory index exceeds array length"
        );
        // since the 'to' field represents the blockNumber at which a new index started
        // it is OK if the previous array entry has 'to' == blockNumber, so we check not strict inequality here
        require(
            index == 0 || totalOperatorsHistory[index - 1].toBlockNumber <= blockNumber,
            "RegistryBase.getTotalOperators: TotalOperator indexHistory index is too high"
        );
        OperatorIndex memory operatorIndex = totalOperatorsHistory[index];
        // since the 'to' field represents the blockNumber at which a new index started, we want to check strict inequality here
        require(
            operatorIndex.toBlockNumber == 0 || blockNumber < operatorIndex.toBlockNumber,
            "RegistryBase.getTotalOperators: indexHistory index is too low"
        );
        return operatorIndex.index;
    }

    function setMinimumStakeSecondQuorum(uint128 _minimumStakeSecondQuorum) external onlyRepositoryGovernance {
        minimumStakeSecondQuorum = _minimumStakeSecondQuorum;
    }

    function setMinimumStakeFirstQuorum(uint128 _minimumStakeFirstQuorum) external onlyRepositoryGovernance {
        minimumStakeFirstQuorum = _minimumStakeFirstQuorum;
    }

    /// @notice returns the unique ID of the specified operator
    function getOperatorId(address operator) external view returns (uint32) {
        return registry[operator].id;
    }

    /// @notice returns the active status for the specified operator
    function getOperatorStatus(address operator) external view returns (IQuorumRegistry.Active) {
        return registry[operator].active;
    }

    function getOperatorPubkeyHash(address operator) public view returns (bytes32) {
        return registry[operator].pubkeyHash;
    }

    function getStakeFromPubkeyHashAndIndex(bytes32 pubkeyHash, uint256 index)
        external
        view
        returns (OperatorStake memory)
    {
        return pubkeyHashToStakeHistory[pubkeyHash][index];
    }

    function getMostRecentStakeByOperator(address operator) public view returns (OperatorStake memory) {
        bytes32 pubkeyHash = getOperatorPubkeyHash(operator);
        uint256 historyLength = pubkeyHashToStakeHistory[pubkeyHash].length;
        OperatorStake memory opStake;
        if (historyLength == 0) {
            return opStake;
        } else {
            opStake = pubkeyHashToStakeHistory[pubkeyHash][historyLength - 1];
            return opStake;
        }
    }

    function firstQuorumStakedByOperator(address operator) external view returns (uint96) {
        OperatorStake memory opStake = getMostRecentStakeByOperator(operator);
        return opStake.firstQuorumStake;
    }

    function secondQuorumStakedByOperator(address operator) external view returns (uint96) {
        OperatorStake memory opStake = getMostRecentStakeByOperator(operator);
        return opStake.secondQuorumStake;
    }

    function operatorStakes(address operator) public view returns (uint96, uint96) {
        OperatorStake memory opStake = getMostRecentStakeByOperator(operator);
        return (opStake.firstQuorumStake, opStake.secondQuorumStake);
    }

    function isRegistered(address operator) external view returns (bool) {
        (uint96 firstQuorumStake, uint96 secondQuorumStake) = operatorStakes(operator);
        return (firstQuorumStake > 0 || secondQuorumStake > 0);
    }

    function totalFirstQuorumStake() external view returns (uint96) {
        OperatorStake memory _totalStake = totalStakeHistory[totalStakeHistory.length - 1];
        return _totalStake.firstQuorumStake;
    }

    function totalSecondQuorumStake() external view returns (uint96) {
        OperatorStake memory _totalStake = totalStakeHistory[totalStakeHistory.length - 1];
        return _totalStake.secondQuorumStake;
    }

    function totalStake() external view returns (uint96, uint96) {
        OperatorStake memory _totalStake = totalStakeHistory[totalStakeHistory.length - 1];
        return (_totalStake.firstQuorumStake, _totalStake.secondQuorumStake);
    }

    function getLengthOfPubkeyHashStakeHistory(bytes32 pubkeyHash) external view returns (uint256) {
        return pubkeyHashToStakeHistory[pubkeyHash].length;
    }

    function getLengthOfPubkeyHashIndexHistory(bytes32 pubkeyHash) external view returns (uint256) {
        return pubkeyHashToIndexHistory[pubkeyHash].length;
    }

    function getLengthOfTotalStakeHistory() external view returns (uint256) {
        return totalStakeHistory.length;
    }

    function getLengthOfTotalOperatorsHistory() external view returns (uint256) {
        return totalOperatorsHistory.length;
    }

    function getTotalStakeFromIndex(uint256 index) external view returns (OperatorStake memory) {
        return totalStakeHistory[index];
    }

    /**
     * @notice returns task number from when operator has been registered.
     */
    function getFromTaskNumberForOperator(address operator) external view returns (uint32) {
        return registry[operator].fromTaskNumber;
    }

    /**
     * @notice returns block number from when operator has been registered.
     */
    function getFromBlockNumberForOperator(address operator) external view returns (uint32) {
        return registry[operator].fromBlockNumber;
    }

    function getOperatorDeregisterTime(address operator) external view returns (uint256) {
        return registry[operator].deregisterTime;
    }

    // number of operators of this service
    function numOperators() public view returns (uint64) {
        return uint64(operatorList.length);
    }

    // INTERNAL FUNCTIONS

    function _updateTotalOperatorsHistory() internal {
        // set the 'toBlockNumber' field on the last entry *so far* in 'totalOperatorsHistory' to the current block number
        totalOperatorsHistory[totalOperatorsHistory.length - 1].toBlockNumber = uint32(block.number);
        // push a new entry to 'totalOperatorsHistory', with 'index' field set equal to the new amount of operators
        OperatorIndex memory _totalOperators;
        _totalOperators.index = uint32(operatorList.length);
        totalOperatorsHistory.push(_totalOperators);
    }

    /**
     * Remove the operator from active status. Removes the operator with the given `pubkeyHash` from the `index` in `operatorList`,
     * updates operatorList and index histories, and performs other necessary updates for removing operator
     */
    function _removeRegistrant(bytes32 pubkeyHash, uint32 index) internal {
        // @notice Registrant must continue to serve until the latest time at which an active task expires. this info is used in challenges
        registry[msg.sender].serveUntil = repository.serviceManager().latestTime();
        // committing to not signing off on any more middleware tasks
        registry[msg.sender].active = IQuorumRegistry.Active.INACTIVE;
        registry[msg.sender].deregisterTime = uint32(block.timestamp);

        // gas saving by caching length here
        uint256 pubkeyHashToStakeHistoryLengthMinusOne = pubkeyHashToStakeHistory[pubkeyHash].length - 1;

        // determine current stakes
        OperatorStake memory currentStakes =
            pubkeyHashToStakeHistory[pubkeyHash][pubkeyHashToStakeHistoryLengthMinusOne];
        //set nextUpdateBlockNumber in current stakes
        pubkeyHashToStakeHistory[pubkeyHash][pubkeyHashToStakeHistoryLengthMinusOne].nextUpdateBlockNumber =
            uint32(block.number);

        /**
         * @notice recording the information pertaining to change in stake for this operator in the history. operator stakes are set to 0 here.
         */
        pubkeyHashToStakeHistory[pubkeyHash].push(
            OperatorStake({
                // recording the current block number where the operator stake got updated
                updateBlockNumber: uint32(block.number),
                // mark as 0 since the next update has not yet occurred
                nextUpdateBlockNumber: 0,
                // setting the operator's stakes to 0
                firstQuorumStake: 0,
                secondQuorumStake: 0
            })
        );

        // subtract the amounts staked by the operator that is getting deregistered from the total stake
        // copy latest totalStakes to memory
        OperatorStake memory _totalStake = totalStakeHistory[totalStakeHistory.length - 1];
        _totalStake.firstQuorumStake -= currentStakes.firstQuorumStake;
        _totalStake.secondQuorumStake -= currentStakes.secondQuorumStake;
        // update storage of total stake
        _recordTotalStakeUpdate(_totalStake);

        // store blockNumber at which operator index changed (stopped being applicable)
        pubkeyHashToIndexHistory[pubkeyHash][pubkeyHashToIndexHistory[pubkeyHash].length - 1].toBlockNumber =
            uint32(block.number);

        // remove the operator at `index` from the `operatorList`
        address swappedOperator = _popRegistrant(index);

        //revoke that slashing ability of the service manager
        repository.serviceManager().revokeSlashingAbility(msg.sender, bondedUntil(msg.sender));

        // Emit `Deregistration` event
        emit Deregistration(msg.sender, swappedOperator);
    }

    // Removes the registrant at the given `index` from the `operatorList`
    function _popRegistrant(uint32 index) internal returns (address swappedOperator) {
        // gas saving by caching length here
        uint256 operatorListLengthMinusOne = operatorList.length - 1;
        // Update index info for operator at end of list, if they are not the same as the removed operator
        if (index < operatorListLengthMinusOne) {
            // get existing operator at end of list, and retrieve their pubkeyHash
            swappedOperator = operatorList[operatorListLengthMinusOne];
            Operator memory registrant = registry[swappedOperator];
            bytes32 pubkeyHash = registrant.pubkeyHash;
            // store blockNumber at which operator index changed
            // same operation as above except pubkeyHash is now different (since different operator)
            pubkeyHashToIndexHistory[pubkeyHash][pubkeyHashToIndexHistory[pubkeyHash].length - 1].toBlockNumber =
                uint32(block.number);
            // push new 'OperatorIndex' struct to operator's array of historical indices, with 'index' set equal to 'index' input
            OperatorIndex memory operatorIndex;
            operatorIndex.index = index;
            pubkeyHashToIndexHistory[pubkeyHash].push(operatorIndex);

            // move 'swappedOperator' into 'index' slot in operatorList (swapping them with removed operator)
            operatorList[index] = swappedOperator;
        }

        // slither-disable-next-line costly-loop
        operatorList.pop();
        // Update totalOperatorsHistory
        _updateTotalOperatorsHistory();

        return swappedOperator;
    }

    // Adds the Operator `operator` with the given `pubkeyHash` to the `operatorList`
    function _addRegistrant(
        address operator,
        bytes32 pubkeyHash,
        OperatorStake memory _operatorStake,
        string calldata socket
    )
        internal
    {
        require(
            investmentManager.slasher().bondedUntil(operator, address(repository.serviceManager())) == type(uint32).max,
            "RegistryBase._addRegistrant: operator must be opted into slashing by the serviceManager"
        );
        // store the Operator's info in mapping
        registry[operator] = Operator({
            pubkeyHash: pubkeyHash,
            id: nextOperatorId,
            index: numOperators(),
            active: IQuorumRegistry.Active.ACTIVE,
            fromTaskNumber: repository.serviceManager().taskNumber(),
            fromBlockNumber: uint32(block.number),
            serveUntil: 0,
            // extract the socket address
            socket: socket,
            deregisterTime: 0
        });

        // record the operator being registered and update the counter for operator ID
        operatorList.push(operator);
        unchecked {
            ++nextOperatorId;
        }

        // add the `updateBlockNumber` info
        _operatorStake.updateBlockNumber = uint32(block.number);
        // push the new stake for the operator to storage
        pubkeyHashToStakeHistory[pubkeyHash].push(_operatorStake);

        // record `operator`'s index in list of operators
        OperatorIndex memory operatorIndex;
        operatorIndex.index = uint32(operatorList.length - 1);
        pubkeyHashToIndexHistory[pubkeyHash].push(operatorIndex);

        // copy latest totalStakes to memory
        OperatorStake memory _totalStake = totalStakeHistory[totalStakeHistory.length - 1];
        _totalStake.firstQuorumStake += _operatorStake.firstQuorumStake;
        _totalStake.secondQuorumStake += _operatorStake.secondQuorumStake;
        // update storage of total stake
        _recordTotalStakeUpdate(_totalStake);

        // Update totalOperatorsHistory array
        _updateTotalOperatorsHistory();
    }

    // used inside of inheriting contracts to validate the registration of `operator` and find their `OperatorStake`
    function _registrationStakeEvaluation(address operator, uint8 operatorType)
        internal
        returns (OperatorStake memory)
    {
        require(
            registry[operator].active == IQuorumRegistry.Active.INACTIVE,
            "RegistryBase._registrationStakeEvaluation: Operator is already registered"
        );

        OperatorStake memory _operatorStake;

        // if first bit of operatorType is '1', then operator wants to be a validator for the first quorum
        if ((operatorType & 1) == 1) {
            _operatorStake.firstQuorumStake = uint96(weightOfOperator(operator, 0));
            // check if minimum requirement has been met
            if (_operatorStake.firstQuorumStake < minimumStakeFirstQuorum) {
                _operatorStake.firstQuorumStake = uint96(0);
            }
        }

        //if second bit of operatorType is '1', then operator wants to be a validator for the second quorum
        if ((operatorType & 2) == 2) {
            _operatorStake.secondQuorumStake = uint96(weightOfOperator(operator, 1));
            // check if minimum requirement has been met
            if (_operatorStake.secondQuorumStake < minimumStakeSecondQuorum) {
                _operatorStake.secondQuorumStake = uint96(0);
            }
        }

        require(
            _operatorStake.firstQuorumStake > 0 || _operatorStake.secondQuorumStake > 0,
            "RegistryBase._registrationStakeEvaluation: Must register as at least one type of validator"
        );

        return _operatorStake;
    }

    // Finds the updated stake for `operator`, stores it and records the update. **DOES NOT UPDATE `totalStake` IN ANY WAY** -- `totalStake` updates must be done elsewhere
    function _updateOperatorStake(address operator, bytes32 pubkeyHash, OperatorStake memory currentOperatorStake)
        internal
        returns (OperatorStake memory updatedOperatorStake)
    {
        // determine new stakes
        updatedOperatorStake.updateBlockNumber = uint32(block.number);
        updatedOperatorStake.firstQuorumStake = weightOfOperator(operator, 0);
        updatedOperatorStake.secondQuorumStake = weightOfOperator(operator, 1);

        // check if minimum requirements have been met
        if (updatedOperatorStake.firstQuorumStake < minimumStakeFirstQuorum) {
            updatedOperatorStake.firstQuorumStake = uint96(0);
        }
        if (updatedOperatorStake.secondQuorumStake < minimumStakeSecondQuorum) {
            updatedOperatorStake.secondQuorumStake = uint96(0);
        }
        //set nextUpdateBlockNumber in prev stakes
        pubkeyHashToStakeHistory[pubkeyHash][pubkeyHashToStakeHistory[pubkeyHash].length - 1].nextUpdateBlockNumber =
            uint32(block.number);
        // push new stake to storage
        pubkeyHashToStakeHistory[pubkeyHash].push(updatedOperatorStake);

        emit StakeUpdate(
            operator,
            updatedOperatorStake.firstQuorumStake,
            updatedOperatorStake.secondQuorumStake,
            uint32(block.number),
            currentOperatorStake.updateBlockNumber
            );

        return (updatedOperatorStake);
    }

    // records that the `totalStake` is now equal to the input param @_totalStake
    function _recordTotalStakeUpdate(OperatorStake memory _totalStake) internal {
        _totalStake.updateBlockNumber = uint32(block.number);
        totalStakeHistory[totalStakeHistory.length - 1].nextUpdateBlockNumber = uint32(block.number);
        totalStakeHistory.push(_totalStake);
    }

    // verify that the `operator` is an active operator and that they've provided the correct `index`
    function _deregistrationCheck(address operator, uint32 index) internal view {
        require(
            registry[operator].active != IQuorumRegistry.Active.INACTIVE,
            "RegistryBase._deregistrationCheck: Operator is already registered"
        );

        require(operator == operatorList[index], "RegistryBase._deregistrationCheck: Incorrect index supplied");
    }

    //return when the operator is unbonded from the middleware, if they deregister now
    function bondedUntil(address operator) public view virtual returns (uint32) {
        return uint32(Math.max(block.timestamp + UNBONDING_PERIOD, registry[operator].serveUntil));
    }
}<|MERGE_RESOLUTION|>--- conflicted
+++ resolved
@@ -24,41 +24,9 @@
 
     using BytesLib for bytes;
 
-<<<<<<< HEAD
-    // DATA STRUCTURES 
-    /**
-     * @notice  Data structure for storing info on operators to be used for:
-     *           - sending data by the sequencer
-     *           - payment and associated challenges
-     */
-    struct Registrant {
-        // hash of pubkey of the operator
-        bytes32 pubkeyHash;
-
-        // id is always unique
-        uint32 id;
-
-        // corresponds to position in registrantList
-        uint64 index;
-
-        // start block from which the  operator has been registered
-        uint32 fromTaskNumber;
-        uint32 fromBlockNumber; 
-
-        // UTC time until which this operator is supposed to serve its obligations to this middleware
-        // set only when committing to deregistration
-        uint32 serveUntil;
-
-        // indicates whether the operator is actively registered for storing data or not 
-        uint8 active; //bool
-
-        uint256 deregisterTime;
-    }
-=======
     uint32 public immutable UNBONDING_PERIOD;
     uint128 public minimumStakeFirstQuorum = 1 wei;
     uint128 public minimumStakeSecondQuorum = 1 wei;
->>>>>>> 2130a524
 
     /// @notice a sequential counter that is incremented whenver new operator registers
     uint32 public nextOperatorId;
@@ -125,98 +93,8 @@
         OperatorIndex memory _totalOperators;
         totalOperatorsHistory.push(_totalOperators);
 
-<<<<<<< HEAD
-        uint256 length = _ethStrategiesConsideredAndMultipliers.length;
-        for (uint256 i = 0; i < length; ++i) {
-            strategiesConsideredAndMultipliers[0].push(_ethStrategiesConsideredAndMultipliers[i]);            
-        }
-        length = _eigenStrategiesConsideredAndMultipliers.length;
-        for (uint256 i = 0; i < length; ++i) {
-            strategiesConsideredAndMultipliers[1].push(_eigenStrategiesConsideredAndMultipliers[i]);            
-        }
-    }
-
-    /**
-     * @notice returns the total Eigen delegated by delegators with this operator
-     */
-    /**
-     * @dev minimum delegation limit of nodeEigenStake has to be satisfied.
-     */
-    function weightOfOperatorEigen(address operator)
-        public
-        override
-        returns (uint96)
-    {
-        uint96 eigenAmount = super.weightOfOperatorEigen(operator);
-
-        // check that minimum delegation limit is satisfied
-        return eigenAmount < nodeEigenStake ? 0 : eigenAmount;
-    }
-
-    /**
-        @notice returns the total ETH delegated by delegators with this operator.
-                Accounts for both ETH used for staking in settlement layer (via operator)
-                and the ETH-denominated value of the shares in the investment strategies.
-                Note that the middleware can decide for itself how much weight it wants to
-                give to the ETH that is being used for staking in settlement layer.
-     */
-    /**
-     * @dev minimum delegation limit of nodeEthStake has to be satisfied.
-     */
-    function weightOfOperatorEth(address operator)
-        public
-        override
-        returns (uint96)
-    {
-        uint96 amount = super.weightOfOperatorEth(operator);
-
-        // check that minimum delegation limit is satisfied
-        return amount < nodeEthStake ? 0 : amount;
-    }
-
-    //allows registrants to update their socket in case their public ip changes
-    function updateSocket(string calldata socket) external {
-        require(registry[msg.sender].active != 0, "RegistryBase.updateSocket: sender is not a registered operator");
-        emit SocketUpdate(msg.sender, socket);
-    }
-
-    function popRegistrant(bytes32 pubkeyHash, uint32 index) internal returns(address) {
-        // Removes the registrant with the given pubkeyHash from the index in registrantList
-
-        // Update index info for old operator
-        // store blockNumber at which operator index changed (stopped being applicable)
-        pubkeyHashToIndexHistory[pubkeyHash][pubkeyHashToIndexHistory[pubkeyHash].length - 1].toBlockNumber = uint32(block.number);
-
-        address swappedOperator;
-        // Update index info for operator at end of list, if they are not the same as the removed operator
-        if (index < registrantList.length - 1){
-            // get existing operator at end of list, and retrieve their pubkeyHash
-            swappedOperator = registrantList[registrantList.length - 1];
-            Registrant memory registrant = registry[swappedOperator];
-            pubkeyHash = registrant.pubkeyHash;
-
-            // store blockNumber at which operator index changed
-            // same operation as above except pubkeyHash is now different (since different registrant)
-            pubkeyHashToIndexHistory[pubkeyHash][pubkeyHashToIndexHistory[pubkeyHash].length - 1].toBlockNumber = uint32(block.number);
-            // push new 'OperatorIndex' struct to operator's array of historical indices, with 'index' set equal to 'index' input
-            OperatorIndex memory operatorIndex;
-            operatorIndex.index = index;
-            pubkeyHashToIndexHistory[pubkeyHash].push(operatorIndex);
-
-            // move 'swappedOperator' into 'index' slot in registrantList (swapping them with removed operator)
-            registrantList[index] = swappedOperator;
-        }
-
-        registrantList.pop();
-        // Update totalOperatorsHistory
-        _updateTotalOperatorsHistory();
-        
-        //return address of operator whose index has changed
-        return swappedOperator;
-=======
         _addStrategiesConsideredAndMultipliers(0, _firstQuorumStrategiesConsideredAndMultipliers);
         _addStrategiesConsideredAndMultipliers(1, _secondQuorumStrategiesConsideredAndMultipliers);
->>>>>>> 2130a524
     }
 
     /*
