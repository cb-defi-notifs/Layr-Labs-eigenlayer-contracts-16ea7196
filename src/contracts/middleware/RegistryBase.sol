--- conflicted
+++ resolved
@@ -399,16 +399,8 @@
     function _addRegistrant(
         address operator,
         bytes32 pubkeyHash,
-<<<<<<< HEAD
         OperatorStake memory _operatorStake
-    )
-        internal
-    {
-=======
-        OperatorStake memory _operatorStake,
-        string calldata socket
     ) internal {
->>>>>>> 55e5b342
         require(
             investmentManager.slasher().bondedUntil(operator, address(repository.serviceManager())) == type(uint32).max,
             "RegistryBase._addRegistrant: operator must be opted into slashing by the serviceManager"
