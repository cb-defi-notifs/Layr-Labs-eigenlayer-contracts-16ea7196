--- conflicted
+++ resolved
@@ -17,26 +17,15 @@
  * @author Layr Labs, Inc.
  */
 contract StakeRegistry is StakeRegistryStorage {
-<<<<<<< HEAD
     modifier onlyRegistryCoordinator() {
         require(msg.sender == address(registryCoordinator), "StakeRegistry.onlyRegistryCoordinator: caller is not the RegistryCoordinator");
         _;
     }
-=======
     // EVENTS
-    /// @notice emitted whenever the stake of `operator` is updated
-    event StakeUpdate(
-        bytes32 indexed operatorId,
-        uint8 quorumNumber,
-        uint96 stake
-    );
->>>>>>> 9674a65e
-
     constructor(
-        IRegistryCoordinator _registryCoordinator,
         IStrategyManager _strategyManager,
         IServiceManager _serviceManager
-    ) StakeRegistryStorage(_registryCoordinator, _strategyManager, _serviceManager)
+    ) StakeRegistryStorage(_strategyManager, _serviceManager)
     // solhint-disable-next-line no-empty-blocks
     {
     }
