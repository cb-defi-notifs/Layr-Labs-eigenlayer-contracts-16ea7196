--- conflicted
+++ resolved
@@ -8,7 +8,6 @@
 import "@openzeppelin/contracts/access/Ownable.sol";
 import "@openzeppelin-upgrades/contracts/proxy/utils/Initializable.sol";
 
-<<<<<<< HEAD
 /**
  * @title A central hub contract for a single middleware on EigenLayr.
  * @author Layr Labs, Inc.
@@ -17,16 +16,6 @@
  * @dev Other contracts can refer to the Repository in order to determine the "official" contracts for the middleware, making it the central point
  *  for upgrades-by-changing-contract-addresses.
 */
-=======
-/*
-     The Repository contract is intended to be the central source of "ground truth" for
-     a single middleware on EigenLayr.
-     Other contracts can refer to the Repository in order to determine the "official"
-     contracts for the middleware, making it the central point for upgrades-by-changing-contract-addresses.
-     The owner of the Repository for a middleware holds *tremendous power* – this role
-     should only be given to a multisig or governance contract.
-    */
->>>>>>> 5cba4d80
 contract Repository is Ownable, Initializable, IRepository {
     /// @notice Address of the Delegation contract of EigenLayr.
     IEigenLayrDelegation public immutable delegation;
@@ -43,13 +32,8 @@
     event ServiceManagerSet(IServiceManager indexed previousAddress, IServiceManager indexed newAddress);
     event RegistrySet(IRegistry indexed previousAddress, IRegistry indexed newAddress);
 
-<<<<<<< HEAD
     /// @notice Sets the (immutable) `delegation` and `investmentManager` addresses -- these are global to EigenLayr and should not change
     constructor (IEigenLayrDelegation _delegation, IInvestmentManager _investmentManager) {
-=======
-    // set the (immutable) `delegation` and `investmentManager` addresses -- these are global to EigenLayr and should not change
-    constructor(IEigenLayrDelegation _delegation, IInvestmentManager _investmentManager) {
->>>>>>> 5cba4d80
         delegation = _delegation;
         investmentManager = _investmentManager;
     }
