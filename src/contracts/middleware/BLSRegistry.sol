// SPDX-License-Identifier: UNLICENSED
pragma solidity ^0.8.9;

import "../interfaces/IServiceManager.sol";
import "../interfaces/IBLSRegistry.sol";
import "../libraries/BytesLib.sol";
import "./Repository.sol";
import "./VoteWeigherBase.sol";
import "../libraries/BLS.sol";
import "../libraries/BN254_Constants.sol";


import "ds-test/test.sol";

/**
 * @notice This contract is used to
            - registering new operators 
            - committing to and finalizing de-registration as an operator 
            - updating the stakes of the operator
 */

contract BLSRegistry is
    IBLSRegistry,
    VoteWeigherBase,
    DSTest
{
    using BytesLib for bytes;

    // DATA STRUCTURES 
    /**
     * @notice  Data structure used for storing info on operators to be used for:
     *           - sending data by the sequencer
     *           - payment and associated challenges
     */
    struct Registrant {
        // hash of pubkey of the operator
        bytes32 pubkeyHash;

        // id is always unique
        uint32 id;

        // corresponds to position in registrantList
        uint64 index;

        // start block from which the  operator has been registered
        uint32 fromTaskNumber;

        // UTC time until which this operator is supposed to serve its obligations to this middleware
        // set only when committing to deregistration
        uint32 serveUntil;

        // indicates whether the operator is actively registered for storing data or not 
<<<<<<< HEAD
        // CRITIC: probably better to rename it as "status" as it indicates registrantType and 
        //         also its active status 
        uint8 active; //bool
=======
        uint8 active; // bool
>>>>>>> ee658847

        // socket address of the node
        string socket;

        uint256 deregisterTime;
    }


    // struct used to give definitive ordering to operators at each task number
    struct OperatorIndex {

        // next task number at which set of operators currently registered with the middleware 
        // got updated --- could be new registratin or deregistration
        uint32 toTaskNumber;

        // index of the operator in array of operators, or the total number of operators if in the 'totalOperatorsHistory'
        uint32 index;
    }


    // CONSTANTS
    /// @notice The EIP-712 typehash for the contract's domain
    bytes32 public constant DOMAIN_TYPEHASH = keccak256("EIP712Domain(string name,uint256 chainId, address verifyingContract)");

    /// @notice The EIP-712 typehash for the delegation struct used by the contract
    bytes32 public constant REGISTRATION_TYPEHASH =
        keccak256(
            "Registration(address operator,address registrationContract,uint256 expiry)"
        );

    uint8 internal constant _NUMBER_OF_QUORUMS = 2;

    // number of registrants of this service
    uint64 public numRegistrants;  

    uint128 public nodeEthStake = 1 wei;
    uint128 public nodeEigenStake = 1 wei;
    
    /// @notice EIP-712 Domain separator
    bytes32 public immutable DOMAIN_SEPARATOR;

    /// @notice a sequential counter that is incremented whenver new operator registers
    uint32 public nextRegistrantId;

    /// @notice used for storing Registrant info on each operator while registration
    mapping(address => Registrant) public registry;

    /// @notice used for storing the list of current and past registered operators 
    address[] public registrantList;

    /// @notice array of the history of the total stakes
    OperatorStake[] public totalStakeHistory;

    /// @notice array of the history of the number of operators, and the taskNumbers at which the number of operators changed
    OperatorIndex[] public totalOperatorsHistory;

    /// @notice mapping from operator's pubkeyhash to the history of their stake updates
    mapping(bytes32 => OperatorStake[]) public pubkeyHashToStakeHistory;

    /// @notice mapping from operator's pubkeyhash to the history of their index in the array of all operators
    mapping(bytes32 => OperatorIndex[]) public pubkeyHashToIndexHistory;

    /// @notice the task numbers at which the aggregated pubkeys were updated
    uint32[] public apkUpdates;

    /**
     @notice list of keccak256(apk_x0, apk_x1, apk_y0, apk_y1) of operators, 
             this is updated whenever a new operator registers or deregisters
     */
    bytes32[] public apkHashes;

    /**
     @notice used for storing current aggregate public key
     */
    /** 
     @dev Initialized value is the generator of G2 group. It is necessary in order to do 
     addition in Jacobian coordinate system.
     */
    uint256[4] public apk = [G2x0, G2x1, G2y0, G2y1];


    // EVENTS
    event StakeAdded(
        address operator,
        uint96 ethStake,
        uint96 eigenStake,
        uint256 updateNumber,
        uint32 updateBlockNumber,
        uint32 prevUpdateBlockNumber
    );
    // uint48 prevUpdatetaskNumber

    event StakeUpdate(
        address operator,
        uint96 ethStake,
        uint96 eigenStake,
        uint32 updateBlockNumber,
        uint32 prevUpdateBlockNumber
    );

    /**
     * @notice
     */
    event Registration(
        address indexed registrant,
        uint256[4] pk,
        uint32 apkHashIndex,
        bytes32 apkHash
    );

    event Deregistration(
        address registrant
    );



    constructor(
        Repository _repository,
        IEigenLayrDelegation _delegation,
        IInvestmentManager _investmentManager,
        StrategyAndWeightingMultiplier[] memory _ethStrategiesConsideredAndMultipliers,
        StrategyAndWeightingMultiplier[] memory _eigenStrategiesConsideredAndMultipliers
    )
        VoteWeigherBase(
            _repository,
            _delegation,
            _investmentManager,
            _NUMBER_OF_QUORUMS
        )
    {
        //apk_0 = g2Gen

        // initialize the DOMAIN_SEPARATOR for signatures
        DOMAIN_SEPARATOR = keccak256(
            abi.encode(DOMAIN_TYPEHASH, bytes("EigenLayr"), block.chainid, address(this))
        );

        // initiate the totalStakeHistory with an empty OperatorStake struct
        OperatorStake memory _totalStake;
        totalStakeHistory.push(_totalStake);

        // initiate the totalOperatorsHistory with an empty OperatorIndex struct
        OperatorIndex memory _totalOperators;
        totalOperatorsHistory.push(_totalOperators);

        // initiate the strategiesConsideredAndMultipliers
        uint256 length = _ethStrategiesConsideredAndMultipliers.length;
        for (uint256 i = 0; i < length; ++i) {
            strategiesConsideredAndMultipliers[0].push(_ethStrategiesConsideredAndMultipliers[i]);            
        }
        length = _eigenStrategiesConsideredAndMultipliers.length;
        for (uint256 i = 0; i < length; ++i) {
            strategiesConsideredAndMultipliers[1].push(_eigenStrategiesConsideredAndMultipliers[i]);            
        }
    }

    /**
     * @notice returns the total Eigen delegated by delegators with this operator
     */
    /**
     * @dev minimum delegation limit of nodeEigenStake has to be satisfied.
     */
    function weightOfOperatorEigen(address operator)
        public
        override
        returns (uint96)
    {
        uint96 eigenAmount = super.weightOfOperatorEigen(operator);

        // check that minimum delegation limit is satisfied
        return eigenAmount < nodeEigenStake ? 0 : eigenAmount;
    }


    /**
     @notice returns the total ETH delegated by delegators with this operator.
     */
    /**
     @dev minimum delegation limit of nodeEthStake has to be satisfied.
     */
    function weightOfOperatorEth(address operator)
        public
        override
        returns (uint96)
    {
        uint96 amount = super.weightOfOperatorEth(operator);

        // check that minimum delegation limit is satisfied
        return amount < nodeEthStake ? 0 : amount;
    }


    /**
      @notice Used by an operator to de-register itself from providing service to the middleware.
     */
    /** 
      @param pubkeyToRemoveAff is the sender's pubkey in affine coordinates
     */
    function deregisterOperator(uint256[4] memory pubkeyToRemoveAff, uint32 index) external virtual returns (bool) {
        _deregisterOperator(pubkeyToRemoveAff, index);
        return true;
    }


    function _deregisterOperator(uint256[4] memory pubkeyToRemoveAff, uint32 index) internal {
        require(
            registry[msg.sender].active > 0,
            "Operator is already registered"
        );

        require(
            msg.sender == registrantList[index],
            "Incorrect index supplied"
        );

        IServiceManager serviceManager = repository.serviceManager();

        // must store till the latest time a dump expires
        /**
         @notice this info is used in forced disclosure
         */
        registry[msg.sender].serveUntil = serviceManager.latestTime();


        // committing to not signing off on any more data that is being asserted into DataLayr
        registry[msg.sender].active = 0;

        registry[msg.sender].deregisterTime = block.timestamp;

        // get current taskNumber from ServiceManager
        uint32 currentTaskNumber = serviceManager.taskNumber();   
        
        /**
         @notice verify that the sender is a operator that is doing deregistration for itself 
         */
        // get operator's stored pubkeyHash
        bytes32 pubkeyHash = registry[msg.sender].pubkeyHash;
        bytes32 pubkeyHashFromInput = keccak256(
            abi.encodePacked(
                pubkeyToRemoveAff[0],
                pubkeyToRemoveAff[1],
                pubkeyToRemoveAff[2],
                pubkeyToRemoveAff[3]
            )
        );
        // verify that it matches the 'pubkeyToRemoveAff' input
        require(pubkeyHash == pubkeyHashFromInput, "incorrect input for commitDeregistration");

        // determine current stakes
        OperatorStake memory currentStakes = pubkeyHashToStakeHistory[
            pubkeyHash
        ][pubkeyHashToStakeHistory[pubkeyHash].length - 1];

        /**
         @notice recording the information pertaining to change in stake for this operator in the history
         */
        // determine new stakes
        OperatorStake memory newStakes;
        // recording the current task number where the operator stake got updated 
        newStakes.updateBlockNumber = uint32(block.number);

        // setting total staked ETH for the operator to 0
        newStakes.ethStake = uint96(0);
        // setting total staked Eigen for the operator to 0
        newStakes.eigenStake = uint96(0);


        //set nextUpdateBlockNumber in prev stakes
        pubkeyHashToStakeHistory[pubkeyHash][
            pubkeyHashToStakeHistory[pubkeyHash].length - 1
        ].nextUpdateBlockNumber = uint32(block.number);

        // push new stake to storage
        pubkeyHashToStakeHistory[pubkeyHash].push(newStakes);

        // Update registrant list and update index histories
        popRegistrant(pubkeyHash,index,currentTaskNumber);


        /**
         @notice  update info on ETH and Eigen staked with the middleware
         */
        // subtract the staked Eigen and ETH of the operator that is getting deregistered from total stake
        // copy total stake to memory
        OperatorStake memory _totalStake = totalStakeHistory[totalStakeHistory.length - 1];
        _totalStake.ethStake -= currentStakes.ethStake;
        _totalStake.eigenStake -= currentStakes.eigenStake;
        _totalStake.updateBlockNumber = uint32(block.number);
        totalStakeHistory[totalStakeHistory.length - 1].nextUpdateBlockNumber = uint32(block.number);
        totalStakeHistory.push(_totalStake);

        //decrement number of registrants
        unchecked {
            --numRegistrants;
        }


        /**
         @notice update the aggregated public key of all registered operators and record
                 this update in history
         */
        // get existing aggregate public key
        uint256[4] memory pk = apk;
        // remove signer's pubkey from aggregate public key
        (pk[0], pk[1], pk[2], pk[3]) = removePubkeyFromAggregate(pubkeyToRemoveAff, pk);
        // update stored aggregate public key
        apk = pk;

        // update aggregated pubkey coordinates
        apkUpdates.push(currentTaskNumber);

        // store hash of updated aggregated pubkey
        apkHashes.push(keccak256(abi.encodePacked(pk[0], pk[1], pk[2], pk[3])));

        emit Deregistration(msg.sender);
    }



    function popRegistrant(bytes32 pubkeyHash, uint32 index, uint32 currentTaskNumber) internal {
        // Removes the registrant with the given pubkeyHash from the index in registrantList

        // Update index info for old operator
        // store taskNumber at which operator index changed (stopped being applicable)
        pubkeyHashToIndexHistory[pubkeyHash][pubkeyHashToIndexHistory[pubkeyHash].length - 1].toTaskNumber = currentTaskNumber;

        // Update index info for operator at end of list, if they are not the same as the removed operator
        if (index < registrantList.length - 1){
            // get existing operator at end of list, and retrieve their pubkeyHash
            address addr = registrantList[registrantList.length - 1];
            Registrant memory registrant = registry[addr];
            pubkeyHash = registrant.pubkeyHash;

            // store taskNumber at which operator index changed
            pubkeyHashToIndexHistory[pubkeyHash][pubkeyHashToIndexHistory[pubkeyHash].length - 1].toTaskNumber = currentTaskNumber;
            // push new 'OperatorIndex' struct to operator's array of historical indices, with 'index' set equal to 'index' input
            OperatorIndex memory operatorIndex;
            operatorIndex.index = index;
            pubkeyHashToIndexHistory[pubkeyHash].push(operatorIndex);

            registrantList[index] = addr;
        }

        registrantList.pop();

        // Update totalOperatorsHistory
        // set the 'to' field on the last entry *so far* in 'totalOperatorsHistory'
        totalOperatorsHistory[totalOperatorsHistory.length - 1].toTaskNumber = currentTaskNumber;
        // push a new entry to 'totalOperatorsHistory', with 'index' field set equal to the new amount of operators
        OperatorIndex memory _totalOperators;
        _totalOperators.index = uint32(registrantList.length);
        totalOperatorsHistory.push(_totalOperators);
    }

    
    function getOperatorIndex(address operator, uint32 taskNumber, uint32 index) public view returns (uint32) {

        Registrant memory registrant = registry[operator];
        bytes32 pubkeyHash = registrant.pubkeyHash;

        require(index < uint32(pubkeyHashToIndexHistory[pubkeyHash].length), "Operator indexHistory index exceeds array length");
        // since the 'to' field represents the taskNumber at which a new index started
        // it is OK if the previous array entry has 'to' == taskNumber, so we check not strict inequality here
        require(
            index == 0 || pubkeyHashToIndexHistory[pubkeyHash][index - 1].toTaskNumber <= taskNumber,
            "Operator indexHistory index is too high"
        );
        OperatorIndex memory operatorIndex = pubkeyHashToIndexHistory[pubkeyHash][index];
        // when deregistering, the operator does *not* serve the currentTaskNumber -- 'to' gets set (from zero) to the currentTaskNumber on deregistration
        // since the 'to' field represents the taskNumber at which a new index started, we want to check strict inequality here
        require(operatorIndex.toTaskNumber == 0 || taskNumber < operatorIndex.toTaskNumber, "indexHistory index is too low");
        return operatorIndex.index;
    }

    function getTotalOperators(uint32 taskNumber, uint32 index) public view returns (uint32) {

        require(index < uint32(totalOperatorsHistory.length), "TotalOperator indexHistory index exceeds array length");
        // since the 'to' field represents the taskNumber at which a new index started
        // it is OK if the previous array entry has 'to' == taskNumber, so we check not strict inequality here
        require(
            index == 0 || totalOperatorsHistory[index - 1].toTaskNumber <= taskNumber,
            "TotalOperator indexHistory index is too high"
        );
        OperatorIndex memory operatorIndex = totalOperatorsHistory[index];
        // since the 'to' field represents the taskNumber at which a new index started, we want to check strict inequality here
        require(operatorIndex.toTaskNumber == 0 || taskNumber < operatorIndex.toTaskNumber, "indexHistory index is too low");
        return operatorIndex.index;
        
    }


    /**
     @notice This function is for removing a pubkey from aggregated pubkey. The thesis of this operation:
              - conversion to Jacobian coordinates,
              - do the subtraction of pubkey from aggregated pubkey,
              - convert the updated aggregated pubkey back to affine coordinates.   
     */
    /**
     @param pubkeyToRemoveAff is the pubkey that is to be removed,
     @param existingAggPubkeyAff is the aggregated pubkey.
     */
    /**
     @dev Jacobian coordinates are stored in the form [x0, x1, y0, y1, z0, z1]
     */ 
    function removePubkeyFromAggregate(uint256[4] memory pubkeyToRemoveAff, uint256[4] memory existingAggPubkeyAff) internal view returns (uint256, uint256, uint256, uint256) {
        uint256[6] memory pubkeyToRemoveJac;
        uint256[6] memory existingAggPubkeyJac;

        // get x0, x1, y0, y1 from affine coordinates
        for (uint256 i = 0; i < 4;) {
            pubkeyToRemoveJac[i] = pubkeyToRemoveAff[i];
            existingAggPubkeyJac[i] = existingAggPubkeyAff[i];
            unchecked {
                ++i;
            }
        }
        // set z0 = 1
        pubkeyToRemoveJac[4] = 1;
        existingAggPubkeyJac[4] = 1;


        /**
         @notice subtract pubkeyToRemoveJac from the aggregate pubkey
         */
        // negate pubkeyToRemoveJac  
        pubkeyToRemoveJac[2] = (MODULUS - pubkeyToRemoveJac[2]) % MODULUS;
        pubkeyToRemoveJac[3] = (MODULUS - pubkeyToRemoveJac[3]) % MODULUS;
        // add the negation to existingAggPubkeyJac
        BLS.addJac(existingAggPubkeyJac, pubkeyToRemoveJac);

        // 'addJac' function above modifies the first input in memory, so now we can just return it (but first transform it back to affine)
        return (BLS.jacToAff(existingAggPubkeyJac));
    }

    /**
     * @notice Used for updating information on ETH and EIGEN deposits of nodes.
     */
    /**
     * @param operators are the nodes whose information on their ETH and EIGEN deposits
     *        getting updated
     */
    function updateStakes(address[] calldata operators) public {
        // copy total stake to memory
        OperatorStake memory _totalStake = totalStakeHistory[totalStakeHistory.length - 1];

        // TODO: test if declaring more variables outside of loop decreases gas usage
        uint256 operatorsLength = operators.length;
        // iterating over all the tuples that are to be updated
        for (uint256 i = 0; i < operatorsLength; ) {
            // get operator's pubkeyHash
            bytes32 pubkeyHash = registry[operators[i]].pubkeyHash;
            // determine current stakes
            OperatorStake memory currentStakes = pubkeyHashToStakeHistory[
                pubkeyHash
            ][pubkeyHashToStakeHistory[pubkeyHash].length - 1];

            // determine new stakes
            OperatorStake memory newStakes;

            newStakes.updateBlockNumber = uint32(block.number);
            newStakes.ethStake = weightOfOperatorEth(operators[i]);
            newStakes.eigenStake = weightOfOperatorEigen(operators[i]);

            // check if minimum requirements have been met
            if (newStakes.ethStake < nodeEthStake) {
                newStakes.ethStake = uint96(0);
            }
            if (newStakes.eigenStake < nodeEigenStake) {
                newStakes.eigenStake = uint96(0);
            }
            //set nextUpdateBlockNumber in prev stakes
            pubkeyHashToStakeHistory[pubkeyHash][
                pubkeyHashToStakeHistory[pubkeyHash].length - 1
            ].nextUpdateBlockNumber = uint32(block.number);
            // push new stake to storage
            pubkeyHashToStakeHistory[pubkeyHash].push(newStakes);


            /**
             * update total Eigen and ETH that are being employed by the operator for securing
             * the queries from middleware via EigenLayr
             */
            _totalStake.ethStake = _totalStake.ethStake + newStakes.ethStake - currentStakes.ethStake;
            _totalStake.eigenStake = _totalStake.eigenStake + newStakes.eigenStake - currentStakes.eigenStake;

            emit StakeUpdate(
                operators[i],
                newStakes.ethStake,
                newStakes.eigenStake,
                uint32(block.number),
                currentStakes.updateBlockNumber
            );
            unchecked {
                ++i;
            }
        }

        // update storage of total stake
        _totalStake.updateBlockNumber = uint32(block.number);
        totalStakeHistory[totalStakeHistory.length - 1].nextUpdateBlockNumber = uint32(block.number);
        totalStakeHistory.push(_totalStake);
    }


    /**
     @notice returns task number from when operator has been registered.
     */
    function getOperatorFromTaskNumber(address operator)
        public
        view
        returns (uint32)
    {
        return registry[operator].fromTaskNumber;
    }

    function setNodeEigenStake(uint128 _nodeEigenStake)
        external
        onlyRepositoryGovernance
    {
        nodeEigenStake = _nodeEigenStake;
    }

    function setNodeEthStake(uint128 _nodeEthStake)
        external
        onlyRepositoryGovernance
    {
        nodeEthStake = _nodeEthStake;
    }

    /// @notice returns the unique ID of the specified operator 
    function getOperatorId(address operator) public view returns (uint32) {
        return registry[operator].id;
    }


    /// @notice returns the active status for the specified operator
    function getOperatorType(address operator) public view returns (uint8) {
        return registry[operator].active;
    }

    /**
     @notice get hash of a historical aggregated public key corresponding to a given index;
             called by checkSignatures in BLSSignatureChecker.sol.
     */
    function getCorrectApkHash(uint256 index, uint32 blockNumber)
        public
        view
        returns (bytes32)
    {
        require(
            blockNumber >= apkUpdates[index],
            "Index too recent"
        );

        // if not last update
        if (index != apkUpdates.length - 1) {
            require(
                blockNumber < apkUpdates[index + 1],
                "Not latest valid apk update"
            );
        }

        return apkHashes[index];
    }


    function getApkUpdatesLength() public view returns (uint256) {
        return apkUpdates.length;
    }


    function getOperatorPubkeyHash(address operator) public view returns(bytes32) {
        return registry[operator].pubkeyHash;
    }

    function getStakeFromPubkeyHashAndIndex(bytes32 pubkeyHash, uint256 index)
        public
        view
        returns (OperatorStake memory)
    {
        
        return pubkeyHashToStakeHistory[pubkeyHash][index];
    }



    /**
     @notice called for registering as a operator
     */
    /**
     @param registrantType specifies whether the operator want to register as ETH staker or Eigen stake or both
     @param data is the calldata that contains the coordinates for pubkey on G2 and signature on G1
     @param socket is the socket address of the operator
     */ 
    function registerOperator(
        uint8 registrantType,
        bytes calldata data,
        string calldata socket
    ) public virtual {        
        _registerOperator(msg.sender, registrantType, data, socket);
    }


    /**
     @param operator is the node who is registering to be a operator.
     */
    function _registerOperator(
        address operator,
        uint8 registrantType,
        bytes calldata data,
        string calldata socket
    ) internal virtual {
        require(
            registry[operator].active == 0,
            "Operator is already registered"
        );

        OperatorStake memory _operatorStake;

        // if first bit of registrantType is '1', then operator wants to be an ETH validator
        if ((registrantType & 1) == 1) {
            // if operator want to be an "ETH" validator, check that they meet the
            // minimum requirements on how much ETH it must deposit
            _operatorStake.ethStake = uint96(weightOfOperatorEth(operator));
            require(
                _operatorStake.ethStake >= nodeEthStake,
                "Not enough eth value staked"
            );
        }

        //if second bit of registrantType is '1', then operator wants to be an EIGEN validator
        if ((registrantType & 2) == 2) {
            // if operator want to be an "Eigen" validator, check that they meet the
            // minimum requirements on how much Eigen it must deposit
            _operatorStake.eigenStake = uint96(weightOfOperatorEigen(operator));
            require(
                _operatorStake.eigenStake >= nodeEigenStake,
                "Not enough eigen staked"
            );
        }

        require(
            _operatorStake.ethStake > 0 || _operatorStake.eigenStake > 0,
            "must register as at least one type of validator"
        );


        
        /**
         @notice evaluate the new aggregated pubkey
         */
        uint256[4] memory newApk;
        uint256[4] memory pk;

        {
            // verify sig of public key and get pubkeyHash back, slice out compressed apk
            (pk[0], pk[1], pk[2], pk[3]) = BLS.verifyBLSSigOfPubKeyHash(data, msg.sender, 164);
            
            // add pubkey to aggregated pukkey in Jacobian coordinates
            uint256[6] memory newApkJac = BLS.addJac([pk[0], pk[1], pk[2], pk[3], 1, 0], [apk[0], apk[1], apk[2], apk[3], 1, 0]);
            
            // convert back to Affine coordinates
            (newApk[0], newApk[1], newApk[2], newApk[3]) = BLS.jacToAff(newApkJac);

            apk = newApk;
        }
        

        // getting pubkey hash 
        bytes32 pubkeyHash = keccak256(abi.encodePacked(pk[0], pk[1], pk[2], pk[3]));
        

        if (apkUpdates.length != 0) {
            // addition doesn't work in this case 
            // our addition algorithm doesn't work
            require(pubkeyHash != apkHashes[apkHashes.length - 1], "Apk and pubkey cannot be the same");
        }

        
        // emit log_bytes(getCompressedApk());
        // emit log_named_uint("x", input[0]);
        // emit log_named_uint("y", getYParity(input[0], input[1]) ? 0 : 1);



        
        /*******************
         @notice some book-keeping for aggregated pubkey
         ********************/

        // get current task number from ServiceManager
        uint32 currentTaskNumber = IServiceManager(address(repository.serviceManager())).taskNumber();

        // store the block number in which the aggregated pubkey is being updated 
        apkUpdates.push(uint32(block.number));
        
        // store the hash of aggregate pubkey
        bytes32 newApkHash = keccak256(abi.encodePacked(newApk[0], newApk[1], newApk[2], newApk[3]));
        apkHashes.push(newApkHash);    



        /**********************
         @notice some book-keeping for recording info on stake history pertaining to the operator
         ***********************/

        // record the block number where the operator was registered
        _operatorStake.updateBlockNumber = uint32(block.number);

        // record the new stake for the operator in the storage
        pubkeyHashToStakeHistory[pubkeyHash].push(_operatorStake);
        

        /**********************
         @notice some book-keeping for recording info on the operator in registry
         ***********************/
        // store the registrant's info in relation
        registry[operator] = Registrant({
            pubkeyHash: pubkeyHash,
            id: nextRegistrantId,
            index: numRegistrants,
            active: registrantType,
            fromTaskNumber: currentTaskNumber,
            serveUntil: 0,
            // extract the socket address
            socket: socket,
            deregisterTime: 0
        });


        /**********************
         @notice some book-keeping for recording info on the operator in registrantList
         ***********************/
        // record the operator being registered
        registrantList.push(operator);

        // record operator's index in list of operators
        OperatorIndex memory operatorIndex;

        // get the index of the operator in registrantList
        operatorIndex.index = uint32(registrantList.length - 1);

        // record the index info
        pubkeyHashToIndexHistory[pubkeyHash].push(operatorIndex);
        
        

        /**********************
         @notice some book-keeping for recording info on the total operators in totalOperatorsHistory
         ***********************/
        {
            // set the 'toTaskNumber' field on the last entry *so far* in 'totalOperatorsHistory'
            totalOperatorsHistory[totalOperatorsHistory.length - 1].toTaskNumber = currentTaskNumber;
            
            // push a new entry to 'totalOperatorsHistory', with 'index' field set equal to the new number of operators
            OperatorIndex memory _totalOperators;
            _totalOperators.index = uint32(registrantList.length);
            totalOperatorsHistory.push(_totalOperators);
        }

        // update the counter for registrant ID
        unchecked {
            ++nextRegistrantId;
        }
        



        /************************
         @notice some book-keeping for recoding updated total stake
        *************************/
        {
            // retrieve the last entry in totalStakeHistory
            OperatorStake memory _totalStake = totalStakeHistory[totalStakeHistory.length - 1];

            /**
             update total Eigen and ETH that are being employed by the operator for securing
             the queries from middleware via EigenLayr
            */
            _totalStake.ethStake += _operatorStake.ethStake;
            _totalStake.eigenStake += _operatorStake.eigenStake;

            // record the block number where the stake is updated due to new registration
            _totalStake.updateBlockNumber = uint32(block.number);

            // linking with the most recent stake recorded in the past
            totalStakeHistory[totalStakeHistory.length - 1].nextUpdateBlockNumber = uint32(block.number);
            
            totalStakeHistory.push(_totalStake);
        }

        // increment number of registrants
        unchecked {
            ++numRegistrants;
        }
            
        emit Registration(operator, pk, uint32(apkHashes.length)-1, newApkHash);
    }



    function getMostRecentStakeByOperator(address operator) public view returns (OperatorStake memory) {
        bytes32 pubkeyHash = registry[operator].pubkeyHash;
        uint256 historyLength = pubkeyHashToStakeHistory[pubkeyHash].length;
        OperatorStake memory opStake;
        if (historyLength == 0) {
            return opStake;
        } else {
            opStake = pubkeyHashToStakeHistory[pubkeyHash][pubkeyHashToStakeHistory[pubkeyHash].length - 1];
            return opStake;
        }
    }

    function ethStakedByOperator(address operator) external view returns (uint96) {
        OperatorStake memory opStake = getMostRecentStakeByOperator(operator);
        return opStake.ethStake;
    }

    function eigenStakedByOperator(address operator) external view returns (uint96) {
        OperatorStake memory opStake = getMostRecentStakeByOperator(operator);
        return opStake.eigenStake;
    }

    function operatorStakes(address operator) public view returns (uint96, uint96) {
        OperatorStake memory opStake = getMostRecentStakeByOperator(operator);
        return (opStake.ethStake, opStake.eigenStake);
    }

    function isRegistered(address operator) external view returns (bool) {
        (uint96 ethStake, uint96 eigenStake) = operatorStakes(operator);
        return (ethStake > 0 || eigenStake > 0);
    }

    function totalEthStaked() external view returns (uint96) {
        OperatorStake memory _totalStake = totalStakeHistory[totalStakeHistory.length - 1];
        return _totalStake.ethStake;
    }

    function totalEigenStaked() external view returns (uint96) {
        OperatorStake memory _totalStake = totalStakeHistory[totalStakeHistory.length - 1];
        return _totalStake.eigenStake;
    }

    function totalStake() external view returns (uint96, uint96) {
        OperatorStake memory _totalStake = totalStakeHistory[totalStakeHistory.length - 1];
        return (_totalStake.ethStake, _totalStake.eigenStake);
    }

    function getLengthOfPubkeyHashStakeHistory(bytes32 pubkeyHash) external view returns (uint256) {
        return pubkeyHashToStakeHistory[pubkeyHash].length;
    }

    function getLengthOfPubkeyHashIndexHistory(bytes32 pubkeyHash) external view returns (uint256) {
        return pubkeyHashToIndexHistory[pubkeyHash].length;
    }

    function getLengthOfTotalStakeHistory() external view returns (uint256) {
        return totalStakeHistory.length;
    }

    function getLengthOfTotalOperatorsHistory() external view returns (uint256) {
        return totalOperatorsHistory.length;
    }

    function getTotalStakeFromIndex(uint256 index) external view returns (OperatorStake memory) {
        return totalStakeHistory[index];
    }

    function getApkHashesLength() external view returns (uint256) {
        return apkHashes.length;
    }

    function getOperatorStatus(address operator) external view returns(uint8) {
        return registry[operator].active;
    }

    /**
     @notice returns task number from when operator has been registered.
     */
    function getFromTaskNumberForOperator(address operator)
        public
        view
        returns (uint32)
    {
        return registry[operator].fromTaskNumber;
    }

    function getOperatorDeregisterTime(address operator)
        public
        view
        returns (uint256)
    {
        return registry[operator].deregisterTime;
    } 
}

<|MERGE_RESOLUTION|>--- conflicted
+++ resolved
@@ -50,13 +50,9 @@
         uint32 serveUntil;
 
         // indicates whether the operator is actively registered for storing data or not 
-<<<<<<< HEAD
         // CRITIC: probably better to rename it as "status" as it indicates registrantType and 
-        //         also its active status 
-        uint8 active; //bool
-=======
+        //         also its active status
         uint8 active; // bool
->>>>>>> ee658847
 
         // socket address of the node
         string socket;
