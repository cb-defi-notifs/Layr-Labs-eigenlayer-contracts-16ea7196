--- conflicted
+++ resolved
@@ -33,12 +33,7 @@
      @dev Initialized value is the generator of G2 group. It is necessary in order to do 
      addition in Jacobian coordinate system.
      */
-<<<<<<< HEAD
-    uint256[4] public apk;
-=======
     uint256[4] public apk = [BLS.G2x0, BLS.G2x1, BLS.G2y0, BLS.G2y1];
->>>>>>> 2a2ea54d
-
     
     // EVENTS
     /**
@@ -107,31 +102,7 @@
         string calldata socket
     ) internal {
 
-<<<<<<< HEAD
         OperatorStake memory _operatorStake = _registrationStakeEvaluation(operator, registrantType);
-=======
-        // if first bit of operatorType is '1', then operator wants to be an ETH validator
-        if ((operatorType & 1) == 1) {
-            // if operator want to be an "ETH" validator, check that they meet the
-            // minimum requirements on how much ETH it must deposit
-            _operatorStake.ethStake = uint96(weightOfOperator(operator, 0));
-            require(
-                _operatorStake.ethStake >= nodeEthStake,
-                "Not enough eth value staked"
-            );
-        }
-
-        //if second bit of operatorType is '1', then operator wants to be an EIGEN validator
-        if ((operatorType & 2) == 2) {
-            // if operator want to be an "Eigen" validator, check that they meet the
-            // minimum requirements on how much Eigen it must deposit
-            _operatorStake.eigenStake = uint96(weightOfOperator(operator, 1));
-            require(
-                _operatorStake.eigenStake >= nodeEigenStake,
-                "Not enough eigen staked"
-            );
-        }
->>>>>>> 2a2ea54d
 
         /**
          @notice evaluate the new aggregated pubkey
@@ -157,76 +128,11 @@
         // our addition algorithm doesn't work in this case
         require(pubkeyHash != apkHashes[apkHashes.length - 1], "BLSRegistry._registerOperator: Apk and pubkey cannot be the same");
 
-<<<<<<< HEAD
         // record the APK update and get the hash of the new APK
         bytes32 newApkHash = _processApkUpdate(newApk);
 
         // add the operator to the list of registrants and do accounting
         _addRegistrant(operator, pubkeyHash, _operatorStake, socket);
-=======
-        // store the current block number in which the aggregated pubkey is being updated 
-        apkUpdates.push(uint32(block.number));
-        
-        //store the hash of aggregate pubkey
-        bytes32 newApkHash = keccak256(abi.encodePacked(newApk[0], newApk[1], newApk[2], newApk[3]));
-        apkHashes.push(newApkHash);    
-
-        /**
-         @notice some book-keeping for recording info pertaining to the operator
-         */
-        // record the new stake for the operator in the storage
-        _operatorStake.updateBlockNumber = uint32(block.number);
-        pubkeyHashToStakeHistory[pubkeyHash].push(_operatorStake);
-        
-        // store the operator's info in relation
-        registry[operator] = Operator({
-            pubkeyHash: pubkeyHash,
-            id: nextOperatorId,
-            index: numOperators(),
-            active: operatorType,
-            fromTaskNumber: currentTaskNumber,
-            fromBlockNumber: uint32(block.number),
-            serveUntil: 0,
-            // extract the socket address
-            socket: socket,
-            deregisterTime: 0
-        });
-
-        // record the operator being registered
-        operatorList.push(operator);
-
-        // record operator's index in list of operators
-        OperatorIndex memory operatorIndex;
-        operatorIndex.index = uint32(operatorList.length - 1);
-        pubkeyHashToIndexHistory[pubkeyHash].push(operatorIndex);
-        
-        // Update totalOperatorsHistory
-        _updateTotalOperatorsHistory();
-
-        // update the counter for operator ID
-        unchecked {
-            ++nextOperatorId;
-        }
-        
-        
-        {
-            /**
-            @notice some book-keeping for recoding updated total stake
-            */
-            OperatorStake memory _totalStake = totalStakeHistory[totalStakeHistory.length - 1];
-            /**
-            * update total Eigen and ETH that are being employed by the operator for securing
-            * the queries from middleware via EigenLayr
-            */
-
-            _totalStake.ethStake += _operatorStake.ethStake;
-            _totalStake.eigenStake += _operatorStake.eigenStake;
-            _totalStake.updateBlockNumber = uint32(block.number);            
-            // linking with the most recent stake recordd in the past
-            totalStakeHistory[totalStakeHistory.length - 1].nextUpdateBlockNumber = uint32(block.number);
-            totalStakeHistory.push(_totalStake);
-        }
->>>>>>> 2a2ea54d
             
         emit Registration(operator, pubkeyHash, pk, uint32(apkHashes.length)-1, newApkHash);
     }
@@ -243,34 +149,8 @@
     }
 
     function _deregisterOperator(uint256[4] memory pubkeyToRemoveAff, uint32 index) internal {
-<<<<<<< HEAD
         // verify that the `msg.sender` is an active operator and that they've provided the correct `index`
         _deregistrationCheck(msg.sender, index);
-=======
-        require(
-            registry[msg.sender].active > 0,
-            "Operator is already registered"
-        );
-
-        require(
-            msg.sender == operatorList[index],
-            "Incorrect index supplied"
-        );
-
-        IServiceManager serviceManager = repository.serviceManager();
-
-        // must store till the latest time a dump expires
-        /**
-         @notice this info is used in forced disclosure
-         */
-        registry[msg.sender].serveUntil = serviceManager.latestTime();
-
-
-        // committing to not signing off on any more data that is being asserted into DataLayr
-        registry[msg.sender].active = 0;
-
-        registry[msg.sender].deregisterTime = block.timestamp;
->>>>>>> 2a2ea54d
         
         /**
          @notice verify that the sender is a operator that is doing deregistration for itself 
@@ -288,51 +168,8 @@
         // verify that it matches the 'pubkeyToRemoveAff' input
         require(pubkeyHash == pubkeyHashFromInput, "BLSRegistry._deregisterOperator: pubkey input does not match stored pubkeyHash");
 
-<<<<<<< HEAD
         // Perform necessary updates for removing operator, including updating registrant list and index histories
         _removeRegistrant(pubkeyHash, index);
-=======
-        // determine current stakes
-        OperatorStake memory currentStakes = pubkeyHashToStakeHistory[
-            pubkeyHash
-        ][pubkeyHashToStakeHistory[pubkeyHash].length - 1];
-
-        /**
-         @notice recording the information pertaining to change in stake for this operator in the history
-         */
-        // determine new stakes
-        OperatorStake memory newStakes;
-        // recording the current task number where the operator stake got updated 
-        newStakes.updateBlockNumber = uint32(block.number);
-
-        // setting total staked ETH for the operator to 0
-        newStakes.ethStake = uint96(0);
-        // setting total staked Eigen for the operator to 0
-        newStakes.eigenStake = uint96(0);
-
-        //set next task number in prev stakes
-        pubkeyHashToStakeHistory[pubkeyHash][
-            pubkeyHashToStakeHistory[pubkeyHash].length - 1
-        ].nextUpdateBlockNumber = uint32(block.number);
-
-        // push new stake to storage
-        pubkeyHashToStakeHistory[pubkeyHash].push(newStakes);
-
-        // Update operator list and update index histories
-        address swappedOperator = _popOperator(pubkeyHash,index);
-
-        /**
-         @notice  update info on ETH and Eigen staked with the middleware
-         */
-        // subtract the staked Eigen and ETH of the operator that is getting deregistered from total stake
-        // copy total stake to memory
-        OperatorStake memory _totalStake = totalStakeHistory[totalStakeHistory.length - 1];
-        _totalStake.ethStake -= currentStakes.ethStake;
-        _totalStake.eigenStake -= currentStakes.eigenStake;
-        _totalStake.updateBlockNumber = uint32(block.number);
-        totalStakeHistory[totalStakeHistory.length - 1].nextUpdateBlockNumber = uint32(block.number);
-        totalStakeHistory.push(_totalStake);
->>>>>>> 2a2ea54d
 
         /**
          @notice update the aggregated public key of all registered operators and record
@@ -343,23 +180,8 @@
         // remove signer's pubkey from aggregate public key
         (pk[0], pk[1], pk[2], pk[3]) = BLS.removePubkeyFromAggregate(pubkeyToRemoveAff, pk);
 
-<<<<<<< HEAD
         // record the APK update
         _processApkUpdate(pk);
-=======
-
-        /**
-         @notice subtract pubkeyToRemoveJac from the aggregate pubkey
-         */
-        // negate pubkeyToRemoveJac  
-        pubkeyToRemoveJac[2] = (BLS.MODULUS - pubkeyToRemoveJac[2]) % BLS.MODULUS;
-        pubkeyToRemoveJac[3] = (BLS.MODULUS - pubkeyToRemoveJac[3]) % BLS.MODULUS;
-        // add the negation to existingAggPubkeyJac
-        BLS.addJac(existingAggPubkeyJac, pubkeyToRemoveJac);
-
-        // 'addJac' function above modifies the first input in memory, so now we can just return it (but first transform it back to affine)
-        return (BLS.jacToAff(existingAggPubkeyJac));
->>>>>>> 2a2ea54d
     }
 
     /**
