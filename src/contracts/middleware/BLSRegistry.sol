// SPDX-License-Identifier: UNLICENSED
pragma solidity ^0.8.9;

import "./RegistryBase.sol";
import "../interfaces/IBLSPublicKeyCompendium.sol";
import "../interfaces/IBLSRegistry.sol";
import "forge-std/Test.sol";

/**
 * @title A Registry-type contract using aggregate BLS signatures.
 * @author Layr Labs, Inc.
 * @notice This contract is used for
 * - registering new operators
 * - committing to and finalizing de-registration as an operator
 * - updating the stakes of the operator
 */
contract BLSRegistry is RegistryBase, IBLSRegistry {
    using BytesLib for bytes;

    IBLSPublicKeyCompendium public pubkeyCompendium;

    /// @notice the task numbers at which the aggregated pubkeys were updated
    uint32[] public apkUpdates;

    /**
     * @notice list of keccak256(apk_x0, apk_x1, apk_y0, apk_y1) of operators,
     * this is updated whenever a new operator registers or deregisters
     */
    bytes32[] public apkHashes;

    /**
     * @notice used for storing current aggregate public key
     * @dev Initialized value is the generator of G2 group. It is necessary in order to do
     * addition in Jacobian coordinate system.
     */
    uint256[4] public apk;

    // EVENTS
    /**
     * @notice Emitted upon the registration of a new operator for the middleware
     * @param operator Address of the new operator
     * @param pkHash The keccak256 hash of the operator's public key
     * @param pk The operator's public key itself
     * @param apkHashIndex The index of the latest (i.e. the new) APK update
     * @param apkHash The keccak256 hash of the new Aggregate Public Key
     */
<<<<<<< HEAD
    event Registration(
        address indexed registrant,
        bytes32 pkHash,
        uint256[4] pk,
        uint32 apkHashIndex,
        bytes32 apkHash,
        string socket
    );
=======
    event Registration(address indexed operator, bytes32 pkHash, uint256[4] pk, uint32 apkHashIndex, bytes32 apkHash);
>>>>>>> 2130a524

    constructor(
        Repository _repository,
        IEigenLayrDelegation _delegation,
        IInvestmentManager _investmentManager,
        uint32 _unbondingPeriod,
        uint8 _NUMBER_OF_QUORUMS,
        uint256[] memory _quorumBips,
        StrategyAndWeightingMultiplier[] memory _firstQuorumStrategiesConsideredAndMultipliers,
        StrategyAndWeightingMultiplier[] memory _secondQuorumStrategiesConsideredAndMultipliers,
        IBLSPublicKeyCompendium _pubkeyCompendium
    )
        RegistryBase(
            _repository,
            _delegation,
            _investmentManager,
            _unbondingPeriod,
            _NUMBER_OF_QUORUMS,
            _quorumBips,
            _firstQuorumStrategiesConsideredAndMultipliers,
            _secondQuorumStrategiesConsideredAndMultipliers
        )
    {
        /**
         * @dev Initialized value is the generator of G2 group. It is necessary in order to do
         * addition in Jacobian coordinate system.
         */
        uint256[4] memory initApk = [BLS.G2x0, BLS.G2x1, BLS.G2y0, BLS.G2y1];
        _processApkUpdate(initApk);
        //set compendium
        pubkeyCompendium = _pubkeyCompendium;
    }

    /**
     * @notice called for registering as a operator
     * @param operatorType specifies whether the operator want to register as staker for one or both quorums
     * @param pkBytes is the abi encoded bn254 G2 public key of the operator
     * @param socket is the socket address of the operator
     */
    function registerOperator(uint8 operatorType, bytes calldata pkBytes, string calldata socket) external virtual {
        _registerOperator(msg.sender, operatorType, pkBytes, socket);
    }

    /**
     * @param operator is the node who is registering to be a operator
     * @param operatorType specifies whether the operator want to register as staker for one or both quorums
     * @param pkBytes is the serialized bn254 G2 public key of the operator
     * @param socket is the socket address of the operator
     */
    function _registerOperator(address operator, uint8 operatorType, bytes calldata pkBytes, string calldata socket)
        internal
    {
        OperatorStake memory _operatorStake = _registrationStakeEvaluation(operator, operatorType);

        /**
         * @notice evaluate the new aggregated pubkey
         */
        uint256[4] memory newApk;
        uint256[4] memory pk = _parseSerializedPubkey(pkBytes);

        // getting pubkey hash
        bytes32 pubkeyHash = keccak256(abi.encodePacked(pk[0], pk[1], pk[2], pk[3]));

        require(pubkeyCompendium.pubkeyHashToOperator(pubkeyHash) == operator, "BLSRegistry._registerOperator: operator does not own pubkey");

        require(pubkeyHashToStakeHistory[pubkeyHash].length == 0, "BLSRegistry._registerOperator: pubkey already registered");

        {
            // add pubkey to aggregated pukkey in Jacobian coordinates
            uint256[6] memory newApkJac =
                BLS.addJac([pk[0], pk[1], pk[2], pk[3], 1, 0], [apk[0], apk[1], apk[2], apk[3], 1, 0]);

            // convert back to Affine coordinates
            (newApk[0], newApk[1], newApk[2], newApk[3]) = BLS.jacToAff(newApkJac);
        }

        // our addition algorithm doesn't work in this case, since it won't properly handle `x + x`, per @gpsanant
        require(
            pubkeyHash != apkHashes[apkHashes.length - 1],
            "BLSRegistry._registerOperator: Apk and pubkey cannot be the same"
        );

        // record the APK update and get the hash of the new APK
        bytes32 newApkHash = _processApkUpdate(newApk);

        // add the operator to the list of registrants and do accounting
        _addRegistrant(operator, pubkeyHash, _operatorStake, socket);

<<<<<<< HEAD
        // store the current block number in which the aggregated pubkey is being updated 
        apkUpdates.push(uint32(block.number));
        
        //store the hash of aggregate pubkey
        bytes32 newApkHash = keccak256(abi.encodePacked(newApk[0], newApk[1], newApk[2], newApk[3]));
        apkHashes.push(newApkHash);    

        /**
         @notice some book-keeping for recording info pertaining to the operator
         */
        // record the new stake for the operator in the storage
        _operatorStake.updateBlockNumber = uint32(block.number);
        pubkeyHashToStakeHistory[pubkeyHash].push(_operatorStake);
        
        // store the registrant's info in relation
        registry[operator] = Registrant({
            pubkeyHash: pubkeyHash,
            id: nextRegistrantId,
            index: numRegistrants(),
            active: registrantType,
            fromTaskNumber: currentTaskNumber,
            fromBlockNumber: uint32(block.number),
            serveUntil: 0,
            deregisterTime: 0
        });

        // record the operator being registered
        registrantList.push(operator);

        // record operator's index in list of operators
        OperatorIndex memory operatorIndex;
        operatorIndex.index = uint32(registrantList.length - 1);
        pubkeyHashToIndexHistory[pubkeyHash].push(operatorIndex);
        
        // Update totalOperatorsHistory
        _updateTotalOperatorsHistory();

        // update the counter for registrant ID
        unchecked {
            ++nextRegistrantId;
        }
        
        
        {
            /**
            @notice some book-keeping for recoding updated total stake
            */
            OperatorStake memory _totalStake = totalStakeHistory[totalStakeHistory.length - 1];
            /**
            * update total Eigen and ETH that are being employed by the operator for securing
            * the queries from middleware via EigenLayr
            */
            _totalStake.ethStake += _operatorStake.ethStake;
            _totalStake.eigenStake += _operatorStake.eigenStake;
            _totalStake.updateBlockNumber = uint32(block.number);
            // linking with the most recent stake recordd in the past
            totalStakeHistory[totalStakeHistory.length - 1].nextUpdateBlockNumber = uint32(block.number);
            totalStakeHistory.push(_totalStake);
        }
            
        emit Registration(operator, pubkeyHash, pk, uint32(apkHashes.length)-1, newApkHash, socket);
=======
        emit Registration(operator, pubkeyHash, pk, uint32(apkHashes.length - 1), newApkHash);
>>>>>>> 2130a524
    }

    /**
     * @notice Used by an operator to de-register itself from providing service to the middleware.
     * @param pubkeyToRemoveAff is the sender's pubkey in affine coordinates
     * @param index is the sender's location in the dynamic array `operatorList`
     */
    function deregisterOperator(uint256[4] memory pubkeyToRemoveAff, uint32 index) external virtual returns (bool) {
        _deregisterOperator(msg.sender, pubkeyToRemoveAff, index);
        return true;
    }

    /**
     * @notice Used to process de-registering an operator from providing service to the middleware.
     * @param operator The operator to be deregistered
     * @param pubkeyToRemoveAff is the sender's pubkey in affine coordinates
     * @param index is the sender's location in the dynamic array `operatorList`
     */

    function _deregisterOperator(address operator, uint256[4] memory pubkeyToRemoveAff, uint32 index) internal {
        // verify that the `operator` is an active operator and that they've provided the correct `index`
        _deregistrationCheck(operator, index);

        /// @dev Fetch operator's stored pubkeyHash
        bytes32 pubkeyHash = registry[operator].pubkeyHash;
        bytes32 pubkeyHashFromInput = BLS.hashPubkey(pubkeyToRemoveAff);
        // verify that it matches the 'pubkeyToRemoveAff' input
        require(
            pubkeyHash == pubkeyHashFromInput,
            "BLSRegistry._deregisterOperator: pubkey input does not match stored pubkeyHash"
        );

        // Perform necessary updates for removing operator, including updating registrant list and index histories
        _removeRegistrant(pubkeyHash, index);

        /**
         * @notice update the aggregated public key of all registered operators and record
         * this update in history
         */
        // get existing aggregate public key
        uint256[4] memory pk = apk;
        // remove signer's pubkey from aggregate public key
        (pk[0], pk[1], pk[2], pk[3]) = BLS.removePubkeyFromAggregate(pubkeyToRemoveAff, pk);

        // record the APK update
        _processApkUpdate(pk);
    }

    /**
     * @notice Used for updating information on deposits of nodes.
     * @param operators are the nodes whose deposit information is getting updated
     */
    function updateStakes(address[] calldata operators) external {
        // copy total stake to memory
        OperatorStake memory _totalStake = totalStakeHistory[totalStakeHistory.length - 1];

        // placeholders reused inside of loop
        OperatorStake memory currentStakes;
        bytes32 pubkeyHash;
        uint256 operatorsLength = operators.length;
        // iterating over all the tuples that are to be updated
        for (uint256 i = 0; i < operatorsLength;) {
            // get operator's pubkeyHash
            pubkeyHash = registry[operators[i]].pubkeyHash;
            // fetch operator's existing stakes
            currentStakes = pubkeyHashToStakeHistory[pubkeyHash][pubkeyHashToStakeHistory[pubkeyHash].length - 1];
            // decrease _totalStake by operator's existing stakes
            _totalStake.firstQuorumStake -= currentStakes.firstQuorumStake;
            _totalStake.secondQuorumStake -= currentStakes.secondQuorumStake;

            // update the stake for the i-th operator
            currentStakes = _updateOperatorStake(operators[i], pubkeyHash, currentStakes);

            // increase _totalStake by operator's updated stakes
            _totalStake.firstQuorumStake += currentStakes.firstQuorumStake;
            _totalStake.secondQuorumStake += currentStakes.secondQuorumStake;

            unchecked {
                ++i;
            }
        }

        // update storage of total stake
        _recordTotalStakeUpdate(_totalStake);
    }

    // TODO: de-dupe code copied from `updateStakes`, if reasonably possible
    /**
     * @notice Used for removing operators that no longer meet the minimum requirements
     * @param operators are the nodes who will potentially be booted
     */
    function bootOperators(
        address[] calldata operators,
        uint256[4][] memory pubkeysToRemoveAff,
        uint32[] memory indices
    )
        external
    {
        // copy total stake to memory
        OperatorStake memory _totalStake = totalStakeHistory[totalStakeHistory.length - 1];

        // placeholders reused inside of loop
        OperatorStake memory currentStakes;
        bytes32 pubkeyHash;
        uint256 operatorsLength = operators.length;
        // iterating over all the tuples that are to be updated
        for (uint256 i = 0; i < operatorsLength;) {
            // get operator's pubkeyHash
            pubkeyHash = registry[operators[i]].pubkeyHash;
            // fetch operator's existing stakes
            currentStakes = pubkeyHashToStakeHistory[pubkeyHash][pubkeyHashToStakeHistory[pubkeyHash].length - 1];
            // decrease _totalStake by operator's existing stakes
            _totalStake.firstQuorumStake -= currentStakes.firstQuorumStake;
            _totalStake.secondQuorumStake -= currentStakes.secondQuorumStake;

            // update the stake for the i-th operator
            currentStakes = _updateOperatorStake(operators[i], pubkeyHash, currentStakes);

            // remove the operator from the list of operators if they do *not* meet the minimum requirements
            if (
                (currentStakes.firstQuorumStake < minimumStakeFirstQuorum)
                    && (currentStakes.secondQuorumStake < minimumStakeSecondQuorum)
            ) {
                // TODO: optimize better if possible? right now this pushes an APK update for each operator removed.
                _deregisterOperator(operators[i], pubkeysToRemoveAff[i], indices[i]);
            }
            // in the case that the operator *does indeed* meet the minimum requirements
            else {
                // increase _totalStake by operator's updated stakes
                _totalStake.firstQuorumStake += currentStakes.firstQuorumStake;
                _totalStake.secondQuorumStake += currentStakes.secondQuorumStake;
            }

            unchecked {
                ++i;
            }
        }

        // update storage of total stake
        _recordTotalStakeUpdate(_totalStake);
    }

    /**
     * @notice Updates the stored APK to `newApk`, calculates its hash, and pushes new entries to the `apkUpdates` and `apkHashes` arrays
     * @param newApk The updated APK. This will be the `apk` after this function runs!
     */
    function _processApkUpdate(uint256[4] memory newApk) internal returns (bytes32) {
        // update stored aggregate public key
        // slither-disable-next-line costly-loop
        apk = newApk;

        // store the current block number in which the aggregated pubkey is being updated
        apkUpdates.push(uint32(block.number));

        //store the hash of aggregate pubkey
        bytes32 newApkHash = keccak256(abi.encodePacked(newApk[0], newApk[1], newApk[2], newApk[3]));
        apkHashes.push(newApkHash);
        return newApkHash;
    }

    // pkBytes = abi.encodePacked(pk.X.A1, pk.X.A0, pk.Y.A1, pk.Y.A0)
    function _parseSerializedPubkey(bytes calldata pkBytes) internal pure returns(uint256[4] memory) {
        uint256[4] memory pk;
        assembly {
            mstore(add(pk, 32), calldataload(pkBytes.offset))
            mstore(pk, calldataload(add(pkBytes.offset, 32)))
            mstore(add(pk, 96), calldataload(add(pkBytes.offset, 64)))
            mstore(add(pk, 64), calldataload(add(pkBytes.offset, 96)))
        }
        return pk;
    }

    /**
     * @notice get hash of a historical aggregated public key corresponding to a given index;
     * called by checkSignatures in SignatureChecker.sol.
     */
    function getCorrectApkHash(uint256 index, uint32 blockNumber) external view returns (bytes32) {
        require(blockNumber >= apkUpdates[index], "BLSRegistry.getCorrectApkHash: Index too recent");

        // if not last update
        if (index != apkUpdates.length - 1) {
            require(blockNumber < apkUpdates[index + 1], "BLSRegistry.getCorrectApkHash: Not latest valid apk update");
        }

        return apkHashes[index];
    }

    function getApkUpdatesLength() external view returns (uint256) {
        return apkUpdates.length;
    }

    function getApkHashesLength() external view returns (uint256) {
        return apkHashes.length;
    }
}<|MERGE_RESOLUTION|>--- conflicted
+++ resolved
@@ -44,7 +44,6 @@
      * @param apkHashIndex The index of the latest (i.e. the new) APK update
      * @param apkHash The keccak256 hash of the new Aggregate Public Key
      */
-<<<<<<< HEAD
     event Registration(
         address indexed registrant,
         bytes32 pkHash,
@@ -53,9 +52,6 @@
         bytes32 apkHash,
         string socket
     );
-=======
-    event Registration(address indexed operator, bytes32 pkHash, uint256[4] pk, uint32 apkHashIndex, bytes32 apkHash);
->>>>>>> 2130a524
 
     constructor(
         Repository _repository,
@@ -144,71 +140,7 @@
         // add the operator to the list of registrants and do accounting
         _addRegistrant(operator, pubkeyHash, _operatorStake, socket);
 
-<<<<<<< HEAD
-        // store the current block number in which the aggregated pubkey is being updated 
-        apkUpdates.push(uint32(block.number));
-        
-        //store the hash of aggregate pubkey
-        bytes32 newApkHash = keccak256(abi.encodePacked(newApk[0], newApk[1], newApk[2], newApk[3]));
-        apkHashes.push(newApkHash);    
-
-        /**
-         @notice some book-keeping for recording info pertaining to the operator
-         */
-        // record the new stake for the operator in the storage
-        _operatorStake.updateBlockNumber = uint32(block.number);
-        pubkeyHashToStakeHistory[pubkeyHash].push(_operatorStake);
-        
-        // store the registrant's info in relation
-        registry[operator] = Registrant({
-            pubkeyHash: pubkeyHash,
-            id: nextRegistrantId,
-            index: numRegistrants(),
-            active: registrantType,
-            fromTaskNumber: currentTaskNumber,
-            fromBlockNumber: uint32(block.number),
-            serveUntil: 0,
-            deregisterTime: 0
-        });
-
-        // record the operator being registered
-        registrantList.push(operator);
-
-        // record operator's index in list of operators
-        OperatorIndex memory operatorIndex;
-        operatorIndex.index = uint32(registrantList.length - 1);
-        pubkeyHashToIndexHistory[pubkeyHash].push(operatorIndex);
-        
-        // Update totalOperatorsHistory
-        _updateTotalOperatorsHistory();
-
-        // update the counter for registrant ID
-        unchecked {
-            ++nextRegistrantId;
-        }
-        
-        
-        {
-            /**
-            @notice some book-keeping for recoding updated total stake
-            */
-            OperatorStake memory _totalStake = totalStakeHistory[totalStakeHistory.length - 1];
-            /**
-            * update total Eigen and ETH that are being employed by the operator for securing
-            * the queries from middleware via EigenLayr
-            */
-            _totalStake.ethStake += _operatorStake.ethStake;
-            _totalStake.eigenStake += _operatorStake.eigenStake;
-            _totalStake.updateBlockNumber = uint32(block.number);
-            // linking with the most recent stake recordd in the past
-            totalStakeHistory[totalStakeHistory.length - 1].nextUpdateBlockNumber = uint32(block.number);
-            totalStakeHistory.push(_totalStake);
-        }
-            
-        emit Registration(operator, pubkeyHash, pk, uint32(apkHashes.length)-1, newApkHash, socket);
-=======
         emit Registration(operator, pubkeyHash, pk, uint32(apkHashes.length - 1), newApkHash);
->>>>>>> 2130a524
     }
 
     /**
