--- conflicted
+++ resolved
@@ -4,32 +4,37 @@
 import "./RegistryBase.sol";
 import "../interfaces/IBLSRegistry.sol";
 
+import "forge-std/Test.sol";
+
 /**
- * @notice This contract is used for
- * - registering new operators
- * - committing to and finalizing de-registration as an operator
- * - updating the stakes of the operator
+ * @notice This contract is used for 
+            - registering new operators 
+            - committing to and finalizing de-registration as an operator 
+            - updating the stakes of the operator
  */
 
-contract BLSRegistry is RegistryBase, IBLSRegistry {
+contract BLSRegistry is
+    RegistryBase,
+    IBLSRegistry
+{
     using BytesLib for bytes;
 
     /// @notice the task numbers at which the aggregated pubkeys were updated
     uint32[] public apkUpdates;
 
     /**
-     * @notice list of keccak256(apk_x0, apk_x1, apk_y0, apk_y1) of operators,
-     * this is updated whenever a new operator registers or deregisters
+     * @notice list of keccak256(apk_x0, apk_x1, apk_y0, apk_y1) of operators, 
+     *        this is updated whenever a new operator registers or deregisters
      */
     bytes32[] public apkHashes;
 
     /**
      * @notice used for storing current aggregate public key
-     * @dev Initialized value is the generator of G2 group. It is necessary in order to do
-     * addition in Jacobian coordinate system.
+     * @dev Initialized value is the generator of G2 group. It is necessary in order to do 
+     *      addition in Jacobian coordinate system.
      */
     uint256[4] public apk;
-
+    
     // EVENTS
     /**
      * @notice Emitted upon the registration of a new operator for the middleware
@@ -39,7 +44,13 @@
      * @param apkHashIndex The index of the latest (i.e. the new) APK update
      * @param apkHash The keccak256 hash of the new Aggregate Public Key
      */
-    event Registration(address indexed operator, bytes32 pkHash, uint256[4] pk, uint32 apkHashIndex, bytes32 apkHash);
+    event Registration(
+        address indexed operator,
+        bytes32 pkHash,
+        uint256[4] pk,
+        uint32 apkHashIndex,
+        bytes32 apkHash
+    );
 
     constructor(
         Repository _repository,
@@ -62,9 +73,9 @@
             _secondQuorumStrategiesConsideredAndMultipliers
         )
     {
-        /**
-         * @dev Initialized value is the generator of G2 group. It is necessary in order to do
-         * addition in Jacobian coordinate system.
+        /** 
+         * @dev Initialized value is the generator of G2 group. It is necessary in order to do 
+         *      addition in Jacobian coordinate system.
          */
         uint256[4] memory initApk = [BLS.G2x0, BLS.G2x1, BLS.G2y0, BLS.G2y1];
         _processApkUpdate(initApk);
@@ -75,56 +86,60 @@
      * @param operatorType specifies whether the operator want to register as staker for one or both quorums
      * @param data is the calldata that contains the coordinates for pubkey on G2 and signature on G1
      * @param socket is the socket address of the operator
-     */
-    function registerOperator(uint8 operatorType, bytes calldata data, string calldata socket) external virtual {
+     */ 
+    function registerOperator(
+        uint8 operatorType,
+        bytes calldata data,
+        string calldata socket
+    ) external virtual {        
         _registerOperator(msg.sender, operatorType, data, socket);
     }
-
+    
     /**
      * @param operator is the node who is registering to be a operator
      * @param operatorType specifies whether the operator want to register as staker for one or both quorums
      * @param data is the calldata that contains the coordinates for pubkey on G2 and signature on G1
      * @param socket is the socket address of the operator
      */
-    function _registerOperator(address operator, uint8 operatorType, bytes calldata data, string calldata socket)
-        internal
-    {
+    function _registerOperator(
+        address operator,
+        uint8 operatorType,
+        bytes calldata data,
+        string calldata socket
+    ) internal {
+
         OperatorStake memory _operatorStake = _registrationStakeEvaluation(operator, operatorType);
 
         /**
-         * @notice evaluate the new aggregated pubkey
+         @notice evaluate the new aggregated pubkey
          */
         uint256[4] memory newApk;
         uint256[4] memory pk;
 
         {
             // verify sig of public key and get pubkeyHash back, slice out compressed apk
-            (pk[0], pk[1], pk[2], pk[3]) = BLS.verifyBLSSigOfPubKeyHash(data, operator, 164);
+            (pk[0], pk[1], pk[2], pk[3]) = BLS.verifyBLSSigOfPubKeyHash(data, operator, 164); 
             //verifyBLS(data, msg.sender, 164);
-
+            
             // add pubkey to aggregated pukkey in Jacobian coordinates
-            uint256[6] memory newApkJac =
-                BLS.addJac([pk[0], pk[1], pk[2], pk[3], 1, 0], [apk[0], apk[1], apk[2], apk[3], 1, 0]);
-
+            uint256[6] memory newApkJac = BLS.addJac([pk[0], pk[1], pk[2], pk[3], 1, 0], [apk[0], apk[1], apk[2], apk[3], 1, 0]);
+            
             // convert back to Affine coordinates
             (newApk[0], newApk[1], newApk[2], newApk[3]) = BLS.jacToAff(newApkJac);
         }
-
-        // getting pubkey hash
+        
+        // getting pubkey hash 
         bytes32 pubkeyHash = keccak256(abi.encodePacked(pk[0], pk[1], pk[2], pk[3]));
-
+        
         // our addition algorithm doesn't work in this case, since it won't properly handle `x + x`, per @gpsanant
-        require(
-            pubkeyHash != apkHashes[apkHashes.length - 1],
-            "BLSRegistry._registerOperator: Apk and pubkey cannot be the same"
-        );
+        require(pubkeyHash != apkHashes[apkHashes.length - 1], "BLSRegistry._registerOperator: Apk and pubkey cannot be the same");
 
         // record the APK update and get the hash of the new APK
         bytes32 newApkHash = _processApkUpdate(newApk);
 
         // add the operator to the list of registrants and do accounting
         _addRegistrant(operator, pubkeyHash, _operatorStake, socket);
-
+            
         emit Registration(operator, pubkeyHash, pk, uint32(apkHashes.length - 1), newApkHash);
     }
 
@@ -138,17 +153,6 @@
         return true;
     }
 
-<<<<<<< HEAD
-    function _deregisterOperator(uint256[4] memory pubkeyToRemoveAff, uint32 index) internal {
-        // verify that the `msg.sender` is an active operator and that they've provided the correct `index`
-        _deregistrationCheck(msg.sender, index);
-
-        /**
-         * @notice verify that the sender is a operator that is doing deregistration for itself
-         * @dev Fetch operator's stored pubkeyHash
-         */
-        bytes32 pubkeyHash = registry[msg.sender].pubkeyHash;
-=======
     /**
      * @notice Used to process de-registering an operator from providing service to the middleware.
      * @param operator The operator to be deregistered
@@ -162,22 +166,23 @@
         
         /// @dev Fetch operator's stored pubkeyHash
         bytes32 pubkeyHash = registry[operator].pubkeyHash;
->>>>>>> 66038c33
         bytes32 pubkeyHashFromInput = keccak256(
-            abi.encodePacked(pubkeyToRemoveAff[0], pubkeyToRemoveAff[1], pubkeyToRemoveAff[2], pubkeyToRemoveAff[3])
+            abi.encodePacked(
+                pubkeyToRemoveAff[0],
+                pubkeyToRemoveAff[1],
+                pubkeyToRemoveAff[2],
+                pubkeyToRemoveAff[3]
+            )
         );
         // verify that it matches the 'pubkeyToRemoveAff' input
-        require(
-            pubkeyHash == pubkeyHashFromInput,
-            "BLSRegistry._deregisterOperator: pubkey input does not match stored pubkeyHash"
-        );
+        require(pubkeyHash == pubkeyHashFromInput, "BLSRegistry._deregisterOperator: pubkey input does not match stored pubkeyHash");
 
         // Perform necessary updates for removing operator, including updating registrant list and index histories
         _removeRegistrant(pubkeyHash, index);
 
         /**
-         * @notice update the aggregated public key of all registered operators and record
-         * this update in history
+         @notice update the aggregated public key of all registered operators and record
+                 this update in history
          */
         // get existing aggregate public key
         uint256[4] memory pk = apk;
@@ -193,45 +198,6 @@
      * @param operators are the nodes whose deposit information is getting updated
      */
     function updateStakes(address[] calldata operators) external {
-        // copy total stake to memory
-        OperatorStake memory _totalStake = totalStakeHistory[totalStakeHistory.length - 1];
-
-        // placeholders reused inside of loop
-        OperatorStake memory currentStakes;
-        bytes32 pubkeyHash;
-        uint256 operatorsLength = operators.length;
-        // iterating over all the tuples that are to be updated
-        for (uint256 i = 0; i < operatorsLength;) {
-            // get operator's pubkeyHash
-            pubkeyHash = registry[operators[i]].pubkeyHash;
-            // fetch operator's existing stakes
-            currentStakes = pubkeyHashToStakeHistory[pubkeyHash][pubkeyHashToStakeHistory[pubkeyHash].length - 1];
-            // decrease _totalStake by operator's existing stakes
-            _totalStake.firstQuorumStake -= currentStakes.firstQuorumStake;
-            _totalStake.secondQuorumStake -= currentStakes.secondQuorumStake;
-
-            // update the stake for the i-th operator
-            currentStakes = _updateOperatorStake(operators[i], pubkeyHash, currentStakes);
-
-            // increase _totalStake by operator's updated stakes
-            _totalStake.firstQuorumStake += currentStakes.firstQuorumStake;
-            _totalStake.secondQuorumStake += currentStakes.secondQuorumStake;
-
-            unchecked {
-                ++i;
-            }
-        }
-
-        // update storage of total stake
-        _recordTotalStakeUpdate(_totalStake);
-    }
-
-// TODO: de-dupe code copied from `updateStakes`, if reasonably possible
-    /**
-     * @notice Used for removing operators that no longer meet the minimum requirements
-     * @param operators are the nodes who will potentially be booted
-     */
-    function bootOperators(address[] calldata operators, uint256[4][] memory pubkeysToRemoveAff, uint32[] memory indices) external {
         // copy total stake to memory
         OperatorStake memory _totalStake = totalStakeHistory[totalStakeHistory.length - 1];
 
@@ -252,6 +218,45 @@
             // update the stake for the i-th operator
             currentStakes = _updateOperatorStake(operators[i], pubkeyHash, currentStakes);
 
+            // increase _totalStake by operator's updated stakes
+            _totalStake.firstQuorumStake += currentStakes.firstQuorumStake;
+            _totalStake.secondQuorumStake += currentStakes.secondQuorumStake;
+
+            unchecked {
+                ++i;
+            }
+        }
+
+        // update storage of total stake
+        _recordTotalStakeUpdate(_totalStake);
+    }
+
+// TODO: de-dupe code copied from `updateStakes`, if reasonably possible
+    /**
+     * @notice Used for removing operators that no longer meet the minimum requirements
+     * @param operators are the nodes who will potentially be booted
+     */
+    function bootOperators(address[] calldata operators, uint256[4][] memory pubkeysToRemoveAff, uint32[] memory indices) external {
+        // copy total stake to memory
+        OperatorStake memory _totalStake = totalStakeHistory[totalStakeHistory.length - 1];
+
+        // placeholders reused inside of loop
+        OperatorStake memory currentStakes;
+        bytes32 pubkeyHash;
+        uint256 operatorsLength = operators.length;
+        // iterating over all the tuples that are to be updated
+        for (uint256 i = 0; i < operatorsLength; ) {
+            // get operator's pubkeyHash
+            pubkeyHash = registry[operators[i]].pubkeyHash;
+            // fetch operator's existing stakes
+            currentStakes = pubkeyHashToStakeHistory[pubkeyHash][pubkeyHashToStakeHistory[pubkeyHash].length - 1];
+            // decrease _totalStake by operator's existing stakes
+            _totalStake.firstQuorumStake -= currentStakes.firstQuorumStake;
+            _totalStake.secondQuorumStake -= currentStakes.secondQuorumStake;
+
+            // update the stake for the i-th operator
+            currentStakes = _updateOperatorStake(operators[i], pubkeyHash, currentStakes);
+
             // remove the operator from the list of operators if they do *not* meet the minimum requirements
             if (
                 (currentStakes.firstQuorumStake < minimumStakeFirstQuorum)
@@ -286,9 +291,9 @@
         // update stored aggregate public key
         apk = newApk;
 
-        // store the current block number in which the aggregated pubkey is being updated
+        // store the current block number in which the aggregated pubkey is being updated 
         apkUpdates.push(uint32(block.number));
-
+        
         //store the hash of aggregate pubkey
         bytes32 newApkHash = keccak256(abi.encodePacked(newApk[0], newApk[1], newApk[2], newApk[3]));
         apkHashes.push(newApkHash);
@@ -296,15 +301,25 @@
     }
 
     /**
-     * @notice get hash of a historical aggregated public key corresponding to a given index;
-     * called by checkSignatures in SignatureChecker.sol.
-     */
-    function getCorrectApkHash(uint256 index, uint32 blockNumber) external view returns (bytes32) {
-        require(blockNumber >= apkUpdates[index], "BLSRegistry.getCorrectApkHash: Index too recent");
+     @notice get hash of a historical aggregated public key corresponding to a given index;
+             called by checkSignatures in SignatureChecker.sol.
+     */
+    function getCorrectApkHash(uint256 index, uint32 blockNumber)
+        external
+        view
+        returns (bytes32)
+    {
+        require(
+            blockNumber >= apkUpdates[index],
+            "BLSRegistry.getCorrectApkHash: Index too recent"
+        );
 
         // if not last update
         if (index != apkUpdates.length - 1) {
-            require(blockNumber < apkUpdates[index + 1], "BLSRegistry.getCorrectApkHash: Not latest valid apk update");
+            require(
+                blockNumber < apkUpdates[index + 1],
+                "BLSRegistry.getCorrectApkHash: Not latest valid apk update"
+            );
         }
 
         return apkHashes[index];
@@ -317,4 +332,5 @@
     function getApkHashesLength() external view returns (uint256) {
         return apkHashes.length;
     }
-}+}
+
