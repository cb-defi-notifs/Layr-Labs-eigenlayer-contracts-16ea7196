// SPDX-License-Identifier: UNLICENSED
pragma solidity ^0.8.9.0;

import "./RegistryBase.sol";

import "forge-std/Test.sol";

/**
 * @notice This contract is used for 
            - registering new operators 
            - committing to and finalizing de-registration as an operator 
            - updating the stakes of the operator
 */

contract BLSRegistry is
    RegistryBase
{
    using BytesLib for bytes;

    /// @notice the task numbers at which the aggregated pubkeys were updated
    uint32[] public apkUpdates;

    /**
     @notice list of keccak256(apk_x0, apk_x1, apk_y0, apk_y1) of operators, 
             this is updated whenever a new operator registers or deregisters
     */
    bytes32[] public apkHashes;

    /**
     @notice used for storing current aggregate public key
     */
    /** 
     @dev Initialized value is the generator of G2 group. It is necessary in order to do 
     addition in Jacobian coordinate system.
     */
    uint256[4] public apk = [BLS.G2x0, BLS.G2x1, BLS.G2y0, BLS.G2y1];

    
    // EVENTS
    /**
     * @notice
     */
    event Registration(
        address indexed operator,
        bytes32 pkHash,
        uint256[4] pk,
        uint32 apkHashIndex,
        bytes32 apkHash
    );

    constructor(
        Repository _repository,
        IEigenLayrDelegation _delegation,
        IInvestmentManager _investmentManager,
        uint8 _NUMBER_OF_QUORUMS,
        uint256[] memory _quorumBips,
        StrategyAndWeightingMultiplier[] memory _ethStrategiesConsideredAndMultipliers,
        StrategyAndWeightingMultiplier[] memory _eigenStrategiesConsideredAndMultipliers
    )
        RegistryBase(
            _repository,
            _delegation,
            _investmentManager,
            _NUMBER_OF_QUORUMS,
            _quorumBips,
            _ethStrategiesConsideredAndMultipliers,
            _eigenStrategiesConsideredAndMultipliers
        )
    {}

    /**
     @notice called for registering as a operator
     */
    /**
     @param operatorType specifies whether the operator want to register as ETH staker or Eigen stake or both
     @param data is the calldata that contains the coordinates for pubkey on G2 and signature on G1
     @param socket is the socket address of the operator
     
     */ 
    function registerOperator(
        uint8 operatorType,
        bytes calldata data,
        string calldata socket
<<<<<<< HEAD
    ) public virtual {        
        _registerOperator(msg.sender, operatorType, data, socket);
=======
    ) external virtual {        
        _registerOperator(msg.sender, registrantType, data, socket);
>>>>>>> 9dacae88
    }
    
    /**
     @param operator is the node who is registering to be a operator
     */
    function _registerOperator(
        address operator,
        uint8 operatorType,
        bytes calldata data,
        string calldata socket
    ) internal {
        require(
            registry[operator].active == 0,
            "Operator is already registered"
        );

        OperatorStake memory _operatorStake;

        // if first bit of operatorType is '1', then operator wants to be an ETH validator
        if ((operatorType & 1) == 1) {
            // if operator want to be an "ETH" validator, check that they meet the
            // minimum requirements on how much ETH it must deposit
            _operatorStake.ethStake = uint96(weightOfOperator(operator, 0));
            require(
                _operatorStake.ethStake >= nodeEthStake,
                "Not enough eth value staked"
            );
        }

        //if second bit of operatorType is '1', then operator wants to be an EIGEN validator
        if ((operatorType & 2) == 2) {
            // if operator want to be an "Eigen" validator, check that they meet the
            // minimum requirements on how much Eigen it must deposit
            _operatorStake.eigenStake = uint96(weightOfOperator(operator, 1));
            require(
                _operatorStake.eigenStake >= nodeEigenStake,
                "Not enough eigen staked"
            );
        }

        require(
            _operatorStake.ethStake > 0 || _operatorStake.eigenStake > 0,
            "must register as at least one type of validator"
        );
        
        /**
         @notice evaluate the new aggregated pubkey
         */
        uint256[4] memory newApk;
        uint256[4] memory pk;

        {

            // verify sig of public key and get pubkeyHash back, slice out compressed apk
            (pk[0], pk[1], pk[2], pk[3]) = BLS.verifyBLSSigOfPubKeyHash(data, operator, 164); 
            //verifyBLS(data, msg.sender, 164);
            
            // add pubkey to aggregated pukkey in Jacobian coordinates
            uint256[6] memory newApkJac = BLS.addJac([pk[0], pk[1], pk[2], pk[3], 1, 0], [apk[0], apk[1], apk[2], apk[3], 1, 0]);
            
            // convert back to Affine coordinates
            (newApk[0], newApk[1], newApk[2], newApk[3]) = BLS.jacToAff(newApkJac);

            apk = newApk;
        }
        
        // getting pubkey hash 
        bytes32 pubkeyHash = keccak256(abi.encodePacked(pk[0], pk[1], pk[2], pk[3]));   

        if (apkUpdates.length != 0) {
            // addition doesn't work in this case 
            // our addition algorithm doesn't work
            require(pubkeyHash != apkHashes[apkHashes.length - 1], "Apk and pubkey cannot be the same");
        }
        
        /**
         @notice some book-keeping for aggregated pubkey
         */
        // get current task number from ServiceManager
        uint32 currentTaskNumber = IServiceManager(address(repository.serviceManager())).taskNumber();

        // store the current block number in which the aggregated pubkey is being updated 
        apkUpdates.push(uint32(block.number));
        
        //store the hash of aggregate pubkey
        bytes32 newApkHash = keccak256(abi.encodePacked(newApk[0], newApk[1], newApk[2], newApk[3]));
        apkHashes.push(newApkHash);    

        /**
         @notice some book-keeping for recording info pertaining to the operator
         */
        // record the new stake for the operator in the storage
        _operatorStake.updateBlockNumber = uint32(block.number);
        pubkeyHashToStakeHistory[pubkeyHash].push(_operatorStake);
        
        // store the operator's info in relation
        registry[operator] = Operator({
            pubkeyHash: pubkeyHash,
            id: nextOperatorId,
            index: numOperators(),
            active: operatorType,
            fromTaskNumber: currentTaskNumber,
            fromBlockNumber: uint32(block.number),
            serveUntil: 0,
            // extract the socket address
            socket: socket,
            deregisterTime: 0
        });

        // record the operator being registered
        operatorList.push(operator);

        // record operator's index in list of operators
        OperatorIndex memory operatorIndex;
        operatorIndex.index = uint32(operatorList.length - 1);
        pubkeyHashToIndexHistory[pubkeyHash].push(operatorIndex);
        
        // Update totalOperatorsHistory
        _updateTotalOperatorsHistory();

        // update the counter for operator ID
        unchecked {
            ++nextOperatorId;
        }
        
        
        {
            /**
            @notice some book-keeping for recoding updated total stake
            */
            OperatorStake memory _totalStake = totalStakeHistory[totalStakeHistory.length - 1];
            /**
            * update total Eigen and ETH that are being employed by the operator for securing
            * the queries from middleware via EigenLayr
            */

            _totalStake.ethStake += _operatorStake.ethStake;
            _totalStake.eigenStake += _operatorStake.eigenStake;
            _totalStake.updateBlockNumber = uint32(block.number);            
            // linking with the most recent stake recordd in the past
            totalStakeHistory[totalStakeHistory.length - 1].nextUpdateBlockNumber = uint32(block.number);
            totalStakeHistory.push(_totalStake);
        }
            
        emit Registration(operator, pubkeyHash, pk, uint32(apkHashes.length)-1, newApkHash);
    }

    /**
      @notice Used by an operator to de-register itself from providing service to the middleware.
     */
    /** 
      @param pubkeyToRemoveAff is the sender's pubkey in affine coordinates
     */
    function deregisterOperator(uint256[4] memory pubkeyToRemoveAff, uint32 index) external virtual returns (bool) {
        _deregisterOperator(pubkeyToRemoveAff, index);
        return true;
    }

    function _deregisterOperator(uint256[4] memory pubkeyToRemoveAff, uint32 index) internal {
        require(
            registry[msg.sender].active > 0,
            "Operator is already registered"
        );

        require(
            msg.sender == operatorList[index],
            "Incorrect index supplied"
        );

        IServiceManager serviceManager = repository.serviceManager();

        // must store till the latest time a dump expires
        /**
         @notice this info is used in forced disclosure
         */
        registry[msg.sender].serveUntil = serviceManager.latestTime();


        // committing to not signing off on any more data that is being asserted into DataLayr
        registry[msg.sender].active = 0;

        registry[msg.sender].deregisterTime = block.timestamp;
        
        /**
         @notice verify that the sender is a operator that is doing deregistration for itself 
         */
        // get operator's stored pubkeyHash
        bytes32 pubkeyHash = registry[msg.sender].pubkeyHash;
        bytes32 pubkeyHashFromInput = keccak256(
            abi.encodePacked(
                pubkeyToRemoveAff[0],
                pubkeyToRemoveAff[1],
                pubkeyToRemoveAff[2],
                pubkeyToRemoveAff[3]
            )
        );
        // verify that it matches the 'pubkeyToRemoveAff' input
        require(pubkeyHash == pubkeyHashFromInput, "incorrect input for commitDeregistration");

        // determine current stakes
        OperatorStake memory currentStakes = pubkeyHashToStakeHistory[
            pubkeyHash
        ][pubkeyHashToStakeHistory[pubkeyHash].length - 1];

        /**
         @notice recording the information pertaining to change in stake for this operator in the history
         */
        // determine new stakes
        OperatorStake memory newStakes;
        // recording the current task number where the operator stake got updated 
        newStakes.updateBlockNumber = uint32(block.number);

        // setting total staked ETH for the operator to 0
        newStakes.ethStake = uint96(0);
        // setting total staked Eigen for the operator to 0
        newStakes.eigenStake = uint96(0);

        //set next task number in prev stakes
        pubkeyHashToStakeHistory[pubkeyHash][
            pubkeyHashToStakeHistory[pubkeyHash].length - 1
        ].nextUpdateBlockNumber = uint32(block.number);

        // push new stake to storage
        pubkeyHashToStakeHistory[pubkeyHash].push(newStakes);

        // Update operator list and update index histories
        address swappedOperator = _popOperator(pubkeyHash,index);

        /**
         @notice  update info on ETH and Eigen staked with the middleware
         */
        // subtract the staked Eigen and ETH of the operator that is getting deregistered from total stake
        // copy total stake to memory
        OperatorStake memory _totalStake = totalStakeHistory[totalStakeHistory.length - 1];
        _totalStake.ethStake -= currentStakes.ethStake;
        _totalStake.eigenStake -= currentStakes.eigenStake;
        _totalStake.updateBlockNumber = uint32(block.number);
        totalStakeHistory[totalStakeHistory.length - 1].nextUpdateBlockNumber = uint32(block.number);
        totalStakeHistory.push(_totalStake);

        /**
         @notice update the aggregated public key of all registered operators and record
                 this update in history
         */
        // get existing aggregate public key
        uint256[4] memory pk = apk;
        // remove signer's pubkey from aggregate public key
        (pk[0], pk[1], pk[2], pk[3]) = removePubkeyFromAggregate(pubkeyToRemoveAff, pk);
        // update stored aggregate public key
        apk = pk;

        // store the current block number in which the aggregated pubkey is being updated 
        apkUpdates.push(uint32(block.number));

        // store hash of updated aggregated pubkey
        apkHashes.push(keccak256(abi.encodePacked(pk[0], pk[1], pk[2], pk[3])));

        emit Deregistration(msg.sender, swappedOperator);
    }

    /**
     @notice This function is for removing a pubkey from aggregated pubkey. The thesis of this operation:
              - conversion to Jacobian coordinates,
              - do the subtraction of pubkey from aggregated pubkey,
              - convert the updated aggregated pubkey back to affine coordinates.   
     */
    /**
     @param pubkeyToRemoveAff is the pubkey that is to be removed,
     @param existingAggPubkeyAff is the aggregated pubkey.
     */
    /**
     @dev Jacobian coordinates are stored in the form [x0, x1, y0, y1, z0, z1]
     */ 
    function removePubkeyFromAggregate(uint256[4] memory pubkeyToRemoveAff, uint256[4] memory existingAggPubkeyAff) internal view returns (uint256, uint256, uint256, uint256) {
        uint256[6] memory pubkeyToRemoveJac;
        uint256[6] memory existingAggPubkeyJac;

        // get x0, x1, y0, y1 from affine coordinates
        for (uint256 i = 0; i < 4;) {
            pubkeyToRemoveJac[i] = pubkeyToRemoveAff[i];
            existingAggPubkeyJac[i] = existingAggPubkeyAff[i];
            unchecked {
                ++i;
            }
        }
        // set z0 = 1
        pubkeyToRemoveJac[4] = 1;
        existingAggPubkeyJac[4] = 1;


        /**
         @notice subtract pubkeyToRemoveJac from the aggregate pubkey
         */
        // negate pubkeyToRemoveJac  
        pubkeyToRemoveJac[2] = (BLS.MODULUS - pubkeyToRemoveJac[2]) % BLS.MODULUS;
        pubkeyToRemoveJac[3] = (BLS.MODULUS - pubkeyToRemoveJac[3]) % BLS.MODULUS;
        // add the negation to existingAggPubkeyJac
        BLS.addJac(existingAggPubkeyJac, pubkeyToRemoveJac);

        // 'addJac' function above modifies the first input in memory, so now we can just return it (but first transform it back to affine)
        return (BLS.jacToAff(existingAggPubkeyJac));
    }

    /**
     * @notice Used for updating information on ETH and EIGEN deposits of nodes.
     */
    /**
     * @param operators are the nodes whose information on their ETH and EIGEN deposits
     *        getting updated
     */
    function updateStakes(address[] calldata operators) external {
        // copy total stake to memory
        OperatorStake memory _totalStake = totalStakeHistory[totalStakeHistory.length - 1];

        // TODO: test if declaring more variables outside of loop decreases gas usage
        uint256 operatorsLength = operators.length;
        // iterating over all the tuples that are to be updated
        for (uint256 i = 0; i < operatorsLength; ) {
            // get operator's pubkeyHash
            bytes32 pubkeyHash = registry[operators[i]].pubkeyHash;
            // determine current stakes
            OperatorStake memory currentStakes = pubkeyHashToStakeHistory[
                pubkeyHash
            ][pubkeyHashToStakeHistory[pubkeyHash].length - 1];

            // determine new stakes
            OperatorStake memory newStakes;

            newStakes.updateBlockNumber = uint32(block.number);
            newStakes.ethStake = weightOfOperator(operators[i], 0);
            newStakes.eigenStake = weightOfOperator(operators[i], 1);

            // check if minimum requirements have been met
            if (newStakes.ethStake < nodeEthStake) {
                newStakes.ethStake = uint96(0);
            }
            if (newStakes.eigenStake < nodeEigenStake) {
                newStakes.eigenStake = uint96(0);
            }
            //set next task number in prev stakes
            pubkeyHashToStakeHistory[pubkeyHash][
                pubkeyHashToStakeHistory[pubkeyHash].length - 1
            ].nextUpdateBlockNumber = uint32(block.number);
            // push new stake to storage
            pubkeyHashToStakeHistory[pubkeyHash].push(newStakes);


            /**
             * update total Eigen and ETH that are being employed by the operator for securing
             * the queries from middleware via EigenLayr
             */
            _totalStake.ethStake = _totalStake.ethStake + newStakes.ethStake - currentStakes.ethStake;
            _totalStake.eigenStake = _totalStake.eigenStake + newStakes.eigenStake - currentStakes.eigenStake;

            emit StakeUpdate(
                operators[i],
                newStakes.ethStake,
                newStakes.eigenStake,
                uint32(block.number),
                currentStakes.updateBlockNumber
            );
            unchecked {
                ++i;
            }
        }

        // update storage of total stake
        _totalStake.updateBlockNumber = uint32(block.number);
        totalStakeHistory[totalStakeHistory.length - 1].nextUpdateBlockNumber = uint32(block.number);
        totalStakeHistory.push(_totalStake);
    }

    /**
     @notice get hash of a historical aggregated public key corresponding to a given index;
             called by checkSignatures in SignatureChecker.sol.
     */
    function getCorrectApkHash(uint256 index, uint32 blockNumber)
        external
        view
        returns (bytes32)
    {
        require(
            blockNumber >= apkUpdates[index],
            "Index too recent"
        );

        // if not last update
        if (index != apkUpdates.length - 1) {
            require(
                blockNumber < apkUpdates[index + 1],
                "Not latest valid apk update"
            );
        }

        return apkHashes[index];
    }

    function getApkUpdatesLength() external view returns (uint256) {
        return apkUpdates.length;
    }

    function getApkHashesLength() external view returns (uint256) {
        return apkHashes.length;
    }
}

<|MERGE_RESOLUTION|>--- conflicted
+++ resolved
@@ -81,13 +81,8 @@
         uint8 operatorType,
         bytes calldata data,
         string calldata socket
-<<<<<<< HEAD
-    ) public virtual {        
+    ) external virtual {        
         _registerOperator(msg.sender, operatorType, data, socket);
-=======
-    ) external virtual {        
-        _registerOperator(msg.sender, registrantType, data, socket);
->>>>>>> 9dacae88
     }
     
     /**
