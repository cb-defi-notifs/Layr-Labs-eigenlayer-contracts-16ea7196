--- conflicted
+++ resolved
@@ -96,27 +96,6 @@
 
     /// @dev Emitted when a low-level call to `delegationTerms.payForService` fails, returning `returnData`
     event OnPayForServiceCallFailure(IDelegationTerms indexed delegationTerms, bytes32 returnData);
-<<<<<<< HEAD
-
-    /// @notice when applied to a function, ensures that the function is only callable by the `serviceManager`
-    modifier onlyServiceManager() {
-        require(msg.sender == address(serviceManager), "onlyServiceManager");
-        _;
-    }
-
-    /// @notice when applied to a function, ensures that the function is only callable by the `registry`
-    modifier onlyRegistry() {
-        require(msg.sender == address(registry), "onlyRegistry");
-        _;
-    }
-
-    /// @notice when applied to a function, ensures that the function is only callable by the owner of the `serviceManager`
-    modifier onlyServiceManagerOwner() {
-        require(msg.sender == serviceManager.owner(), "onlyServiceManagerOwner");
-        _;
-    }
-=======
->>>>>>> f9e20f53
 
     constructor(
         IEigenLayrDelegation _eigenLayrDelegation,
@@ -177,21 +156,7 @@
      * @notice This is used by an operator to make a claim on the amount that they deserve for their service from their last payment until `toTaskNumber`
      * @dev Once this payment is recorded, a fraud proof period commences during which a challenger can dispute the proposed payment.
      */
-<<<<<<< HEAD
     function commitPayment(uint32 toTaskNumber, uint96 amount) external onlyWhenNotPaused(PAUSED_NEW_PAYMENT_COMMIT) {
-=======
-    function setPaymentFraudproofCollateral(uint256 _paymentFraudproofCollateral) external onlyRepositoryGovernance {
-        _setPaymentFraudproofCollateral(_paymentFraudproofCollateral);
-    }
-
-    /**
-     * @notice This is used by an operator to make a claim on the amount that they deserve for their service from their last payment until `toTaskNumber`
-     * @dev Once this payment is recorded, a fraud proof period commences during which a challenger can dispute the proposed payment.
-     */
-    function commitPayment(uint32 toTaskNumber, uint96 amount) external {
-        IQuorumRegistry registry = IQuorumRegistry(address(repository.registry()));
-
->>>>>>> f9e20f53
         // only active operators can call
         require(
             registry.isActiveOperator(msg.sender),
@@ -248,11 +213,7 @@
      * @notice Called by an operator to redeem a payment that they previously 'committed' to by calling `commitPayment`.
      * @dev This function can only be called after the challenge window for the payment claim has completed.
      */
-<<<<<<< HEAD
     function redeemPayment() external onlyWhenNotPaused(PAUSED_REDEEM_PAYMENT) {
-=======
-    function redeemPayment() external whenNotPaused {
->>>>>>> f9e20f53
         // verify that the `msg.sender` has a committed payment
         require(
             operatorToPayment[msg.sender].status == PaymentStatus.COMMITTED,
