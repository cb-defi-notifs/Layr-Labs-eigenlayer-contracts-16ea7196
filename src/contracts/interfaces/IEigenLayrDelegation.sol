--- conflicted
+++ resolved
@@ -18,18 +18,11 @@
         view
         returns (IDelegationTerms);
 
-<<<<<<< HEAD
         //TODO: do we need this?
     // function getOperatorShares(address operator)
     //     external
     //     view
     //     returns (IInvestmentStrategy[] memory);
-=======
-    function getOperatorStrats(address operator)
-        external
-        view
-        returns (IInvestmentStrategy[] memory);
->>>>>>> 75bde44d
 
     function getUnderlyingEthDelegated(address operator)
         external
