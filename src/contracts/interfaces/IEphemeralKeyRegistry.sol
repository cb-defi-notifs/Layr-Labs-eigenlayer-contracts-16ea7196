// SPDX-License-Identifier: MIT
pragma solidity ^0.8.9.0;

interface IEphemeralKeyRegistry {
<<<<<<< HEAD
    function postFirstEphemeralKeyHash(address operator, bytes32 EKHash) external;

    function postLastEphemeralKeyPreImage(address operator, bytes32 EK) external;

    function updateEphemeralKeyPreImage(bytes32 prevEK, bytes32 currEKHash) external;

    function getCurrEphemeralKeyHash(address dataLayrNode) external returns (bytes32);

    function getLatestEphemeralKey(address dataLayrNode) external returns (bytes32);

    function proveStaleEphemeralKey(address dataLayrNode) external;

    function verifyEphemeralKeyIntegrity(address dataLayrNode, bytes32 leakedEphemeralKey) external;
=======
    function postFirstEphemeralKeyHash(
        address operator,
        bytes32 EKHash
    ) external;

    function postLastEphemeralKeyPreImage(
        address operator,
        bytes32 EK
    ) external;

    function revealAndUpdateEphemeralKey(
        bytes32 prevEK, 
        bytes32 currEKHash
    ) external;
    
    function getCurrEphemeralKeyHash(address operator)
        external
        returns (bytes32);

    function getLatestEphemeralKey(address operator)
        external
        returns (bytes32);

    function proveStaleUnrevealedEphemeralKey(address operator) external;
 
    function proveLeakedEphemeralKey(address operator, bytes32 leakedEphemeralKey) external;
>>>>>>> 66038c33

    function getLastEKPostTimestamp(address operator) external returns (uint192);

    function getEphemeralKeyForTaskNumber(address operator, uint32 taskNumber) external view returns (bytes32);
}<|MERGE_RESOLUTION|>--- conflicted
+++ resolved
@@ -2,21 +2,6 @@
 pragma solidity ^0.8.9.0;
 
 interface IEphemeralKeyRegistry {
-<<<<<<< HEAD
-    function postFirstEphemeralKeyHash(address operator, bytes32 EKHash) external;
-
-    function postLastEphemeralKeyPreImage(address operator, bytes32 EK) external;
-
-    function updateEphemeralKeyPreImage(bytes32 prevEK, bytes32 currEKHash) external;
-
-    function getCurrEphemeralKeyHash(address dataLayrNode) external returns (bytes32);
-
-    function getLatestEphemeralKey(address dataLayrNode) external returns (bytes32);
-
-    function proveStaleEphemeralKey(address dataLayrNode) external;
-
-    function verifyEphemeralKeyIntegrity(address dataLayrNode, bytes32 leakedEphemeralKey) external;
-=======
     function postFirstEphemeralKeyHash(
         address operator,
         bytes32 EKHash
@@ -43,9 +28,10 @@
     function proveStaleUnrevealedEphemeralKey(address operator) external;
  
     function proveLeakedEphemeralKey(address operator, bytes32 leakedEphemeralKey) external;
->>>>>>> 66038c33
 
     function getLastEKPostTimestamp(address operator) external returns (uint192);
 
-    function getEphemeralKeyForTaskNumber(address operator, uint32 taskNumber) external view returns (bytes32);
+    function getEphemeralKeyForTaskNumber(address operator, uint32 taskNumber)
+        external view
+        returns (bytes32);
 }