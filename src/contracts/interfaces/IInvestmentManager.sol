--- conflicted
+++ resolved
@@ -4,8 +4,7 @@
 import "./IInvestmentStrategy.sol";
 
 interface IInvestmentManager {
-<<<<<<< HEAD
-=======
+
     function consensusLayerEthStrat() view external returns(IInvestmentStrategy);
 
     function proofOfStakingEthStrat() view external returns(IInvestmentStrategy);
@@ -17,7 +16,6 @@
         IInvestmentStrategy[] calldata strategies
     ) external;
 
->>>>>>> ec6ecbd3
     function depositIntoStrategy(
         address depositor,
         IInvestmentStrategy strategies,
