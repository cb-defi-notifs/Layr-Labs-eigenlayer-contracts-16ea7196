--- conflicted
+++ resolved
@@ -1,10 +1,5 @@
-<<<<<<< HEAD
 // SPDX-License-Identifier: UNLICENSED
-pragma solidity ^0.8.9.0;
-=======
-// SPDX-License-Identifier: MIT
 pragma solidity ^0.8.9;
->>>>>>> de8173ea
 
 import "./IRegistry.sol";
 
