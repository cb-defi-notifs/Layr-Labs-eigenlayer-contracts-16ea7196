--- conflicted
+++ resolved
@@ -20,13 +20,9 @@
         ACTIVE //staked on ethpos and withdrawal credentials are pointed
     }
 
-<<<<<<< HEAD
-    function initialize(IEigenPodManager _eigenPodManager, address _owner) external;
-=======
     //used to initialize the pointers to contracts crucial to the pods functionality, in beacon proxy construction from EigenPodManager
     function initialize(IEigenPodManager _eigenPodManager, address owner) external;
     //called by EigenPodManager when the owner wants to create another validator
->>>>>>> 779e29f3
     function stake(bytes calldata pubkey, bytes calldata signature, bytes32 depositDataRoot) external payable;
     //called by EigenPodManager to withdrawETH that has been added to its balance due to a withdrawal
     //either in case of withdrawals
