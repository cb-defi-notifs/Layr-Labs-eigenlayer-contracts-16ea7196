// SPDX-License-Identifier: UNLICENSED
pragma solidity ^0.8.9;

import "./IEigenPodManager.sol";
import "./IBeaconChainOracle.sol";

/**
 * @title Interface for solo staking pods that have their withdrawal credentials pointed to EigenLayer.
 * @author Layr Labs, Inc.
 */

interface IEigenPod {
    struct Validator {
        VALIDATOR_STATUS status;
        uint64 balance; //ethpos stake in gwei
    }

    enum VALIDATOR_STATUS {
        INACTIVE, //doesnt exist
        ACTIVE //staked on ethpos and withdrawal credentials are pointed
    }

    /// @notice Used to initialize the pointers to contracts crucial to the pod's functionality, in beacon proxy construction from EigenPodManager
    function initialize(IEigenPodManager _eigenPodManager, address owner) external;

    /// @notice Called by EigenPodManager when the owner wants to create another validator.
    function stake(bytes calldata pubkey, bytes calldata signature, bytes32 depositDataRoot) external payable;

    /**
     * @notice Transfers ether balance of this contract to the specified recipient address
     * @notice Called by EigenPodManager to withdrawBeaconChainETH that has been added to its balance due to a withdrawal from the beacon chain.
     * @dev Called during withdrawal or slashing.
     */
    function withdrawBeaconChainETH(address recipient, uint256 amount) external;

    /// @notice The single EigenPodManager for EigenLayer
    function eigenPodManager() external view returns (IEigenPodManager);

    /// @notice The owner of this EigenPod
    function podOwner() external view returns (address);

    /**
<<<<<<< HEAD
     * @notice This function verifies that the withdrawal credentials of the podOwner are pointed to
     * this contract.  It verifies the provided proof from the validator against the beacon chain state
     * root.
     * @param pubkey is the BLS public key for the validator.
     * @param proofs is the bytes that prove the validator's metadata against a beacon state root
     * @param validatorFields are the fields of the "Validator Container", refer to consensus specs 
     * for details: https://github.com/ethereum/consensus-specs/blob/dev/specs/phase0/beacon-chain.md#validator
     */
=======
    * @notice This function verifies that the withdrawal credentials of the podOwner are pointed to
    * this contract.  It verifies the provided proof from the validator against the beacon chain state
    * root.
    * @param pubkey is the BLS public key for the validator.
    * @param proofs is the the array of bytes that prove the validator's withdrawal credentials against the beaconchain state root
    * @param validatorFields are the fields of the "Validator Container", refer to consensus specs 
    * for details: https://github.com/ethereum/consensus-specs/blob/dev/specs/phase0/beacon-chain.md#validator
    */
>>>>>>> ce7fe2e3
    function verifyCorrectWithdrawalCredentials(
        bytes calldata pubkey, 
        bytes calldata proofs, 
        bytes32[] calldata validatorFields
    ) external;
<<<<<<< HEAD
    
    /**
     * @notice This function updates the balance of a certain validator associated with this pod
     * @param pubkey is the BLS public key for the validator.
     * @param proofs is the bytes that prove the validator's metadata against a beacon state root
     * @param validatorFields are the fields of the "Validator Container", refer to consensus specs 
     * for details: https://github.com/ethereum/consensus-specs/blob/dev/specs/phase0/beacon-chain.md#validator
     */
=======

>>>>>>> ce7fe2e3
    function verifyBalanceUpdate(
        bytes calldata pubkey, 
        bytes calldata proofs, 
        bytes32[] calldata validatorFields
    ) external;

    //if you've been slashed on the Beacon chain, you can add balance to your pod to avoid getting slashed
    function topUpPodBalance() external payable;
}<|MERGE_RESOLUTION|>--- conflicted
+++ resolved
@@ -40,7 +40,6 @@
     function podOwner() external view returns (address);
 
     /**
-<<<<<<< HEAD
      * @notice This function verifies that the withdrawal credentials of the podOwner are pointed to
      * this contract.  It verifies the provided proof from the validator against the beacon chain state
      * root.
@@ -49,22 +48,11 @@
      * @param validatorFields are the fields of the "Validator Container", refer to consensus specs 
      * for details: https://github.com/ethereum/consensus-specs/blob/dev/specs/phase0/beacon-chain.md#validator
      */
-=======
-    * @notice This function verifies that the withdrawal credentials of the podOwner are pointed to
-    * this contract.  It verifies the provided proof from the validator against the beacon chain state
-    * root.
-    * @param pubkey is the BLS public key for the validator.
-    * @param proofs is the the array of bytes that prove the validator's withdrawal credentials against the beaconchain state root
-    * @param validatorFields are the fields of the "Validator Container", refer to consensus specs 
-    * for details: https://github.com/ethereum/consensus-specs/blob/dev/specs/phase0/beacon-chain.md#validator
-    */
->>>>>>> ce7fe2e3
     function verifyCorrectWithdrawalCredentials(
         bytes calldata pubkey, 
         bytes calldata proofs, 
         bytes32[] calldata validatorFields
     ) external;
-<<<<<<< HEAD
     
     /**
      * @notice This function updates the balance of a certain validator associated with this pod
@@ -73,9 +61,6 @@
      * @param validatorFields are the fields of the "Validator Container", refer to consensus specs 
      * for details: https://github.com/ethereum/consensus-specs/blob/dev/specs/phase0/beacon-chain.md#validator
      */
-=======
-
->>>>>>> ce7fe2e3
     function verifyBalanceUpdate(
         bytes calldata pubkey, 
         bytes calldata proofs, 
