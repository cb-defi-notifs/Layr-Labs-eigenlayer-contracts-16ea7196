// SPDX-License-Identifier: UNLICENSED
pragma solidity ^0.8.9;

import "@openzeppelin/contracts/token/ERC20/IERC20.sol";
import "./IRepositoryAccess.sol";

/**
 * @title Interface for a `PaymentManager` contract.
 * @author Layr Labs, Inc.
 */
interface IPaymentManager is IRepositoryAccess {
    enum DissectionType {
        INVALID,
        FIRST_HALF,
        SECOND_HALF
    }
    enum PaymentStatus {
        REDEEMED,
        COMMITTED,
        CHALLENGED
    }
    enum ChallengeStatus {
        RESOLVED,
        OPERATOR_TURN,
        CHALLENGER_TURN,
        OPERATOR_TURN_ONE_STEP,
        CHALLENGER_TURN_ONE_STEP
    }

    /**
     * @notice used for storing information on the most recent payment made to the operator
     */
    struct Payment {
        // taskNumber starting from which payment is being claimed
        uint32 fromTaskNumber;
        // taskNumber until which payment is being claimed (exclusive)
        uint32 toTaskNumber;
        // recording when the payment will optimistically be confirmed; used for fraudproof period
        uint32 confirmAt;
        // payment for range [fromTaskNumber, toTaskNumber)
        /// @dev max 1.3e36, keep in mind for token decimals
        uint120 amount;
        /**
         * @notice The possible statuses are:
         * - 0: REDEEMED,
         * - 1: COMMITTED,
         * - 2: CHALLENGED
         */
        PaymentStatus status;
        uint256 collateral; //account for if collateral changed
    }

    /**
     * @notice used for storing information on the payment challenge as part of the interactive process
     */
    struct PaymentChallenge {
        // operator whose payment claim is being challenged,
        address operator;
        // the entity challenging with the fraudproof
        address challenger;
        // address of the service manager contract
        address serviceManager;
        // the TaskNumber from which payment has been computed
        uint32 fromTaskNumber;
        // the TaskNumber until which payment has been computed to
        uint32 toTaskNumber;
        // reward amount the challenger claims is for the first half of tasks
        uint120 amount1;
        // reward amount the challenger claims is for the second half of tasks
        uint120 amount2;
        // used for recording the time when challenge was created
        uint32 settleAt; // when committed, used for fraudproof period
        // indicates the status of the challenge
        /**
         * @notice The possible statuses are:
         * - 0: RESOLVED,
         * - 1: operator turn (dissection),
         * - 2: challenger turn (dissection),
         * - 3: operator turn (one step),
         * - 4: challenger turn (one step)
         */
        ChallengeStatus status;
    }

    struct TotalStakes {
        uint256 signedStakeFirstQuorum;
        uint256 signedStakeSecondQuorum;
    }

    function depositFutureFees(address onBehalfOf, uint256 amount) external;

<<<<<<< HEAD
    function payFee(address initiator, address payer, uint256 feeAmount) external;
=======
    function setAllowance(address allowed, uint256 amount) external;

    function payFee(address initiator, address payer, uint256 feeAmount) external;

    function setPaymentFraudproofCollateral(uint256 _paymentFraudproofCollateral) external;

    function commitPayment(uint32 toTaskNumber, uint120 amount) external;

    function redeemPayment() external;

    function paymentFraudproofInterval() external view returns (uint256);

    function paymentFraudproofCollateral() external view returns (uint256);

    function getPaymentCollateral(address) external view returns (uint256);

    function paymentToken() external view returns (IERC20);

    function collateralToken() external view returns (IERC20);

    function getChallengeStatus(address operator) external view returns (ChallengeStatus);

    function initPaymentChallenge(address operator, uint120 amount1, uint120 amount2) external;

    function performChallengeBisectionStep(address operator, bool secondHalf, uint120 amount1, uint120 amount2)
        external;

    function resolveChallenge(address operator) external;

    function getAmount1(address operator) external view returns (uint120);

    function getAmount2(address operator) external view returns (uint120);

    function getToTaskNumber(address operator) external view returns (uint48);

    function getFromTaskNumber(address operator) external view returns (uint48);

    function getDiff(address operator) external view returns (uint48);
>>>>>>> 2130a524
}<|MERGE_RESOLUTION|>--- conflicted
+++ resolved
@@ -89,9 +89,6 @@
 
     function depositFutureFees(address onBehalfOf, uint256 amount) external;
 
-<<<<<<< HEAD
-    function payFee(address initiator, address payer, uint256 feeAmount) external;
-=======
     function setAllowance(address allowed, uint256 amount) external;
 
     function payFee(address initiator, address payer, uint256 feeAmount) external;
@@ -130,5 +127,4 @@
     function getFromTaskNumber(address operator) external view returns (uint48);
 
     function getDiff(address operator) external view returns (uint48);
->>>>>>> 2130a524
 }