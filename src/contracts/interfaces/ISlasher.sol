// SPDX-License-Identifier: UNLICENSED
pragma solidity ^0.8.9;

/**
 * @title Interface for the primary 'slashing' contract for EigenLayr.
 * @author Layr Labs, Inc.
 * @notice See the `Slasher` contract itself for implementation details.
 */
interface ISlasher {
<<<<<<< HEAD
    struct MiddlewareTimes {
        uint32 leastRecentUpdateBlock; //the update block for the middleware whose latest update was earliest
        uint32 latestServeUntil; //the latest serve until time from all of the middleware that the operator is serving
    }

    function freezeOperator(address toSlash) external;

    function isFrozen(address staker) external view returns (bool);
=======
    /**
     * @notice Gives the `contractAddress` permission to slash the funds of the caller.
     * @dev Typically, this function must be called prior to registering for a middleware.
     */
    function allowToSlash(address contractAddress) external;
>>>>>>> 41751d6c

    /// @notice Called by a contract to revoke its ability to slash `operator`, once `unbondedAfter` is reached.
    function revokeSlashingAbility(address operator, uint32 unbondedAfter) external;

    /**
     * @notice Used for 'slashing' a certain operator.
     * @param toBeFrozen The operator to be frozen.
     * @dev Technically the operator is 'frozen' (hence the name of this function), and then subject to slashing pending a decision by a human-in-the-loop.
     * @dev The operator must have previously given the caller (which should be a contract) the ability to slash them, through a call to `allowToSlash`.
     */
    function freezeOperator(address toBeFrozen) external;

    /**
     * @notice Used to determine whether `staker` is actively 'frozen'. If a staker is frozen, then they are potentially subject to
     * slashing of their funds, and cannot cannot deposit or withdraw from the investmentManager until the slashing process is completed
     * and the staker's status is reset (to 'unfrozen').
     * @return Returns 'true' if `staker` themselves has their status set to frozen, OR if the staker is delegated
     * to an operator who has their status set to frozen. Otherwise returns 'false'.
     */
    function isFrozen(address staker) external view returns (bool);

    /// @notice Returns true if `slashingContract` is currently allowed to slash `toBeSlashed`.
    function canSlash(address toBeSlashed, address slashingContract) external view returns (bool);

    /// @notice Returns the UTC timestamp until which `slashingContract` is allowed to slash the `operator`.
    function bondedUntil(address operator, address slashingContract) external view returns (uint32);

<<<<<<< HEAD
    function canSlash(address toBeSlashed, address slashingContract) external view returns (bool);
    
    function canWithdraw(address operator, uint32 withdrawalStartBlock, uint256 middlewareTimesIndex) external returns(bool);

    function recordFirstStakeUpdate(address operator, uint32 serveUntil) external;

    function recordStakeUpdate(address operator, uint32 blockNumber, uint32 serveUntil, uint256 prevElement) external;
    
    function recordLastStakeUpdate(address operator, uint32 serveUntil) external;
=======
    /**
     * @notice Removes the 'frozen' status from each of the `frozenAddresses`
     * @dev Callable only by the contract owner (i.e. governance).
     */
    function resetFrozenStatus(address[] calldata frozenAddresses) external;

    /**
     * @notice Used to give global slashing permission to `contracts`.
     * @dev Callable only by the contract owner (i.e. governance).
     */
>>>>>>> 41751d6c
    function addGloballyPermissionedContracts(address[] calldata contracts) external;
    function getMiddlewareTimesIndexBlock(address operator, uint32 index) external returns(uint32);
    function getMiddlewareTimesIndexServeUntil(address operator, uint32 index) external returns(uint32);

    /**
     * @notice Used to revoke global slashing permission from `contracts`.
     * @dev Callable only by the contract owner (i.e. governance).
     */
    function removeGloballyPermissionedContracts(address[] calldata contracts) external;
}<|MERGE_RESOLUTION|>--- conflicted
+++ resolved
@@ -7,22 +7,16 @@
  * @notice See the `Slasher` contract itself for implementation details.
  */
 interface ISlasher {
-<<<<<<< HEAD
     struct MiddlewareTimes {
         uint32 leastRecentUpdateBlock; //the update block for the middleware whose latest update was earliest
         uint32 latestServeUntil; //the latest serve until time from all of the middleware that the operator is serving
     }
 
-    function freezeOperator(address toSlash) external;
-
-    function isFrozen(address staker) external view returns (bool);
-=======
     /**
      * @notice Gives the `contractAddress` permission to slash the funds of the caller.
      * @dev Typically, this function must be called prior to registering for a middleware.
      */
     function allowToSlash(address contractAddress) external;
->>>>>>> 41751d6c
 
     /// @notice Called by a contract to revoke its ability to slash `operator`, once `unbondedAfter` is reached.
     function revokeSlashingAbility(address operator, uint32 unbondedAfter) external;
@@ -49,9 +43,6 @@
 
     /// @notice Returns the UTC timestamp until which `slashingContract` is allowed to slash the `operator`.
     function bondedUntil(address operator, address slashingContract) external view returns (uint32);
-
-<<<<<<< HEAD
-    function canSlash(address toBeSlashed, address slashingContract) external view returns (bool);
     
     function canWithdraw(address operator, uint32 withdrawalStartBlock, uint256 middlewareTimesIndex) external returns(bool);
 
@@ -60,7 +51,7 @@
     function recordStakeUpdate(address operator, uint32 blockNumber, uint32 serveUntil, uint256 prevElement) external;
     
     function recordLastStakeUpdate(address operator, uint32 serveUntil) external;
-=======
+
     /**
      * @notice Removes the 'frozen' status from each of the `frozenAddresses`
      * @dev Callable only by the contract owner (i.e. governance).
@@ -71,14 +62,15 @@
      * @notice Used to give global slashing permission to `contracts`.
      * @dev Callable only by the contract owner (i.e. governance).
      */
->>>>>>> 41751d6c
     function addGloballyPermissionedContracts(address[] calldata contracts) external;
-    function getMiddlewareTimesIndexBlock(address operator, uint32 index) external returns(uint32);
-    function getMiddlewareTimesIndexServeUntil(address operator, uint32 index) external returns(uint32);
 
     /**
      * @notice Used to revoke global slashing permission from `contracts`.
      * @dev Callable only by the contract owner (i.e. governance).
      */
     function removeGloballyPermissionedContracts(address[] calldata contracts) external;
+
+    function getMiddlewareTimesIndexBlock(address operator, uint32 index) external view returns(uint32);
+
+    function getMiddlewareTimesIndexServeUntil(address operator, uint32 index) external view returns(uint32);
 }