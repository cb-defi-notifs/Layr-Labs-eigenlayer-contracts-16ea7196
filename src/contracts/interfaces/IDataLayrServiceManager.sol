// SPDX-License-Identifier: UNLICENSED
pragma solidity ^0.8.9;

import "@openzeppelin/contracts/token/ERC20/IERC20.sol";
import "./IServiceManager.sol";
import "./IEigenLayrDelegation.sol";
import "./IDataLayrPaymentManager.sol";

interface IDataLayrServiceManager is IServiceManager {
    //Relevant metadata for a given datastore
    struct DataStoreMetadata {
        bytes32 headerHash;
        uint32 durationDataStoreId;
        uint32 globalDataStoreId;
        uint32 blockNumber;
        uint96 fee;
        address confirmer;
        bytes32 signatoryRecordHash;
    }

    //Stores the data required to index a given datastore's metadata
    struct DataStoreSearchData {
        DataStoreMetadata metadata;
        uint8 duration;
        uint256 timestamp;
        uint32 index;
    }

    struct SignatoryRecordMinusDataStoreId {
        bytes32[] nonSignerPubkeyHashes;
        uint256 signedStakeFirstQuorum;
        uint256 signedStakeSecondQuorum;
    }

    struct DataStoresForDuration {
        uint32 one_duration;
        uint32 two_duration;
        uint32 three_duration;
        uint32 four_duration;
        uint32 five_duration;
        uint32 six_duration;
        uint32 seven_duration;
        uint32 dataStoreId;
        uint32 latestTime;
    }

    struct DataStoreHashInputs {
        bytes32 headerHash;
        uint32 dataStoreId;
        uint32 blockNumber;
        uint256 fee;
    }

    function initDataStore(
        address feePayer,
        address confirmer,
        uint8 duration,
<<<<<<< HEAD
        uint32 blockNumber,
        uint32 totalOperatorsIndex,
        bytes calldata header
    )
        external
        returns (uint32);
=======
        uint32 totalBytes,
        uint32 blockNumber
    ) external returns (uint32);
>>>>>>> 6f346250

    function confirmDataStore(bytes calldata data, DataStoreSearchData memory searchData) external;

    function numPowersOfTau() external view returns (uint48);

    function log2NumPowersOfTau() external view returns (uint48);

    function DURATION_SCALE() external view returns (uint256);

    function MAX_DATASTORE_DURATION() external view returns (uint8);

    function getDataStoreHashesForDurationAtTimestamp(uint8 duration, uint256 timestamp, uint32 index)
        external
        view
        returns (bytes32);

    function getNumDataStoresForDuration(uint8 duration) external view returns (uint32);

    function collateralToken() external view returns (IERC20);

    function dataLayrPaymentManager() external view returns (IDataLayrPaymentManager);

    function verifyDataStoreMetadata(uint8 duration, uint256 timestamp, uint32 index, DataStoreMetadata memory metadata) external view returns (bool);
    
}<|MERGE_RESOLUTION|>--- conflicted
+++ resolved
@@ -55,18 +55,12 @@
         address feePayer,
         address confirmer,
         uint8 duration,
-<<<<<<< HEAD
         uint32 blockNumber,
         uint32 totalOperatorsIndex,
         bytes calldata header
     )
         external
         returns (uint32);
-=======
-        uint32 totalBytes,
-        uint32 blockNumber
-    ) external returns (uint32);
->>>>>>> 6f346250
 
     function confirmDataStore(bytes calldata data, DataStoreSearchData memory searchData) external;
 
