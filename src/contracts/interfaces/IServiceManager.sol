--- conflicted
+++ resolved
@@ -13,7 +13,6 @@
     /// @notice Returns the current 'taskNumber' for the middleware
     function taskNumber() external view returns (uint32);
 
-<<<<<<< HEAD
     /// @notice Permissioned function that causes the ServiceManager to freeze the operator on EigenLayer, through a call to the Slasher contract
     function freezeOperator(address operator) external;
 
@@ -29,22 +28,12 @@
     /// @notice Permissioned function to have the ServiceManager forward a call to the slasher, recording a final stake update (on operator deregistration)
     function recordLastStakeUpdate(address operator, uint32 serveUntil) external;
 
-=======
-    /// @notice Permissioned function that causes the ServiceManager to freeze the operator on EigenLayer, through a call to the Slasher contreact
-    function freezeOperator(address operator) external;
-
-    /// @notice Permissioned function that causes the ServiceManager to revoke its ability to slash the operator on EigenLayer, through a call to the Slasher contreact
-    function revokeSlashingAbility(address operator, uint32 unbondedAfter) external;
-
->>>>>>> f9e20f53
     /// @notice Collateral token used for placing collateral on challenges & payment commits
     function collateralToken() external view returns (IERC20);
 
     /// @notice The Delegation contract of EigenLayer.
     function eigenLayrDelegation() external view returns (IEigenLayrDelegation);
 
-<<<<<<< HEAD
-=======
     /**
      * @notice Verifies that a task for this middleware exists which was created *at or before* `initTimestamp` *AND* that expires *strictly prior to* the
      * specified `unlockTime`.
@@ -54,9 +43,6 @@
         external
         view;
 
->>>>>>> f9e20f53
     /// @notice Returns the `latestTime` until which operators must serve.
     function latestTime() external view returns (uint32);
-
-    function owner() external view returns (address);
 }