// SPDX-License-Identifier: UNLICENSED
pragma solidity ^0.8.9;

import "@openzeppelin/contracts/token/ERC20/IERC20.sol";
import "./IEigenLayrDelegation.sol";

/**
 * @title Interface for a `ServiceManager`-type contract.
 * @author Layr Labs, Inc.
 */
<<<<<<< HEAD
interface IServiceManager  {
=======
// TODO: provide more functions for this spec
interface IServiceManager {
>>>>>>> fe9f6727
    /// @notice Returns the current 'taskNumber' for the middleware
    function taskNumber() external view returns (uint32);

    /// @notice Permissioned function that causes the ServiceManager to freeze the operator on EigenLayer, through a call to the Slasher contreact
    function freezeOperator(address operator) external;

    /// @notice Permissioned function that causes the ServiceManager to revoke its ability to slash the operator on EigenLayer, through a call to the Slasher contreact
    function revokeSlashingAbility(address operator, uint32 unbondedAfter) external;

    /// @notice Permissioned function to have the ServiceManager forward a call to the slasher, recording an initial stake update (on operator registration)
    function recordFirstStakeUpdate(address operator, uint32 serveUntil) external;

    /// @notice Permissioned function to have the ServiceManager forward a call to the slasher, recording a stake update
    function recordStakeUpdate(address operator, uint32 updateBlock, uint32 serveUntil, uint256 prevElement) external;

    /// @notice Permissioned function to have the ServiceManager forward a call to the slasher, recording a final stake update (on operator deregistration)
    function recordLastStakeUpdate(address operator, uint32 serveUntil) external;

    /// @notice Collateral token used for placing collateral on challenges & payment commits
    function collateralToken() external view returns (IERC20);

    /// @notice The Delegation contract of EigenLayer.
    function eigenLayrDelegation() external view returns (IEigenLayrDelegation);

    /// @notice Returns the `latestTime` until which operators must serve.
    function latestTime() external view returns (uint32);
}<|MERGE_RESOLUTION|>--- conflicted
+++ resolved
@@ -8,12 +8,8 @@
  * @title Interface for a `ServiceManager`-type contract.
  * @author Layr Labs, Inc.
  */
-<<<<<<< HEAD
-interface IServiceManager  {
-=======
 // TODO: provide more functions for this spec
 interface IServiceManager {
->>>>>>> fe9f6727
     /// @notice Returns the current 'taskNumber' for the middleware
     function taskNumber() external view returns (uint32);
 
