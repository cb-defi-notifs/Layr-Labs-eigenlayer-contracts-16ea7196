--- conflicted
+++ resolved
@@ -10,10 +10,7 @@
  */
 // TODO: provide more functions for this spec
 interface IServiceManager {
-<<<<<<< HEAD
-=======
     /// @notice Returns the current 'taskNumber' for the middleware
->>>>>>> fe9f6727
     function taskNumber() external view returns (uint32);
 
     /// @notice Permissioned function that causes the ServiceManager to freeze the operator on EigenLayer, through a call to the Slasher contreact
@@ -25,20 +22,8 @@
     /// @notice Collateral token used for placing collateral on challenges & payment commits
     function collateralToken() external view returns (IERC20);
 
-<<<<<<< HEAD
-=======
     /// @notice The Delegation contract of EigenLayer.
     function eigenLayrDelegation() external view returns (IEigenLayrDelegation);
-
-    /**
-     * @notice Verifies that a task for this middleware exists which was created *at or before* `initTimestamp` *AND* that expires *strictly prior to* the
-     * specified `unlockTime`.
-     * @dev Function reverts if the verification fails.
-     */
->>>>>>> fe9f6727
-    function stakeWithdrawalVerification(bytes calldata data, uint256 initTimestamp, uint256 unlockTime)
-        external
-        view;
 
     /// @notice Returns the `latestTime` until which operators must serve.
     function latestTime() external view returns (uint32);
