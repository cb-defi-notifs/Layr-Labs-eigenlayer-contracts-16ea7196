--- conflicted
+++ resolved
@@ -36,18 +36,6 @@
 
     /// @notice Returns the `latestTime` until which operators must serve.
     function latestTime() external view returns (uint32);
-<<<<<<< HEAD
 
     function owner() external view returns (address);
-
-    /**
-     * @notice Verifies that a task for this middleware exists which was created *at or before* `initTimestamp` *AND* that expires *strictly prior to* the
-     * specified `unlockTime`.
-     * @dev Function reverts if the verification fails.
-     */
-    function stakeWithdrawalVerification(bytes calldata data, uint256 initTimestamp, uint256 unlockTime)
-        external
-        view;
-=======
->>>>>>> b86c3666
 }