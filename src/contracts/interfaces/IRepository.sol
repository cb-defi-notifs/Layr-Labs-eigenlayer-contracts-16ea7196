--- conflicted
+++ resolved
@@ -6,15 +6,9 @@
 import "./IRegistry.sol";
 
 /**
-<<<<<<< HEAD
  * @title This is the interface for the `Repository` contract.
  * @author Layr Labs, Inc.
  */
-=======
- * @notice This is the interface for Repository contract.
- */
-
->>>>>>> 5cba4d80
 interface IRepository {
     /// @notice returns voteWeigher contract for the middleware
     function voteWeigher() external view returns (IVoteWeigher);
