--- conflicted
+++ resolved
@@ -26,10 +26,5 @@
 
     function getPod(address podOwner) external view returns(IEigenPod);
     function getPodInfo(address podOwner) external view returns(EigenPodInfo memory);
-
-<<<<<<< HEAD
-    function getPod(address podOwner) external view returns(EigenPodInfo memory);
     function getBeaconChainStateRoot() external view returns(bytes32);
-=======
->>>>>>> 779e29f3
 }