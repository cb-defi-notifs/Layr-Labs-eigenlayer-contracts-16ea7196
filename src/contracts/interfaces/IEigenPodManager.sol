// SPDX-License-Identifier: UNLICENSED
pragma solidity ^0.8.9;

import "./IInvestmentManager.sol";
import "./IEigenPod.sol";

/**
 * @title Interface for factory that creates and manages solo staking pods that have their withdrawal credentials pointed to EigenLayer.
 * @author Layr Labs, Inc.
 */

interface IEigenPodManager {
    //This struct helps manage the info about a certain pod owner's pod
    struct EigenPodInfo {
        uint128 balance; //total balance of all validators in the pod
        uint128 depositedBalance; //amount of balance deposited into EigenLayer
    }

    /**
     * @notice Creates an EigenPod for the sender.
     * @dev Function will revert if the `msg.sender` already has an EigenPod.
     */
    function createPod() external;

    /**
     * @notice Stakes for a new beacon chain validator on the sender's EigenPod. 
     * Also creates an EigenPod for the sender if they don't have one already.
     * @param pubkey The 48 bytes public key of the beacon chain validator.
     * @param signature The validator's signature of the deposit data.
     * @param depositDataRoot The root/hash of the deposit data for the validator's deposit.
     */
    function stake(bytes calldata pubkey, bytes calldata signature, bytes32 depositDataRoot) external payable;

    /**
     * @notice Updates the beacon chain balance of the EigenPod, freezing the owner if they have overcommitted beacon chain ETH to EigenLayer.
     * @param podOwner The owner of the pod to udpate the balance of.
     * @param balanceToRemove The balance to remove before increasing, used when updating a validators balance.
     * @param balanceToAdd The balance to add after decreasing, used when updating a validators balance.
     * @dev Callable only by the `podOwner`'s EigenPod.
     */
    function updateBeaconChainBalance(address podOwner, uint64 balanceToRemove, uint64 balanceToAdd) external;

    /**
     * @notice Stakes beacon chain ETH into EigenLayer by adding BeaconChainETH shares to InvestmentManager.
     * @param podOwner The owner of the pod whose balance must be restaked.
     * @param amount The amount of beacon chain ETH to restake.
     * @dev Callable only by the `podOwner`'s EigenPod.
     */
    function depositBeaconChainETH(address podOwner, uint64 amount) external;

    /**
     * @notice Withdraws ETH that has been withdrawn from the beacon chain from the EigenPod.
     * @param podOwner The owner of the pod whose balance must be withdrawn.
     * @param recipient The recipient of withdrawn ETH.
     * @param amount The amount of ETH to withdraw.
     * @dev Callable only by the InvestmentManager contract.
     */
    function withdrawBeaconChainETH(address podOwner, address recipient, uint256 amount) external;

    /**
     * @notice Updates the oracle contract that provides the beacon chain state root
     * @param newBeaconChainOracle is the new oracle contract being pointed to
     * @dev Callable only by the owner of the InvestmentManager (i.e. governance).
     */
    function updateBeaconChainOracle(IBeaconChainOracle newBeaconChainOracle) external;

    /// @notice Returns the address of the `podOwner`'s EigenPod (whether it is deployed yet or not).
    function getPod(address podOwner) external view returns(IEigenPod);

    /// @notice returns the current EigenPodInfo for the `podOwner`'s EigenPod.
    function getPodInfo(address podOwner) external view returns(EigenPodInfo memory);
<<<<<<< HEAD

    /// @notice Oracle contract that provides updates to the beacon chain's state
    function beaconChainOracle() external view returns(IBeaconChainOracle);    

    /// @notice Returns the latest beacon chain state root posted to the beaconChainOracle.
    function getBeaconChainStateRoot() external view returns(bytes32);

    /// @notice EigenLayer's InvestmentManager contract
    function investmentManager() external view returns(IInvestmentManager);
=======
    function getBalance(address podOwner) external view returns (uint128);
    function getDepositedBalance(address podOwner) external view returns (uint128);
    function getBeaconChainStateRoot() external view returns(bytes32);
    function hasPod(address podOwner) external view returns (bool);
>>>>>>> a9191f91
}<|MERGE_RESOLUTION|>--- conflicted
+++ resolved
@@ -69,7 +69,6 @@
 
     /// @notice returns the current EigenPodInfo for the `podOwner`'s EigenPod.
     function getPodInfo(address podOwner) external view returns(EigenPodInfo memory);
-<<<<<<< HEAD
 
     /// @notice Oracle contract that provides updates to the beacon chain's state
     function beaconChainOracle() external view returns(IBeaconChainOracle);    
@@ -79,10 +78,10 @@
 
     /// @notice EigenLayer's InvestmentManager contract
     function investmentManager() external view returns(IInvestmentManager);
-=======
+
     function getBalance(address podOwner) external view returns (uint128);
+
     function getDepositedBalance(address podOwner) external view returns (uint128);
-    function getBeaconChainStateRoot() external view returns(bytes32);
+
     function hasPod(address podOwner) external view returns (bool);
->>>>>>> a9191f91
 }