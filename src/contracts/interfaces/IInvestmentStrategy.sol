--- conflicted
+++ resolved
@@ -10,16 +10,10 @@
 
     function withdraw(address depositor, IERC20 token, uint256 amount) external;
 
-<<<<<<< HEAD
-    function sharesToUnderlying(uint256 numShares) external returns(uint256);
-    function sharesToUnderlyingView(uint256 numShares) external view returns(uint256);
-    function underlyingToken() external view returns(IERC20);
-    function totalShares() external view returns(uint256);
-=======
     function sharesToUnderlying(uint256 numShares) external returns (uint256);
     function sharesToUnderlyingView(uint256 numShares) external view returns (uint256);
     function underlyingToken() external view returns (IERC20);
->>>>>>> 5cba4d80
+    function totalShares() external view returns (uint256);
 
     event Deposit(address indexed from);
     event Withdraw(address indexed to);
