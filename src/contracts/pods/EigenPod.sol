--- conflicted
+++ resolved
@@ -28,11 +28,7 @@
  * - updating aggregate balances in the EigenPodManager
  * - withdrawing eth when withdrawals are initiated
  */
-<<<<<<< HEAD
 contract EigenPod is IEigenPod, Initializable, DSTest
-=======
-contract EigenPod is IEigenPod, Initializable, Test
->>>>>>> ce7fe2e3
 {
     using BytesLib for bytes;
 
@@ -71,7 +67,6 @@
     }
 
     /**
-<<<<<<< HEAD
      * @notice This function verifies that the withdrawal credentials of the podOwner are pointed to
      * this contract.  It verifies the provided proof from the validator against the beacon chain state
      * root.
@@ -80,16 +75,6 @@
      * @param validatorFields are the fields of the "Validator Container", refer to consensus specs 
      * for details: https://github.com/ethereum/consensus-specs/blob/dev/specs/phase0/beacon-chain.md#validator
      */
-=======
-    * @notice This function verifies that the withdrawal credentials of the podOwner are pointed to
-    * this contract.  It verifies the provided proof from the validator against the beacon chain state
-    * root.
-    * @param pubkey is the BLS public key for the validator.
-    * @param proofs is the the array of bytes that prove the validator's withdrawal credentials against the beaconchain state root
-    * @param validatorFields are the fields of the "Validator Container", refer to consensus specs 
-    * for details: https://github.com/ethereum/consensus-specs/blob/dev/specs/phase0/beacon-chain.md#validator
-    */
->>>>>>> ce7fe2e3
     function verifyCorrectWithdrawalCredentials(
         bytes calldata pubkey, 
         bytes calldata proofs, 
@@ -97,13 +82,12 @@
     ) external {
         // TODO: tailor this to production oracle
         bytes32 beaconStateRoot = eigenPodManager.getBeaconChainStateRoot();
-        emit log_named_bytes32("beaconStateRoot", beaconStateRoot);
 
         // get merklizedPubkey: https://github.com/prysmaticlabs/prysm/blob/de8e50d8b6bcca923c38418e80291ca4c329848b/beacon-chain/state/stateutil/sync_committee.root.go#L45
         bytes32 merklizedPubkey = sha256(abi.encodePacked(pubkey, bytes16(0)));
 
         require(validators[merklizedPubkey].status == VALIDATOR_STATUS.INACTIVE, "EigenPod.verifyCorrectWithdrawalCredentials: Validator not inactive");
-        //verify validator proof
+        // verify validator proof
         BeaconChainProofs.verifyValidatorFields(
             beaconStateRoot,
             proofs,
@@ -111,14 +95,12 @@
         );
         // require that the first field is the merkleized pubkey
         require(validatorFields[0] == merklizedPubkey, "EigenPod.verifyCorrectWithdrawalCredentials: Proof is not for provided pubkey");
-<<<<<<< HEAD
 
-        emit log_named_bytes32("pod withdrawal cred", podWithdrawalCredentials().toBytes32(0));
-=======
-        emit log_named_bytes32("validatorFields[1]", validatorFields[1]);
-        emit log_named_bytes32("podWithdrawalCredentials().toBytes32(0)", podWithdrawalCredentials().toBytes32(0));
+        // emit log_named_bytes32("beaconStateRoot", beaconStateRoot);
+        // emit log_named_bytes32("pod withdrawal cred", podWithdrawalCredentials().toBytes32(0));
+        // emit log_named_bytes32("validatorFields[1]", validatorFields[1]);
+        // emit log_named_bytes32("podWithdrawalCredentials().toBytes32(0)", podWithdrawalCredentials().toBytes32(0));
 
->>>>>>> ce7fe2e3
         require(validatorFields[1] == podWithdrawalCredentials().toBytes32(0), "EigenPod.verifyCorrectWithdrawalCredentials: Proof is not for this EigenPod");
         // convert the balance field from 8 bytes of little endian to uint64 big endian 💪
         uint64 validatorBalance = Endian.fromLittleEndianUint64(validatorFields[2]);
@@ -132,21 +114,11 @@
     }
 
     /**
-<<<<<<< HEAD
      * @notice This function updates the balance of a certain validator associated with this pod
      * @param pubkey is the BLS public key for the validator.
      * @param proofs is the bytes that prove the validator's metadata against a beacon state root
      * @param validatorFields are the fields of the "Validator Container", refer to consensus specs 
      * for details: https://github.com/ethereum/consensus-specs/blob/dev/specs/phase0/beacon-chain.md#validator
-=======
-    * @notice This function verifies that the withdrawal credentials of the podOwner are pointed to
-    * this contract.  It verifies the provided proof from the validator against the beacon chain state
-    * root.
-    * @param pubkey is the BLS public key for the validator.
-    * @param proofs is
-    * @param validatorFields are the fields of the "Validator Container", refer to consensus specs 
-    * for details: https://github.com/ethereum/consensus-specs/blob/dev/specs/phase0/beacon-chain.md#validator
->>>>>>> ce7fe2e3
      */
     function verifyBalanceUpdate(
         bytes calldata pubkey, 
