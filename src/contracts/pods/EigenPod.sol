// SPDX-License-Identifier: UNLICENSED
pragma solidity =0.8.12;

import "@openzeppelin-upgrades/contracts/proxy/utils/Initializable.sol";
import "@openzeppelin-upgrades/contracts/access/OwnableUpgradeable.sol";
import "@openzeppelin-upgrades/contracts/security/ReentrancyGuardUpgradeable.sol";
import "@openzeppelin-upgrades/contracts/utils/AddressUpgradeable.sol";

import "../libraries/BeaconChainProofs.sol";
import "../libraries/BytesLib.sol";
import "../libraries/Endian.sol";

import "../interfaces/IETHPOSDeposit.sol";
import "../interfaces/IEigenPodManager.sol";
import "../interfaces/IEigenPod.sol";
import "../interfaces/IEigenPodPaymentEscrow.sol";
import "../interfaces/IPausable.sol";

import "./EigenPodPausingConstants.sol";

import "forge-std/Test.sol";

/**
 * @title The implementation contract used for restaking beacon chain ETH on EigenLayer 
 * @author Layr Labs, Inc.
 * @notice The main functionalities are:
 * - creating new ETH validators with their withdrawal credentials pointed to this contract
 * - proving from beacon chain state roots that withdrawal credentials are pointed to this contract
 * - proving from beacon chain state roots the balances of ETH validators with their withdrawal credentials
 *   pointed to this contract
 * - updating aggregate balances in the EigenPodManager
 * - withdrawing eth when withdrawals are initiated
 * @dev Note that all beacon chain balances are stored as gwei within the beacon chain datastructures. We choose
 *   to account balances in terms of gwei in the EigenPod contract and convert to wei when making calls to other contracts
 */
contract EigenPod is IEigenPod, Initializable, ReentrancyGuardUpgradeable, EigenPodPausingConstants, Test {
    using BytesLib for bytes;

    // CONSTANTS + IMMUTABLES
    uint256 internal constant GWEI_TO_WEI = 1e9;

    /// @notice Maximum "staleness" of a Beacon Chain state root against which `verifyOvercommittedStake` may be proven. 7 days in blocks.
    uint256 internal constant VERIFY_OVERCOMMITTED_WINDOW_BLOCKS = 50400;

    /// @notice This is the beacon chain deposit contract
    IETHPOSDeposit internal immutable ethPOS;

    /// @notice Escrow contract used for payment routing, to provide an extra "safety net"
    IEigenPodPaymentEscrow public immutable eigenPodPaymentEscrow;

    /// @notice The single EigenPodManager for EigenLayer
    IEigenPodManager public immutable eigenPodManager;

    /// @notice The amount of eth, in gwei, that is restaked per validator
    uint64 public immutable REQUIRED_BALANCE_GWEI;

    /// @notice The amount of eth, in wei, that is restaked per ETH validator into EigenLayer
    uint256 public immutable REQUIRED_BALANCE_WEI;

    /// @notice The owner of this EigenPod
    address public podOwner;

    /**
     * @notice The latest block number at which the pod owner withdrew the balance of the pod.
     * @dev This variable is only updated when the `withdraw` function is called, which can only occur before `hasRestaked` is set to true for this pod.
     * Proofs for this pod are only valid against Beacon Chain state roots corresponding to blocks after the stored `mostRecentWithdrawalBlockNumber`.
     */
    uint64 public mostRecentWithdrawalBlockNumber;

    // STORAGE VARIABLES
    /// @notice the amount of execution layer ETH in this contract that is staked in EigenLayer (i.e. withdrawn from the Beacon Chain but not from EigenLayer), 
    uint64 public restakedExecutionLayerGwei;

    /// @notice an indicator of whether or not the podOwner has ever "fully restaked" by successfully calling `verifyCorrectWithdrawalCredentials`.
    bool public hasRestaked;

    /// @notice this is a mapping of validator indices to a Validator struct containing pertinent info about the validator
    mapping(uint40 => VALIDATOR_STATUS) public validatorStatus;

    /// @notice This is a mapping of validatorIndex to withdrawalIndex to whether or not they have proven a withdrawal for that index
    mapping(uint40 => mapping(uint64 => bool)) public provenPartialWithdrawal;

    /// @notice Emitted when an ETH validator stakes via this eigenPod
    event EigenPodStaked(bytes pubkey);

    /// @notice Emitted when an ETH validator's withdrawal credentials are successfully verified to be pointed to this eigenPod
    event ValidatorRestaked(uint40 validatorIndex);

    /// @notice Emitted when an ETH validator is proven to have a balance less than `REQUIRED_BALANCE_GWEI` in the beacon chain
    event ValidatorOvercommitted(uint40 validatorIndex);
    
    /// @notice Emitted when an ETH validator is prove to have withdrawn from the beacon chain
    event FullWithdrawalRedeemed(uint40 validatorIndex, address indexed recipient, uint64 withdrawalAmountGwei);

    /// @notice Emitted when a partial withdrawal claim is successfully redeemed
    event PartialWithdrawalRedeemed(uint40 validatorIndex, address indexed recipient, uint64 partialWithdrawalAmountGwei);

    /// @notice Emitted when restaked beacon chain ETH is withdrawn from the eigenPod.
    event RestakedBeaconChainETHWithdrawn(address indexed recipient, uint256 amount);

    modifier onlyEigenPodManager {
        require(msg.sender == address(eigenPodManager), "EigenPod.onlyEigenPodManager: not eigenPodManager");
        _;
    }

    modifier onlyEigenPodOwner {
        require(msg.sender == podOwner, "EigenPod.onlyEigenPodOwner: not podOwner");
        _;
    }

    modifier onlyNotFrozen {
        require(!eigenPodManager.slasher().isFrozen(podOwner), "EigenPod.onlyNotFrozen: pod owner is frozen");
        _;
    }

    modifier hasNeverRestaked {
        require(!hasRestaked, "EigenPod.hasNeverRestaked: restaking is enabled");
        _;
    }

<<<<<<< HEAD
    modifier isRestaked {
        require(hasRestaked, "EigenPod.hasNeverRestaked: restaking is enabled");
=======
    modifier proofIsForValidBlockNumber(uint64 blockNumber) {
        require(blockNumber > mostRecentWithdrawalBlockNumber,
            "EigenPod.proofIsForValidBlockNumber: beacon chain proof must be for block number after mostRecentWithdrawalBlockNumber");
>>>>>>> cdf5963b
        _;
    }

    /**
     * @notice Based on 'Pausable' code, but uses the storage of the EigenPodManager instead of this contract. This construction
     * is necessary for enabling pausing all EigenPods at the same time (due to EigenPods being Beacon Proxies).
     * Modifier throws if the `indexed`th bit of `_paused` in the EigenPodManager is 1, i.e. if the `index`th pause switch is flipped.
     */
    modifier onlyWhenNotPaused(uint8 index) {
        require(!IPausable(address(eigenPodManager)).paused(index), "EigenPod.onlyWhenNotPaused: index is paused in EigenPodManager");
        _;
    }

    constructor(
        IETHPOSDeposit _ethPOS,
        IEigenPodPaymentEscrow _eigenPodPaymentEscrow,
        IEigenPodManager _eigenPodManager,
        uint256 _REQUIRED_BALANCE_WEI
    ) {
        ethPOS = _ethPOS;
        eigenPodPaymentEscrow = _eigenPodPaymentEscrow;
        eigenPodManager = _eigenPodManager;
        REQUIRED_BALANCE_WEI = _REQUIRED_BALANCE_WEI;
        REQUIRED_BALANCE_GWEI = uint64(_REQUIRED_BALANCE_WEI / GWEI_TO_WEI);
        require(_REQUIRED_BALANCE_WEI % GWEI_TO_WEI == 0, "EigenPod.contructor: _REQUIRED_BALANCE_WEI is not a whole number of gwei");
        _disableInitializers();
    }

    /// @notice Used to initialize the pointers to addresses crucial to the pod's functionality. Called on construction by the EigenPodManager.
    function initialize(address _podOwner) external initializer {
        require(_podOwner != address(0), "EigenPod.initialize: podOwner cannot be zero address");
        podOwner = _podOwner;
    }

    /// @notice Called by EigenPodManager when the owner wants to create another ETH validator.
    function stake(bytes calldata pubkey, bytes calldata signature, bytes32 depositDataRoot) external payable onlyEigenPodManager {
        // stake on ethpos
        require(msg.value == 32 ether, "EigenPod.stake: must initially stake for any validator with 32 ether");
        ethPOS.deposit{value : 32 ether}(pubkey, _podWithdrawalCredentials(), signature, depositDataRoot);
        emit EigenPodStaked(pubkey);
    }

    /**
     * @notice This function verifies that the withdrawal credentials of the podOwner are pointed to
     * this contract. It verifies the provided proof of the ETH validator against the beacon chain state
     * root, marks the validator as 'active' in EigenLayer, and credits the restaked ETH in Eigenlayer.
     * @param blockNumber The Beacon Chain blockNumber whose state root the `proof` will be proven against.
     * @param validatorIndex is the index of the validator being proven, refer to consensus specs 
     * @param proof is the bytes that prove the ETH validator's metadata against a beacon chain state root
     * @param validatorFields are the fields of the "Validator Container", refer to consensus specs 
     * for details: https://github.com/ethereum/consensus-specs/blob/dev/specs/phase0/beacon-chain.md#validator
     */
    function verifyCorrectWithdrawalCredentials(
        uint64 blockNumber,
        uint40 validatorIndex,
        bytes calldata proof, 
        bytes32[] calldata validatorFields
    )
        external
        onlyWhenNotPaused(PAUSED_EIGENPODS_VERIFY_CREDENTIALS)
        // check that the provided `blockNumber` is after the `mostRecentWithdrawalBlockNumber`
        proofIsForValidBlockNumber(blockNumber)
    {
        require(validatorStatus[validatorIndex] == VALIDATOR_STATUS.INACTIVE, "EigenPod.verifyCorrectWithdrawalCredentials: Validator not inactive");

        require(validatorFields[BeaconChainProofs.VALIDATOR_WITHDRAWAL_CREDENTIALS_INDEX] == _podWithdrawalCredentials().toBytes32(0),
            "EigenPod.verifyCorrectWithdrawalCredentials: Proof is not for this EigenPod");
        // convert the balance field from 8 bytes of little endian to uint64 big endian 💪
        uint64 validatorBalanceGwei = Endian.fromLittleEndianUint64(validatorFields[BeaconChainProofs.VALIDATOR_BALANCE_INDEX]);
        // make sure the balance is greater than the amount restaked per validator
        require(validatorBalanceGwei >= REQUIRED_BALANCE_GWEI,
            "EigenPod.verifyCorrectWithdrawalCredentials: ETH validator's balance must be greater than or equal to the restaked balance per validator");

        // verify ETH validator proof
        bytes32 beaconStateRoot = eigenPodManager.getBeaconChainStateRoot(blockNumber);
        BeaconChainProofs.verifyValidatorFields(
            validatorIndex,
            beaconStateRoot,
            proof,
            validatorFields
        );

        // set the status to active
        validatorStatus[validatorIndex] = VALIDATOR_STATUS.ACTIVE;

        // deposit RESTAKED_BALANCE_PER_VALIDATOR for new ETH validator
        // @dev balances are in GWEI so need to convert
        eigenPodManager.restakeBeaconChainETH(podOwner, REQUIRED_BALANCE_WEI);

        // Sets "hasRestaked" to true if it hasn't been set yet. 
        if(!hasRestaked){
            hasRestaked = true;
        }

        emit ValidatorRestaked(validatorIndex);
    }

    /**
     * @notice This function records an overcommitment of stake to EigenLayer on behalf of a certain ETH validator.
     *         If successful, the overcommitted balance is penalized (available for withdrawal whenever the pod's balance allows).
     *         The ETH validator's shares in the enshrined beaconChainETH strategy are also removed from the InvestmentManager and undelegated.
     * @param blockNumber The Beacon Chain blockNumber whose state root the `proof` will be proven against.
     *        Must be within `VERIFY_OVERCOMMITTED_WINDOW_BLOCKS` of the current block.
     * @param validatorIndex is the index of the validator being proven, refer to consensus specs 
     * @param proof is the bytes that prove the ETH validator's metadata against a beacon state root
     * @param validatorFields are the fields of the "Validator Container", refer to consensus specs 
     * @param beaconChainETHStrategyIndex is the index of the beaconChainETHStrategy for the pod owner for the callback to 
     *                                    the InvestmentManger in case it must be removed from the list of the podOwners strategies
     * @dev For more details on the Beacon Chain spec, see: https://github.com/ethereum/consensus-specs/blob/dev/specs/phase0/beacon-chain.md#validator
     */
    function verifyOvercommittedStake(
        uint64 blockNumber,
        uint40 validatorIndex,
        bytes calldata proof, 
        bytes32[] calldata validatorFields,
        uint256 beaconChainETHStrategyIndex
    ) external onlyWhenNotPaused(PAUSED_EIGENPODS_VERIFY_OVERCOMMITTED) {
       // ensure that the blockNumber being proven against is not "too stale".
        require(blockNumber + VERIFY_OVERCOMMITTED_WINDOW_BLOCKS >= block.number,
            "EigenPod.verifyOvercommittedStake: specified blockNumber is too far in past");

        require(validatorStatus[validatorIndex] == VALIDATOR_STATUS.ACTIVE, "EigenPod.verifyOvercommittedStake: Validator not active");
        // convert the balance field from 8 bytes of little endian to uint64 big endian 💪
        uint64 validatorBalance = Endian.fromLittleEndianUint64(validatorFields[BeaconChainProofs.VALIDATOR_BALANCE_INDEX]);

        // if the validatorBalance is zero *and* the validator is overcommitted, then overcommitment should be proved through `verifyBeaconChainFullWithdrawal`
        require(validatorBalance != 0, "EigenPod.verifyOvercommittedStake: cannot prove overcommitment on a full withdrawal");

        require(validatorBalance < REQUIRED_BALANCE_GWEI,
            "EigenPod.verifyOvercommittedStake: validator's balance must be less than the restaked balance per validator");

        // verify ETH validator proof
        bytes32 beaconStateRoot = eigenPodManager.getBeaconChainStateRoot(blockNumber);
        BeaconChainProofs.verifyValidatorFields(
            validatorIndex,
            beaconStateRoot,
            proof,
            validatorFields
        );

        // mark the ETH validator as overcommitted
        validatorStatus[validatorIndex] = VALIDATOR_STATUS.OVERCOMMITTED;
        // remove and undelegate shares in EigenLayer
        eigenPodManager.recordOvercommittedBeaconChainETH(podOwner, beaconChainETHStrategyIndex, REQUIRED_BALANCE_WEI);

        emit ValidatorOvercommitted(validatorIndex);
    }

    /**
     * @notice This function records a full withdrawal on behalf of one of the Ethereum validators for this EigenPod
     * @param proofs is the information needed to check the veracity of the block number and withdrawal being proven
     * @param withdrawalFields are the fields of the withdrawal being proven
     * @param validatorFields are the fields of the validator being proven
     * @param beaconChainETHStrategyIndex is the index of the beaconChainETHStrategy for the pod owner for the callback to 
     *        the EigenPodManager to the InvestmentManager in case it must be removed from the podOwner's list of strategies
     */
    function verifyAndProcessWithdrawal(
        BeaconChainProofs.WithdrawalProofs calldata proofs, 
        bytes32[] calldata validatorFields,
        bytes32[] calldata withdrawalFields,
        uint256 beaconChainETHStrategyIndex,
        uint64 oracleBlockNumber
    )
        external
        isRestaked
        onlyWhenNotPaused(PAUSED_EIGENPODS_VERIFY_WITHDRAWAL)
        /** 
         * Check that the provided block number being proven against is after the `mostRecentWithdrawalBlockNumber`.
         * Without this check, there is an edge case where a user proves a past withdrawal for a validator marked as 'INACTIVE' whose funds they already withdrew,
         * as a way to "withdraw the same funds twice" without providing a proof.
         */
        proofIsForValidBlockNumber(Endian.fromLittleEndianUint64(proofs.blockNumberRoot))
    {
        // fetch the beacon state root for the specified block
        bytes32 beaconStateRoot = eigenPodManager.getBeaconChainStateRoot(oracleBlockNumber);

        BeaconChainProofs.verifyBlockNumberAndWithdrawalFields(beaconStateRoot, proofs, withdrawalFields);
        BeaconChainProofs.verifyValidatorFields(proofs.validatorIndex, beaconStateRoot, proofs.validatorProof, validatorFields);

        uint64 withdrawableEpoch = Endian.fromLittleEndianUint64(validatorFields[BeaconChainProofs.VALIDATOR_WITHDRAWABLE_EPOCH_INDEX]);
        uint64 withdrawalAmountGwei = Endian.fromLittleEndianUint64(withdrawalFields[BeaconChainProofs.WITHDRAWAL_VALIDATOR_AMOUNT_INDEX]);
        uint40 validatorIndex = uint40(Endian.fromLittleEndianUint64(withdrawalFields[BeaconChainProofs.WITHDRAWAL_VALIDATOR_INDEX_INDEX]));

        //check if the withdrawal occured after mostRecentWithdrawalBlockNumber
        uint64 slot = Endian.fromLittleEndianUint64(proofs.slotRoot);
        if (withdrawableEpoch <= slot/BeaconChainProofs.SLOTS_PER_EPOCH) {
            _processFullWithdrawal(withdrawalAmountGwei, validatorIndex, beaconChainETHStrategyIndex, podOwner);
        } else {
            _processPartialWithdrawal(slot, withdrawalAmountGwei, validatorIndex, podOwner);
        }
    }

    function _processFullWithdrawal(uint64 withdrawalAmountGwei, uint40 validatorIndex, uint256 beaconChainETHStrategyIndex, address recipient) internal {
        uint256 amountToSend;
        VALIDATOR_STATUS status = validatorStatus[validatorIndex];

        // if the validator has not previously been proven to be "overcommitted"
        if (status == VALIDATOR_STATUS.ACTIVE) {
            // if the withdrawal amount is greater than the REQUIRED_BALANCE_GWEI (i.e. the amount restaked on EigenLayer, per ETH validator)
            if (withdrawalAmountGwei >= REQUIRED_BALANCE_GWEI) {
                // then the excess is immediately withdrawable
                amountToSend = uint256(withdrawalAmountGwei - REQUIRED_BALANCE_GWEI) * uint256(GWEI_TO_WEI);
                // and the extra execution layer ETH in the contract is REQUIRED_BALANCE_GWEI, which must be withdrawn through EigenLayer's normal withdrawal process
                restakedExecutionLayerGwei += REQUIRED_BALANCE_GWEI;
            } else {
                // otherwise, just use the full withdrawal amount to continue to "back" the podOwner's remaining shares in EigenLayer (i.e. none is instantly withdrawable)
                restakedExecutionLayerGwei += withdrawalAmountGwei;
                // remove and undelegate 'extra' (i.e. "overcommitted") shares in EigenLayer
                eigenPodManager.recordOvercommittedBeaconChainETH(podOwner, beaconChainETHStrategyIndex, (REQUIRED_BALANCE_GWEI - withdrawalAmountGwei) * GWEI_TO_WEI);
            }
        // if the validator *has* previously been proven to be "overcommitted"
        } else if (status == VALIDATOR_STATUS.OVERCOMMITTED) {
            // if the withdrawal amount is greater than the REQUIRED_BALANCE_GWEI (i.e. the amount restaked on EigenLayer, per ETH validator)
            if (withdrawalAmountGwei >= REQUIRED_BALANCE_GWEI) {
                // then the excess is immediately withdrawable
                amountToSend = uint256(withdrawalAmountGwei - REQUIRED_BALANCE_GWEI) * uint256(GWEI_TO_WEI);
                // and the extra execution layer ETH in the contract is REQUIRED_BALANCE_GWEI, which must be withdrawn through EigenLayer's normal withdrawal process
                restakedExecutionLayerGwei += REQUIRED_BALANCE_GWEI;
                /**
                 * since in `verifyOvercommittedStake` the podOwner's beaconChainETH shares are decremented by `REQUIRED_BALANCE_WEI`, we must reverse the process here,
                 * in order to allow the podOwner to complete their withdrawal through EigenLayer's normal withdrawal process
                 */
                eigenPodManager.restakeBeaconChainETH(podOwner, REQUIRED_BALANCE_WEI);
            } else {
                // otherwise, just use the full withdrawal amount to continue to "back" the podOwner's remaining shares in EigenLayer (i.e. none is instantly withdrawable)
                restakedExecutionLayerGwei += withdrawalAmountGwei;
                /**
                 * since in `verifyOvercommittedStake` the podOwner's beaconChainETH shares are decremented by `REQUIRED_BALANCE_WEI`, we must reverse the process here,
                 * in order to allow the podOwner to complete their withdrawal through EigenLayer's normal withdrawal process
                 */
                eigenPodManager.restakeBeaconChainETH(podOwner, withdrawalAmountGwei * GWEI_TO_WEI);
            }
        /**
         * If the validator status is inactive, they never verified their withdrawal credentials and thus never restaked their beacon chain ETH.
         * They are thus free to withdraw the full "withdrawalAmountGwei" immediately.
         */
        } else if (status == VALIDATOR_STATUS.INACTIVE) {
            amountToSend = uint256(withdrawalAmountGwei) * uint256(GWEI_TO_WEI);
        } else {
            // If the validator status is withdrawn, they have already processed their ETH withdrawal
            revert("EigenPod.verifyBeaconChainFullWithdrawal: VALIDATOR_STATUS is WITHDRAWN or invalid VALIDATOR_STATUS");
        }

        // set the ETH validator status to withdrawn
        validatorStatus[validatorIndex] = VALIDATOR_STATUS.WITHDRAWN;

        // send ETH to the `recipient`, if applicable
        if (amountToSend != 0) {
            _sendETH(recipient, amountToSend);
        }

        emit FullWithdrawalRedeemed(validatorIndex, recipient, withdrawalAmountGwei);
    }

    function _processPartialWithdrawal(uint64 withdrawalHappenedSlot, uint64 partialWithdrawalAmountGwei, uint40 validatorIndex, address recipient) internal {
        require(!provenPartialWithdrawal[validatorIndex][withdrawalHappenedSlot], "partial withdrawal has already been proven for this slot");

        provenPartialWithdrawal[validatorIndex][withdrawalHappenedSlot] = true;
        emit PartialWithdrawalRedeemed(validatorIndex, recipient, partialWithdrawalAmountGwei);

        // send the ETH to the `recipient`
        _sendETH(recipient, uint256(partialWithdrawalAmountGwei) * uint256(GWEI_TO_WEI));
    }

    /**
     * @notice Transfers `amountWei` in ether from this contract to the specified `recipient` address
     * @notice Called by EigenPodManager to withdrawBeaconChainETH that has been added to the EigenPod's balance due to a withdrawal from the beacon chain.
     * @dev Called during withdrawal or slashing.
     * @dev Note that this function is marked as non-reentrant to prevent the recipient calling back into it
     */
    function withdrawRestakedBeaconChainETH(
        address recipient,
        uint256 amountWei
    )
        external
        onlyEigenPodManager
        nonReentrant
    {
        // reduce the restakedExecutionLayerGwei
        restakedExecutionLayerGwei -= uint64(amountWei / GWEI_TO_WEI);
        
        // transfer ETH from pod to `recipient`
        _sendETH(recipient, amountWei);

        emit RestakedBeaconChainETHWithdrawn(recipient, amountWei);
    }


    /// @notice Called by the pod owner to withdraw the balance of the pod when "hasRestaked" is set to false
    function withdraw() external onlyEigenPodOwner hasNeverRestaked {
        mostRecentWithdrawalBlockNumber = uint32(block.number);
        _sendETH(podOwner, address(this).balance);
    }


    // INTERNAL FUNCTIONS
    function _podWithdrawalCredentials() internal view returns(bytes memory) {
        return abi.encodePacked(bytes1(uint8(1)), bytes11(0), address(this));
    }

    function _sendETH(address recipient, uint256 amountWei) internal {
        eigenPodPaymentEscrow.createPayment{value: amountWei}(podOwner, recipient);
    }

    /**
     * @dev This empty reserved space is put in place to allow future versions to add new
     * variables without shifting down storage in the inheritance chain.
     * See https://docs.openzeppelin.com/contracts/4.x/upgradeable#storage_gaps
     */
    uint256[44] private __gap;
}<|MERGE_RESOLUTION|>--- conflicted
+++ resolved
@@ -118,14 +118,14 @@
         _;
     }
 
-<<<<<<< HEAD
     modifier isRestaked {
         require(hasRestaked, "EigenPod.hasNeverRestaked: restaking is enabled");
-=======
+        _;
+    }
+
     modifier proofIsForValidBlockNumber(uint64 blockNumber) {
         require(blockNumber > mostRecentWithdrawalBlockNumber,
             "EigenPod.proofIsForValidBlockNumber: beacon chain proof must be for block number after mostRecentWithdrawalBlockNumber");
->>>>>>> cdf5963b
         _;
     }
 
