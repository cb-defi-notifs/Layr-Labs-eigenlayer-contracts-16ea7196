// SPDX-License-Identifier: UNLICENSED
pragma solidity =0.8.12;

import "@openzeppelin-upgrades/contracts/proxy/utils/Initializable.sol";
import "@openzeppelin-upgrades/contracts/access/OwnableUpgradeable.sol";
import "@openzeppelin-upgrades/contracts/security/ReentrancyGuardUpgradeable.sol";
import "@openzeppelin-upgrades/contracts/utils/AddressUpgradeable.sol";

import "../libraries/BeaconChainProofs.sol";
import "../libraries/BytesLib.sol";
import "../libraries/Endian.sol";

import "../interfaces/IETHPOSDeposit.sol";
import "../interfaces/IEigenPodManager.sol";
import "../interfaces/IEigenPod.sol";
import "../interfaces/IEigenPodPaymentEscrow.sol";
import "../interfaces/IPausable.sol";

import "./EigenPodPausingConstants.sol";

import "forge-std/Test.sol";

/**
 * @title The implementation contract used for restaking beacon chain ETH on EigenLayer 
 * @author Layr Labs, Inc.
 * @notice The main functionalities are:
 * - creating new ETH validators with their withdrawal credentials pointed to this contract
 * - proving from beacon chain state roots that withdrawal credentials are pointed to this contract
 * - proving from beacon chain state roots the balances of ETH validators with their withdrawal credentials
 *   pointed to this contract
 * - updating aggregate balances in the EigenPodManager
 * - withdrawing eth when withdrawals are initiated
 * @dev Note that all beacon chain balances are stored as gwei within the beacon chain datastructures. We choose
 *   to account balances in terms of gwei in the EigenPod contract and convert to wei when making calls to other contracts
 */
contract EigenPod is IEigenPod, Initializable, ReentrancyGuardUpgradeable, EigenPodPausingConstants {
    using BytesLib for bytes;

    uint256 internal constant GWEI_TO_WEI = 1e9;

    /// @notice This is the beacon chain deposit contract
    IETHPOSDeposit internal immutable ethPOS;

    /// @notice Escrow contract used for payment routing, to provide an extra "safety net"
    IEigenPodPaymentEscrow immutable public eigenPodPaymentEscrow;

    /// @notice The most recent block number at which a withdrawal was processed
    uint64 public mostRecentWithdrawalBlockNumber;

    /// @notice The length, in blocks, of the fraudproof period following a claim on the amount of partial withdrawals in an EigenPod
    uint32 immutable public PARTIAL_WITHDRAWAL_FRAUD_PROOF_PERIOD_BLOCKS;

    /// @notice The amount of eth, in gwei, that is restaked per validator
    uint64 public immutable REQUIRED_BALANCE_GWEI;

    /// @notice The amount of eth, in wei, that is restaked per ETH validator into EigenLayer
    uint256 public immutable REQUIRED_BALANCE_WEI;

    /// @notice The minimum amount of eth, in gwei, that can be part of a full withdrawal
    uint64 public immutable MIN_FULL_WITHDRAWAL_AMOUNT_GWEI;

    /// @notice The single EigenPodManager for EigenLayer
    IEigenPodManager public eigenPodManager;

    /// @notice The owner of this EigenPod
    address public podOwner;

    /// @notice this is a mapping of validator indices to a Validator struct containing pertinent info about the validator
    mapping(uint40 => VALIDATOR_STATUS) public validatorStatus;

    /// @notice This is a mapping of validatorIndex to withdrawalIndex to whether or not they have proven a withdrawal for that index
    mapping(uint40 => mapping(uint64 => bool)) public provenPartialWithdrawal;

    /**
     * @notice the claims on the amount of deserved partial withdrawals for the ETH validators of this EigenPod
     * @dev this array is marked as internal because of how Solidity handles structs in storage. Use the `getPartialWithdrawalClaim` getter function to fetch from this array.
     */
    PartialWithdrawalClaim[] internal _partialWithdrawalClaims;

    /// @notice the amount of execution layer ETH in this contract that is staked in EigenLayer (i.e. withdrawn from the Beacon Chain but not from EigenLayer), 
    uint64 public restakedExecutionLayerGwei;

    /// @notice Emitted when an ETH validator stakes via this eigenPod
    event EigenPodStaked(bytes pubkey);

    /// @notice Emmitted when a partial withdrawal claim is made on the EigenPod
    event PartialWithdrawalClaimRecorded(uint32 currBlockNumber, uint64 partialWithdrawalAmountGwei);

    /// @notice Emitted when a partial withdrawal claim is successfully redeemed
    event PartialWithdrawalRedeemed(address indexed recipient, uint64 partialWithdrawalAmountGwei);

    /// @notice Emitted when restaked beacon chain ETH is withdrawn from the eigenPod.
    event RestakedBeaconChainETHWithdrawn(address indexed recipient, uint256 amount);

    modifier onlyEigenPodManager {
        require(msg.sender == address(eigenPodManager), "EigenPod.onlyEigenPodManager: not eigenPodManager");
        _;
    }

    modifier onlyEigenPodOwner {
        require(msg.sender == podOwner, "EigenPod.onlyEigenPodOwner: not podOwner");
        _;
    }

    modifier onlyNotFrozen {
        require(!eigenPodManager.slasher().isFrozen(podOwner), "EigenPod.onlyNotFrozen: pod owner is frozen");
        _;
    }

    /**
     * @notice Based on 'Pausable' code, but uses the storage of the EigenPodManager instead of this contract. This construction
     * is necessary for enabling pausing all EigenPods at the same time (due to EigenPods being Beacon Proxies).
     * Modifier throws if the `indexed`th bit of `_paused` in the EigenPodManager is 1, i.e. if the `index`th pause switch is flipped.
     */
    modifier onlyWhenNotPaused(uint8 index) {
        require(!IPausable(address(eigenPodManager)).paused(index), "EigenPod.onlyWhenNotPaused: index is paused in EigenPodManager");
        _;
    }

    constructor(
        IETHPOSDeposit _ethPOS,
        IEigenPodPaymentEscrow _eigenPodPaymentEscrow,
        uint32 _PARTIAL_WITHDRAWAL_FRAUD_PROOF_PERIOD_BLOCKS,
        uint256 _REQUIRED_BALANCE_WEI,
        uint64 _MIN_FULL_WITHDRAWAL_AMOUNT_GWEI
    ) {
        ethPOS = _ethPOS;
        eigenPodPaymentEscrow = _eigenPodPaymentEscrow;
        PARTIAL_WITHDRAWAL_FRAUD_PROOF_PERIOD_BLOCKS = _PARTIAL_WITHDRAWAL_FRAUD_PROOF_PERIOD_BLOCKS;
        REQUIRED_BALANCE_WEI = _REQUIRED_BALANCE_WEI;
        REQUIRED_BALANCE_GWEI = uint64(_REQUIRED_BALANCE_WEI / GWEI_TO_WEI);
        require(_REQUIRED_BALANCE_WEI % GWEI_TO_WEI == 0, "EigenPod.contructor: _REQUIRED_BALANCE_WEI is not a whole number of gwei");
        MIN_FULL_WITHDRAWAL_AMOUNT_GWEI = _MIN_FULL_WITHDRAWAL_AMOUNT_GWEI;
        _disableInitializers();
    }

    /// @notice Used to initialize the pointers to contracts crucial to the pod's functionality, in beacon proxy construction from EigenPodManager
    function initialize(IEigenPodManager _eigenPodManager, address _podOwner) external initializer {
        require(_podOwner != address(0), "EigenPod.initialize: podOwner cannot be zero address");
        eigenPodManager = _eigenPodManager;
        podOwner = _podOwner;
    }

    /// @notice Called by EigenPodManager when the owner wants to create another ETH validator.
    function stake(bytes calldata pubkey, bytes calldata signature, bytes32 depositDataRoot) external payable onlyEigenPodManager {
        // stake on ethpos
        require(msg.value == 32 ether, "EigenPod.stake: must initially stake for any validator with 32 ether");
        ethPOS.deposit{value : 32 ether}(pubkey, _podWithdrawalCredentials(), signature, depositDataRoot);
        emit EigenPodStaked(pubkey);
    }

    /**
     * @notice This function verifies that the withdrawal credentials of the podOwner are pointed to
     * this contract. It verifies the provided proof of the ETH validator against the beacon chain state
     * root, marks the validator as 'active' in EigenLayer, and credits the restaked ETH in Eigenlayer.
     * @param slot The Beacon Chain slot whose state root the `proof` will be proven against.
     * @param validatorIndex is the index of the validator being proven, refer to consensus specs 
     * @param proof is the bytes that prove the ETH validator's metadata against a beacon chain state root
     * @param validatorFields are the fields of the "Validator Container", refer to consensus specs 
     * for details: https://github.com/ethereum/consensus-specs/blob/dev/specs/phase0/beacon-chain.md#validator
     */
    function verifyCorrectWithdrawalCredentials(
        uint64 slot,
        uint40 validatorIndex,
        bytes calldata proof, 
        bytes32[] calldata validatorFields
    ) external onlyWhenNotPaused(PAUSED_EIGENPODS_VERIFY_CREDENTIALS) {
        require(validatorStatus[validatorIndex] == VALIDATOR_STATUS.INACTIVE, "EigenPod.verifyCorrectWithdrawalCredentials: Validator not inactive");
        require(validatorFields[BeaconChainProofs.VALIDATOR_WITHDRAWAL_CREDENTIALS_INDEX] == _podWithdrawalCredentials().toBytes32(0),
            "EigenPod.verifyCorrectWithdrawalCredentials: Proof is not for this EigenPod");
        // convert the balance field from 8 bytes of little endian to uint64 big endian 💪
        uint64 validatorBalanceGwei = Endian.fromLittleEndianUint64(validatorFields[BeaconChainProofs.VALIDATOR_BALANCE_INDEX]);
        // make sure the balance is greater than the amount restaked per validator
        require(validatorBalanceGwei >= REQUIRED_BALANCE_GWEI,
            "EigenPod.verifyCorrectWithdrawalCredentials: ETH validator's balance must be greater than or equal to the restaked balance per validator");

        bytes32 beaconStateRoot = eigenPodManager.getBeaconChainStateRoot(slot);

        // verify ETH validator proof
        BeaconChainProofs.verifyValidatorFields(
            validatorIndex,
            beaconStateRoot,
            proof,
            validatorFields
        );

        // set the status to active
        validatorStatus[validatorIndex] = VALIDATOR_STATUS.ACTIVE;

        // deposit RESTAKED_BALANCE_PER_VALIDATOR for new ETH validator
        // @dev balances are in GWEI so need to convert
        eigenPodManager.restakeBeaconChainETH(podOwner, REQUIRED_BALANCE_WEI);
    }

    /**
     * @notice This function records an overcommitment of stake to EigenLayer on behalf of a certain ETH validator.
     *         If successful, the overcommitted balance is penalized (available for withdrawal whenever the pod's balance allows).
     *         The ETH validator's shares in the enshrined beaconChainETH strategy are also removed from the InvestmentManager and undelegated.
     * @param slot The Beacon Chain slot whose state root the `proof` will be proven against.
     * @param validatorIndex is the index of the validator being proven, refer to consensus specs 
     * @param proof is the bytes that prove the ETH validator's metadata against a beacon state root
     * @param validatorFields are the fields of the "Validator Container", refer to consensus specs 
     * @param beaconChainETHStrategyIndex is the index of the beaconChainETHStrategy for the pod owner for the callback to 
     *                                    the InvestmentManger in case it must be removed from the list of the podOwners strategies
     * @dev For more details on the Beacon Chain spec, see: https://github.com/ethereum/consensus-specs/blob/dev/specs/phase0/beacon-chain.md#validator
     */
    function verifyOvercommittedStake(
        uint64 slot,
        uint40 validatorIndex,
        bytes calldata proof, 
        bytes32[] calldata validatorFields,
        uint256 beaconChainETHStrategyIndex
    ) external onlyWhenNotPaused(PAUSED_EIGENPODS_VERIFY_OVERCOMMITTED) {

        require(validatorStatus[validatorIndex] == VALIDATOR_STATUS.ACTIVE, "EigenPod.verifyBalanceUpdate: Validator not active");
        // convert the balance field from 8 bytes of little endian to uint64 big endian 💪
        uint64 validatorBalance = Endian.fromLittleEndianUint64(validatorFields[BeaconChainProofs.VALIDATOR_BALANCE_INDEX]);

        // if the validatorBalance is zero *and* the validator is overcommitted, then overcommitement should be proved through `verifyBeaconChainFullWithdrawal`
        require(validatorBalance != 0, "EigenPod.verifyCorrectWithdrawalCredentials: cannot prove overcommitment on a full withdrawal");
        require(validatorBalance < REQUIRED_BALANCE_GWEI,
            "EigenPod.verifyCorrectWithdrawalCredentials: validator's balance must be less than the restaked balance per validator");

        bytes32 beaconStateRoot = eigenPodManager.getBeaconChainStateRoot(slot);
        // verify ETH validator proof
        BeaconChainProofs.verifyValidatorFields(
            validatorIndex,
            beaconStateRoot,
            proof,
            validatorFields
        );

        // mark the ETH validator as overcommitted
        validatorStatus[validatorIndex] = VALIDATOR_STATUS.OVERCOMMITTED;
        // remove and undelegate shares in EigenLayer
        eigenPodManager.recordOvercommittedBeaconChainETH(podOwner, beaconChainETHStrategyIndex, REQUIRED_BALANCE_WEI);
    }

<<<<<<< HEAD
    function verifyAndProcessWithdrawal(
        BeaconChainProofs.WithdrawalProofs calldata proofs, 
        bytes32[] calldata validatorFields,
=======
    /**
     * @notice This function records a full withdrawal on behalf of one of the Ethereum validators for this EigenPod
     * @param slot The Beacon Chain slot whose state root the `proof` will be proven against.
     * @param proof is the information needed to check the veracity of the block number and withdrawal being proven
     * @param blockNumberRoot is block number at which the withdrawal being proven is claimed to have happened
     * @param withdrawalFields are the fields of the withdrawal being proven
     * @param beaconChainETHStrategyIndex is the index of the beaconChainETHStrategy for the pod owner for the callback to 
     *                                    the EigenPodManager to the InvestmentManager in case it must be removed from the 
     *                                    podOwner's list of strategies
     */
    function verifyBeaconChainFullWithdrawal(
        uint64 slot,
        BeaconChainProofs.WithdrawalAndBlockNumberProof calldata proof,
        bytes32 blockNumberRoot,
>>>>>>> 2d027966
        bytes32[] calldata withdrawalFields,
        uint256 beaconChainETHStrategyIndex,
        address recipient
    ) external onlyWhenNotPaused(PAUSED_EIGENPODS_VERIFY_WITHDRAWAL) {
<<<<<<< HEAD
        bytes32 beaconStateRoot = eigenPodManager.getBeaconChainStateRoot();
=======
        // get the validator index
        uint40 validatorIndex = uint40(Endian.fromLittleEndianUint64(withdrawalFields[BeaconChainProofs.WITHDRAWAL_VALIDATOR_INDEX_INDEX]));
        // store the validator's status in memory, to save on SLOAD operations
        VALIDATOR_STATUS status = validatorStatus[validatorIndex];
        // make sure that the validator is staked on this pod and is not withdrawn already
        require(status != VALIDATOR_STATUS.INACTIVE && status != VALIDATOR_STATUS.WITHDRAWN,
            "EigenPod.verifyBeaconChainFullWithdrawal: ETH validator is inactive on EigenLayer, or full withdrawal has already been proven");
>>>>>>> 2d027966

        BeaconChainProofs.verifySlotAndWithdrawalFields(beaconStateRoot, proofs, withdrawalFields, validatorFields);

        uint64 withdrawableEpoch = Endian.fromLittleEndianUint64(validatorFields[BeaconChainProofs.VALIDATOR_WITHDRAWABLE_EPOCH_INDEX]);
        uint64 withdrawalAmountGwei = Endian.fromLittleEndianUint64(withdrawalFields[BeaconChainProofs.WITHDRAWAL_VALIDATOR_AMOUNT_INDEX]);
        uint64 slot = Endian.fromLittleEndianUint64(proofs.slotRoot);
        uint40 validatorIndex = uint40(Endian.fromLittleEndianUint64(withdrawalFields[BeaconChainProofs.WITHDRAWAL_VALIDATOR_INDEX_INDEX]));

<<<<<<< HEAD
        //check if the withdrawal occured after mostRecentWithdrawalBlockNumber
        uint64 withdrawalBlockNumber = Endian.fromLittleEndianUint64(proofs.blockNumberRoot);
        require(withdrawalBlockNumber > mostRecentWithdrawalBlockNumber, "EigenPod.verifyAndCompleteWithdrawal: attempting to withdraw a previously claimed withdrawal");
        if (withdrawableEpoch <= slot/BeaconChainProofs.SLOTS_PER_EPOCH) {
            _processFullWithdrawal(withdrawalAmountGwei, validatorIndex, beaconChainETHStrategyIndex, recipient);
        }

        else {
            _processPartialWithdrawal(slot, validatorIndex, recipient);
=======
        bytes32 beaconStateRoot = eigenPodManager.getBeaconChainStateRoot(slot);
        // verify the validator filds and block number
        BeaconChainProofs.verifyWithdrawalFieldsAndBlockNumber(
            beaconStateRoot,
            proof,
            blockNumberRoot,
            withdrawalFields
        );

        uint256 amountToSend;
        // if the validator has not previously been proven to be "overcommitted"
        if (status == VALIDATOR_STATUS.ACTIVE) {
            // if the withdrawal amount is greater than the REQUIRED_BALANCE_GWEI (i.e. the amount restaked on EigenLayer, per ETH validator)
            if (withdrawalAmountGwei >= REQUIRED_BALANCE_GWEI) {
                // then the excess is immediately withdrawable
                amountToSend = uint256(withdrawalAmountGwei - REQUIRED_BALANCE_GWEI) * uint256(GWEI_TO_WEI);
                // and the extra execution layer ETH in the contract is REQUIRED_BALANCE_GWEI, which must be withdrawn through EigenLayer's normal withdrawal process
                restakedExecutionLayerGwei += REQUIRED_BALANCE_GWEI;
            } else {
                // otherwise, just use the full withdrawal amount to continue to "back" the podOwner's remaining shares in EigenLayer (i.e. none is instantly withdrawable)
                restakedExecutionLayerGwei += withdrawalAmountGwei;
                // remove and undelegate 'extra' (i.e. "overcommitted") shares in EigenLayer
                eigenPodManager.recordOvercommittedBeaconChainETH(podOwner, beaconChainETHStrategyIndex, (REQUIRED_BALANCE_GWEI - withdrawalAmountGwei) * GWEI_TO_WEI);
            }
        // if the validator *has* previously been proven to be "overcommitted"
        } else if (status == VALIDATOR_STATUS.OVERCOMMITTED) {
            // if the withdrawal amount is greater than the REQUIRED_BALANCE_GWEI (i.e. the amount restaked on EigenLayer, per ETH validator)
            if (withdrawalAmountGwei >= REQUIRED_BALANCE_GWEI) {
                // then the excess is immediately withdrawable
                amountToSend = uint256(withdrawalAmountGwei - REQUIRED_BALANCE_GWEI) * uint256(GWEI_TO_WEI);
                // and the extra execution layer ETH in the contract is REQUIRED_BALANCE_GWEI, which must be withdrawn through EigenLayer's normal withdrawal process
                restakedExecutionLayerGwei += REQUIRED_BALANCE_GWEI;
                /**
                 * since in `verifyOvercommittedStake` the podOwner's beaconChainETH shares are decremented by `REQUIRED_BALANCE_WEI`, we must reverse the process here,
                 * in order to allow the podOwner to complete their withdrawal through EigenLayer's normal withdrawal process
                 */
                eigenPodManager.restakeBeaconChainETH(podOwner, REQUIRED_BALANCE_WEI);
            } else {
                // otherwise, just use the full withdrawal amount to continue to "back" the podOwner's remaining shares in EigenLayer (i.e. none is instantly withdrawable)
                restakedExecutionLayerGwei += withdrawalAmountGwei;
                /**
                 * since in `verifyOvercommittedStake` the podOwner's beaconChainETH shares are decremented by `REQUIRED_BALANCE_WEI`, we must reverse the process here,
                 * in order to allow the podOwner to complete their withdrawal through EigenLayer's normal withdrawal process
                 */
                eigenPodManager.restakeBeaconChainETH(podOwner, withdrawalAmountGwei * GWEI_TO_WEI);
            }
        } else {
            // this code should never be reached
            revert("EigenPod.verifyBeaconChainFullWithdrawal: invalid VALIDATOR_STATUS");
        }

        // set the ETH validator status to withdrawn
        validatorStatus[validatorIndex] = VALIDATOR_STATUS.WITHDRAWN;

        // check withdrawal against current claim
        uint256 claimsLength = _partialWithdrawalClaims.length;
        if (claimsLength != 0) {
            PartialWithdrawalClaim memory currentClaim = _partialWithdrawalClaims[claimsLength - 1];
            /**
             * if a full withdrawal is proven before the current partial withdrawal claim and the partial withdrawal claim 
             * is pending (still in its fraudproof period), then the partial withdrawal claim is incorrect and fraudulent
             */
            if (withdrawalBlockNumber <= currentClaim.creationBlockNumber && currentClaim.status == PARTIAL_WITHDRAWAL_CLAIM_STATUS.PENDING) {
                // mark the partial withdrawal claim as failed
                _partialWithdrawalClaims[claimsLength - 1].status = PARTIAL_WITHDRAWAL_CLAIM_STATUS.FAILED;
            }
>>>>>>> 2d027966
        }

        // send ETH, if applicable
        if (amountToSend != 0) {
            _sendETH(podOwner, amountToSend);
        }
    }

    function _processFullWithdrawal(uint64 withdrawalAmountGwei, uint40 validatorIndex, uint256 beaconChainETHStrategyIndex, address recipient) internal {

        VALIDATOR_STATUS status = validatorStatus[validatorIndex];

        // if the validator has not previously been proven to be "overcommitted"
            if (status == VALIDATOR_STATUS.ACTIVE) {
                // if the withdrawal amount is greater than the REQUIRED_BALANCE_GWEI (i.e. the amount restaked on EigenLayer, per ETH validator)
                if (withdrawalAmountGwei >= REQUIRED_BALANCE_GWEI) {
                    // then the excess is immediately withdrawable
                    _sendETH(podOwner, uint256(withdrawalAmountGwei - REQUIRED_BALANCE_GWEI) * uint256(GWEI_TO_WEI));
                    // and the extra execution layer ETH in the contract is REQUIRED_BALANCE_GWEI, which must be withdrawn through EigenLayer's normal withdrawal process
                    restakedExecutionLayerGwei += REQUIRED_BALANCE_GWEI;
                } else {
                    // otherwise, just use the full withdrawal amount to continue to "back" the podOwner's remaining shares in EigenLayer (i.e. none is instantly withdrawable)
                    restakedExecutionLayerGwei += withdrawalAmountGwei;
                    // remove and undelegate 'extra' (i.e. "overcommitted") shares in EigenLayer
                    eigenPodManager.recordOvercommittedBeaconChainETH(podOwner, beaconChainETHStrategyIndex, (REQUIRED_BALANCE_GWEI - withdrawalAmountGwei) * GWEI_TO_WEI);
                }
            // if the validator *has* previously been proven to be "overcommitted"
            } else if (status == VALIDATOR_STATUS.OVERCOMMITTED) {
                // if the withdrawal amount is greater than the REQUIRED_BALANCE_GWEI (i.e. the amount restaked on EigenLayer, per ETH validator)
                if (withdrawalAmountGwei >= REQUIRED_BALANCE_GWEI) {
                    // then the excess is immediately withdrawable
                    _sendETH(podOwner, uint256(withdrawalAmountGwei - REQUIRED_BALANCE_GWEI) * uint256(GWEI_TO_WEI));
                    // and the extra execution layer ETH in the contract is REQUIRED_BALANCE_GWEI, which must be withdrawn through EigenLayer's normal withdrawal process
                    restakedExecutionLayerGwei += REQUIRED_BALANCE_GWEI;
                    /**
                     * since in `verifyOvercommittedStake` the podOwner's beaconChainETH shares are decremented by `REQUIRED_BALANCE_WEI`, we must reverse the process here,
                     * in order to allow the podOwner to complete their withdrawal through EigenLayer's normal withdrawal process
                     */
                    eigenPodManager.restakeBeaconChainETH(podOwner, REQUIRED_BALANCE_WEI);
                } else {
                    // otherwise, just use the full withdrawal amount to continue to "back" the podOwner's remaining shares in EigenLayer (i.e. none is instantly withdrawable)
                    restakedExecutionLayerGwei += withdrawalAmountGwei;
                    /**
                     * since in `verifyOvercommittedStake` the podOwner's beaconChainETH shares are decremented by `REQUIRED_BALANCE_WEI`, we must reverse the process here,
                     * in order to allow the podOwner to complete their withdrawal through EigenLayer's normal withdrawal process
                     */
                    eigenPodManager.restakeBeaconChainETH(podOwner, withdrawalAmountGwei * GWEI_TO_WEI);
                }
            } else {
                // this code should never be reached
                revert("EigenPod.verifyBeaconChainFullWithdrawal: invalid VALIDATOR_STATUS");
            }

            // set the ETH validator status to withdrawn
            validatorStatus[validatorIndex] = VALIDATOR_STATUS.WITHDRAWN;

    }

    function _processPartialWithdrawal(uint64 withdrawalHappenedSlot, uint40 validatorIndex, address recipient) internal {
        require(!provenPartialWithdrawal[validatorIndex][withdrawalHappenedSlot], "partial withdrawal has already been proven for this slot");

        uint64 partialWithdrawalAmountGwei = uint64(address(this).balance / GWEI_TO_WEI) - restakedExecutionLayerGwei;
        provenPartialWithdrawal[validatorIndex][withdrawalHappenedSlot] = true;
        emit PartialWithdrawalRedeemed(recipient, partialWithdrawalAmountGwei);
        // send the ETH to the `recipient`
        _sendETH(recipient, uint256(partialWithdrawalAmountGwei) * uint256(GWEI_TO_WEI));
    }


    /**
     * @notice Transfers `amountWei` in ether from this contract to the specified `recipient` address
     * @notice Called by EigenPodManager to withdrawBeaconChainETH that has been added to the EigenPod's balance due to a withdrawal from the beacon chain.
     * @dev Called during withdrawal or slashing.
     * @dev Note that this function is marked as non-reentrant to prevent the recipient calling back into it
     */
    function withdrawRestakedBeaconChainETH(
        address recipient,
        uint256 amountWei
    )
        external
        onlyEigenPodManager
        nonReentrant
    {
        // reduce the restakedExecutionLayerGwei
        restakedExecutionLayerGwei -= uint64(amountWei / GWEI_TO_WEI);
        
        // transfer ETH from pod to `recipient`
        _sendETH(recipient, amountWei);

        emit RestakedBeaconChainETHWithdrawn(recipient, amountWei);
    }

    // INTERNAL FUNCTIONS

    function _podWithdrawalCredentials() internal view returns(bytes memory) {
        return abi.encodePacked(bytes1(uint8(1)), bytes11(0), address(this));
    }

    function _sendETH(address recipient, uint256 amountWei) internal {
        eigenPodPaymentEscrow.createPayment{value: amountWei}(podOwner, recipient);
    }

    /**
     * @dev This empty reserved space is put in place to allow future versions to add new
     * variables without shifting down storage in the inheritance chain.
     * See https://docs.openzeppelin.com/contracts/4.x/upgradeable#storage_gaps
     */
    uint256[45] private __gap;
}<|MERGE_RESOLUTION|>--- conflicted
+++ resolved
@@ -236,70 +236,46 @@
         eigenPodManager.recordOvercommittedBeaconChainETH(podOwner, beaconChainETHStrategyIndex, REQUIRED_BALANCE_WEI);
     }
 
-<<<<<<< HEAD
+    /**
+     * @notice This function records a full withdrawal on behalf of one of the Ethereum validators for this EigenPod
+     * @param proofs is the information needed to check the veracity of the block number and withdrawal being proven
+     * @param withdrawalFields are the fields of the withdrawal being proven
+     * @param validatorFields are the fields of the validator being proven
+     * @param beaconChainETHStrategyIndex is the index of the beaconChainETHStrategy for the pod owner for the callback to 
+     *                                    the EigenPodManager to the InvestmentManager in case it must be removed from the 
+     *                                    podOwner's list of strategies
+     * @param recipient is the address to which the full/partial withdrawal will be sent
+     */
     function verifyAndProcessWithdrawal(
         BeaconChainProofs.WithdrawalProofs calldata proofs, 
         bytes32[] calldata validatorFields,
-=======
-    /**
-     * @notice This function records a full withdrawal on behalf of one of the Ethereum validators for this EigenPod
-     * @param slot The Beacon Chain slot whose state root the `proof` will be proven against.
-     * @param proof is the information needed to check the veracity of the block number and withdrawal being proven
-     * @param blockNumberRoot is block number at which the withdrawal being proven is claimed to have happened
-     * @param withdrawalFields are the fields of the withdrawal being proven
-     * @param beaconChainETHStrategyIndex is the index of the beaconChainETHStrategy for the pod owner for the callback to 
-     *                                    the EigenPodManager to the InvestmentManager in case it must be removed from the 
-     *                                    podOwner's list of strategies
-     */
-    function verifyBeaconChainFullWithdrawal(
-        uint64 slot,
-        BeaconChainProofs.WithdrawalAndBlockNumberProof calldata proof,
-        bytes32 blockNumberRoot,
->>>>>>> 2d027966
         bytes32[] calldata withdrawalFields,
         uint256 beaconChainETHStrategyIndex,
         address recipient
     ) external onlyWhenNotPaused(PAUSED_EIGENPODS_VERIFY_WITHDRAWAL) {
-<<<<<<< HEAD
-        bytes32 beaconStateRoot = eigenPodManager.getBeaconChainStateRoot();
-=======
-        // get the validator index
-        uint40 validatorIndex = uint40(Endian.fromLittleEndianUint64(withdrawalFields[BeaconChainProofs.WITHDRAWAL_VALIDATOR_INDEX_INDEX]));
-        // store the validator's status in memory, to save on SLOAD operations
-        VALIDATOR_STATUS status = validatorStatus[validatorIndex];
-        // make sure that the validator is staked on this pod and is not withdrawn already
-        require(status != VALIDATOR_STATUS.INACTIVE && status != VALIDATOR_STATUS.WITHDRAWN,
-            "EigenPod.verifyBeaconChainFullWithdrawal: ETH validator is inactive on EigenLayer, or full withdrawal has already been proven");
->>>>>>> 2d027966
+        uint64 slot = Endian.fromLittleEndianUint64(proofs.slotRoot);
+        bytes32 beaconStateRoot = eigenPodManager.getBeaconChainStateRoot(slot);
 
         BeaconChainProofs.verifySlotAndWithdrawalFields(beaconStateRoot, proofs, withdrawalFields, validatorFields);
 
         uint64 withdrawableEpoch = Endian.fromLittleEndianUint64(validatorFields[BeaconChainProofs.VALIDATOR_WITHDRAWABLE_EPOCH_INDEX]);
         uint64 withdrawalAmountGwei = Endian.fromLittleEndianUint64(withdrawalFields[BeaconChainProofs.WITHDRAWAL_VALIDATOR_AMOUNT_INDEX]);
-        uint64 slot = Endian.fromLittleEndianUint64(proofs.slotRoot);
         uint40 validatorIndex = uint40(Endian.fromLittleEndianUint64(withdrawalFields[BeaconChainProofs.WITHDRAWAL_VALIDATOR_INDEX_INDEX]));
 
-<<<<<<< HEAD
         //check if the withdrawal occured after mostRecentWithdrawalBlockNumber
         uint64 withdrawalBlockNumber = Endian.fromLittleEndianUint64(proofs.blockNumberRoot);
         require(withdrawalBlockNumber > mostRecentWithdrawalBlockNumber, "EigenPod.verifyAndCompleteWithdrawal: attempting to withdraw a previously claimed withdrawal");
         if (withdrawableEpoch <= slot/BeaconChainProofs.SLOTS_PER_EPOCH) {
             _processFullWithdrawal(withdrawalAmountGwei, validatorIndex, beaconChainETHStrategyIndex, recipient);
+        } else {
+            _processPartialWithdrawal(slot, validatorIndex, recipient);
         }
-
-        else {
-            _processPartialWithdrawal(slot, validatorIndex, recipient);
-=======
-        bytes32 beaconStateRoot = eigenPodManager.getBeaconChainStateRoot(slot);
-        // verify the validator filds and block number
-        BeaconChainProofs.verifyWithdrawalFieldsAndBlockNumber(
-            beaconStateRoot,
-            proof,
-            blockNumberRoot,
-            withdrawalFields
-        );
-
+    }
+
+    function _processFullWithdrawal(uint64 withdrawalAmountGwei, uint40 validatorIndex, uint256 beaconChainETHStrategyIndex, address recipient) internal {
         uint256 amountToSend;
+        VALIDATOR_STATUS status = validatorStatus[validatorIndex];
+
         // if the validator has not previously been proven to be "overcommitted"
         if (status == VALIDATOR_STATUS.ACTIVE) {
             // if the withdrawal amount is greater than the REQUIRED_BALANCE_GWEI (i.e. the amount restaked on EigenLayer, per ETH validator)
@@ -344,75 +320,10 @@
         // set the ETH validator status to withdrawn
         validatorStatus[validatorIndex] = VALIDATOR_STATUS.WITHDRAWN;
 
-        // check withdrawal against current claim
-        uint256 claimsLength = _partialWithdrawalClaims.length;
-        if (claimsLength != 0) {
-            PartialWithdrawalClaim memory currentClaim = _partialWithdrawalClaims[claimsLength - 1];
-            /**
-             * if a full withdrawal is proven before the current partial withdrawal claim and the partial withdrawal claim 
-             * is pending (still in its fraudproof period), then the partial withdrawal claim is incorrect and fraudulent
-             */
-            if (withdrawalBlockNumber <= currentClaim.creationBlockNumber && currentClaim.status == PARTIAL_WITHDRAWAL_CLAIM_STATUS.PENDING) {
-                // mark the partial withdrawal claim as failed
-                _partialWithdrawalClaims[claimsLength - 1].status = PARTIAL_WITHDRAWAL_CLAIM_STATUS.FAILED;
-            }
->>>>>>> 2d027966
+        // send ETH to the `recipient`, if applicable
+        if (amountToSend != 0) {
+            _sendETH(recipient, amountToSend);
         }
-
-        // send ETH, if applicable
-        if (amountToSend != 0) {
-            _sendETH(podOwner, amountToSend);
-        }
-    }
-
-    function _processFullWithdrawal(uint64 withdrawalAmountGwei, uint40 validatorIndex, uint256 beaconChainETHStrategyIndex, address recipient) internal {
-
-        VALIDATOR_STATUS status = validatorStatus[validatorIndex];
-
-        // if the validator has not previously been proven to be "overcommitted"
-            if (status == VALIDATOR_STATUS.ACTIVE) {
-                // if the withdrawal amount is greater than the REQUIRED_BALANCE_GWEI (i.e. the amount restaked on EigenLayer, per ETH validator)
-                if (withdrawalAmountGwei >= REQUIRED_BALANCE_GWEI) {
-                    // then the excess is immediately withdrawable
-                    _sendETH(podOwner, uint256(withdrawalAmountGwei - REQUIRED_BALANCE_GWEI) * uint256(GWEI_TO_WEI));
-                    // and the extra execution layer ETH in the contract is REQUIRED_BALANCE_GWEI, which must be withdrawn through EigenLayer's normal withdrawal process
-                    restakedExecutionLayerGwei += REQUIRED_BALANCE_GWEI;
-                } else {
-                    // otherwise, just use the full withdrawal amount to continue to "back" the podOwner's remaining shares in EigenLayer (i.e. none is instantly withdrawable)
-                    restakedExecutionLayerGwei += withdrawalAmountGwei;
-                    // remove and undelegate 'extra' (i.e. "overcommitted") shares in EigenLayer
-                    eigenPodManager.recordOvercommittedBeaconChainETH(podOwner, beaconChainETHStrategyIndex, (REQUIRED_BALANCE_GWEI - withdrawalAmountGwei) * GWEI_TO_WEI);
-                }
-            // if the validator *has* previously been proven to be "overcommitted"
-            } else if (status == VALIDATOR_STATUS.OVERCOMMITTED) {
-                // if the withdrawal amount is greater than the REQUIRED_BALANCE_GWEI (i.e. the amount restaked on EigenLayer, per ETH validator)
-                if (withdrawalAmountGwei >= REQUIRED_BALANCE_GWEI) {
-                    // then the excess is immediately withdrawable
-                    _sendETH(podOwner, uint256(withdrawalAmountGwei - REQUIRED_BALANCE_GWEI) * uint256(GWEI_TO_WEI));
-                    // and the extra execution layer ETH in the contract is REQUIRED_BALANCE_GWEI, which must be withdrawn through EigenLayer's normal withdrawal process
-                    restakedExecutionLayerGwei += REQUIRED_BALANCE_GWEI;
-                    /**
-                     * since in `verifyOvercommittedStake` the podOwner's beaconChainETH shares are decremented by `REQUIRED_BALANCE_WEI`, we must reverse the process here,
-                     * in order to allow the podOwner to complete their withdrawal through EigenLayer's normal withdrawal process
-                     */
-                    eigenPodManager.restakeBeaconChainETH(podOwner, REQUIRED_BALANCE_WEI);
-                } else {
-                    // otherwise, just use the full withdrawal amount to continue to "back" the podOwner's remaining shares in EigenLayer (i.e. none is instantly withdrawable)
-                    restakedExecutionLayerGwei += withdrawalAmountGwei;
-                    /**
-                     * since in `verifyOvercommittedStake` the podOwner's beaconChainETH shares are decremented by `REQUIRED_BALANCE_WEI`, we must reverse the process here,
-                     * in order to allow the podOwner to complete their withdrawal through EigenLayer's normal withdrawal process
-                     */
-                    eigenPodManager.restakeBeaconChainETH(podOwner, withdrawalAmountGwei * GWEI_TO_WEI);
-                }
-            } else {
-                // this code should never be reached
-                revert("EigenPod.verifyBeaconChainFullWithdrawal: invalid VALIDATOR_STATUS");
-            }
-
-            // set the ETH validator status to withdrawn
-            validatorStatus[validatorIndex] = VALIDATOR_STATUS.WITHDRAWN;
-
     }
 
     function _processPartialWithdrawal(uint64 withdrawalHappenedSlot, uint40 validatorIndex, address recipient) internal {
@@ -421,10 +332,10 @@
         uint64 partialWithdrawalAmountGwei = uint64(address(this).balance / GWEI_TO_WEI) - restakedExecutionLayerGwei;
         provenPartialWithdrawal[validatorIndex][withdrawalHappenedSlot] = true;
         emit PartialWithdrawalRedeemed(recipient, partialWithdrawalAmountGwei);
+
         // send the ETH to the `recipient`
         _sendETH(recipient, uint256(partialWithdrawalAmountGwei) * uint256(GWEI_TO_WEI));
     }
-
 
     /**
      * @notice Transfers `amountWei` in ether from this contract to the specified `recipient` address
