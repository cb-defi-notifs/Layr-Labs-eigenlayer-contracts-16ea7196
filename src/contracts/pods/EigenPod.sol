// SPDX-License-Identifier: UNLICENSED
pragma solidity ^0.8.9;

import "@openzeppelin-upgrades/contracts/proxy/utils/Initializable.sol";
import "@openzeppelin/contracts/access/Ownable.sol";
import "@openzeppelin/contracts/security/ReentrancyGuard.sol";
import "@openzeppelin/contracts/utils/Address.sol";
import "../libraries/BeaconChainProofs.sol";
import "../libraries/BytesLib.sol";
import "../libraries/Endian.sol";
import "../interfaces/IETHPOSDeposit.sol";
import "../interfaces/IEigenPodManager.sol";
import "../interfaces/IEigenPod.sol";

import "forge-std/Test.sol";

/**
 * @title The implementation contract used for restaking beacon chain ETH on EigenLayer 
 * @author Layr Labs, Inc.
 * @notice The main functionalities are:
 * - creating new ETH validators with their withdrawal credentials pointed to this contract
 * - proving from beacon chain state roots that withdrawal credentials are pointed to this contract
 * - proving from beacon chain state roots the balances of ETH validators with their withdrawal credentials
 *   pointed to this contract
 * - updating aggregate balances in the EigenPodManager
 * - withdrawing eth when withdrawals are initiated
 * @dev Note that all beacon chain balances are stored as gwei within the beacon chain datastructures. We choose
 *   to account balances and penalties in terms of gwei in the EigenPod contract and convert to wei when making
 *   calls to other contracts
 */
contract EigenPod is IEigenPod, Initializable, ReentrancyGuard, Test {
    using BytesLib for bytes;

    uint256 internal constant GWEI_TO_WEI = 1e9;

    //TODO: change this to constant in prod
    /// @notice This is the beacon chain deposit contract
    IETHPOSDeposit internal immutable ethPOS;

    /// @notice The length, in blocks, if the fraud proof period following a claim on the amount of partial withdrawals in an EigenPod
    uint32 immutable public PARTIAL_WITHDRAWAL_FRAUD_PROOF_PERIOD_BLOCKS;

    /// @notice The amount of eth, in gwei, that is restaked per validator
    uint64 public immutable REQUIRED_BALANCE_GWEI;

    /// @notice The amount of eth, in wei, that is added to the penalty balance of the pod in case a validator's beacon chain balance ever falls
    ///         below REQUIRED_BALANCE_GWEI
    /// @dev currently this is set to REQUIRED_BALANCE_GWEI
    uint64 public immutable OVERCOMMITMENT_PENALTY_AMOUNT_GWEI;

    /// @notice The amount of eth, in wei, that is restaked per validator
    uint256 public immutable REQUIRED_BALANCE_WEI;

    /// @notice The amount of eth, in gwei, that can be part of a full withdrawal at the minimum
    uint64 public immutable MIN_FULL_WITHDRAWAL_AMOUNT_GWEI;

    /// @notice The single EigenPodManager for EigenLayer
    IEigenPodManager public eigenPodManager;

    /// @notice The owner of this EigenPod
    address public podOwner;

    /// @notice this is a mapping of validator keys to a Validator struct containing pertinent info about the validator
    mapping(uint40 => VALIDATOR_STATUS) public validatorStatus;

    /// @notice the claims on the amount of deserved partial withdrawals for the validators of an EigenPod
    PartialWithdrawalClaim[] public partialWithdrawalClaims;

    /// @notice the amount of execution layer ETH in this contract that is staked in EigenLayer (i.e. withdrawn from beaconchain but not EigenLayer), 
    uint64 public restakedExecutionLayerGwei;

    /// @notice the excess balance from full withdrawals over RESTAKED_BALANCE_PER_VALIDATOR or partial withdrawals
    uint64 public instantlyWithdrawableBalanceGwei;

    /// @notice the amount of penalties that have been paid from instantlyWithdrawableBalanceGwei or from partial withdrawals. These can be rolled
    ///         over from restakedExecutionLayerGwei into instantlyWithdrawableBalanceGwei when all existing penalties have been paid
    uint64 public rollableBalanceGwei;

    /// @notice the total amount of gwei outstanding (i.e. to-be-paid) penalties due to over committing to EigenLayer on behalf of this pod
    uint64 public penaltiesDueToOvercommittingGwei;

    /// @notice Emitted when a validator stakes via an eigenPod
    event EigenPodStaked(bytes pubkey);

    /// @notice Emmitted when a partial withdrawal claim is made on an EigenPod
    event PartialWithdrawalClaimRecorded(uint32 currBlockNumber, uint64 partialWithdrawalAmountGwei);

    /// @notice Emitted when a partial withdrawal claim is successfully redeemed
    event PartialWithdrawalRedeemed(address indexed recipient, uint64 partialWithdrawalAmountGwei);

    /// @notice Emitted when restaked beacon chain ETH is withdrawn from the eigenPod.
    event RestakedBeaconChainETHWithdrawn(address indexed recipient, uint256 amount);

    modifier onlyEigenPodManager {
        require(msg.sender == address(eigenPodManager), "EigenPod.onlyEigenPodManager: not eigenPodManager");
        _;
    }

    modifier onlyEigenPodOwner {
        require(msg.sender == podOwner, "EigenPod.onlyEigenPodManager: not podOwner");
        _;
    }

    constructor(IETHPOSDeposit _ethPOS, uint32 _PARTIAL_WITHDRAWAL_FRAUD_PROOF_PERIOD_BLOCKS, uint256 _REQUIRED_BALANCE_WEI, uint64 _MIN_FULL_WITHDRAWAL_AMOUNT_GWEI) {
        ethPOS = _ethPOS;
        PARTIAL_WITHDRAWAL_FRAUD_PROOF_PERIOD_BLOCKS = _PARTIAL_WITHDRAWAL_FRAUD_PROOF_PERIOD_BLOCKS;
        REQUIRED_BALANCE_WEI = _REQUIRED_BALANCE_WEI;
        REQUIRED_BALANCE_GWEI = uint64(_REQUIRED_BALANCE_WEI / GWEI_TO_WEI);
        OVERCOMMITMENT_PENALTY_AMOUNT_GWEI = REQUIRED_BALANCE_GWEI;
        require(_REQUIRED_BALANCE_WEI % GWEI_TO_WEI == 0, "EigenPod.contructor: _REQUIRED_BALANCE_WEI is not a whole number of gwei");
        MIN_FULL_WITHDRAWAL_AMOUNT_GWEI = _MIN_FULL_WITHDRAWAL_AMOUNT_GWEI;
        _disableInitializers();
    }

    /// @notice Used to initialize the pointers to contracts crucial to the pod's functionality, in beacon proxy construction from EigenPodManager
    function initialize(IEigenPodManager _eigenPodManager, address _podOwner) external initializer {
        eigenPodManager = _eigenPodManager;
        podOwner = _podOwner;
    }

    /// @notice Called by EigenPodManager when the owner wants to create another validator.
    function stake(bytes calldata pubkey, bytes calldata signature, bytes32 depositDataRoot) external payable onlyEigenPodManager {
        // stake on ethpos
        require(msg.value == 32 ether, "EigenPod.stake: must initially stake for any validator with 32 ether");
        ethPOS.deposit{value : msg.value}(pubkey, podWithdrawalCredentials(), signature, depositDataRoot);
        emit EigenPodStaked(pubkey);
    }

    /**
     * @notice This function verifies that the withdrawal credentials of the podOwner are pointed to
     * this contract.  It verifies the provided proof of the ETH validator against the beacon chain state
     * root, marks the validator as 'active' in EigenLayer, and credits the restaked ETH in Eigenlayer.
     * @param proofs is the bytes that prove the ETH validator's metadata against a beacon state root
     * @param validatorFields are the fields of the "Validator Container", refer to consensus specs 
     * for details: https://github.com/ethereum/consensus-specs/blob/dev/specs/phase0/beacon-chain.md#validator
     */
    function verifyCorrectWithdrawalCredentials(
        uint40 validatorIndex,
        bytes calldata proofs, 
        bytes32[] calldata validatorFields
    ) external {
        // TODO: tailor this to production oracle
        bytes32 beaconStateRoot = eigenPodManager.getBeaconChainStateRoot();

        // verify ETH validator proof
<<<<<<< HEAD
        BeaconChainProofs.verifyValidatorFields(
            validatorIndex,
=======
        uint40 validatorIndex = BeaconChainProofs.verifyValidatorFields(
>>>>>>> e39e5d70
            beaconStateRoot,
            proofs,
            validatorFields
        );

        require(validatorStatus[validatorIndex] == VALIDATOR_STATUS.INACTIVE, "EigenPod.verifyCorrectWithdrawalCredentials: Validator not inactive");
        require(validatorFields[BeaconChainProofs.VALIDATOR_WITHDRAWAL_CREDENTIALS_INDEX] == podWithdrawalCredentials().toBytes32(0), "EigenPod.verifyCorrectWithdrawalCredentials: Proof is not for this EigenPod");
        // convert the balance field from 8 bytes of little endian to uint64 big endian 💪
        uint64 validatorBalanceGwei = Endian.fromLittleEndianUint64(validatorFields[BeaconChainProofs.VALIDATOR_BALANCE_INDEX]);
        // make sure the balance is greater than the amount restaked per validator
        require(validatorBalanceGwei >= REQUIRED_BALANCE_GWEI, "EigenPod.verifyCorrectWithdrawalCredentials: ETH validator's balance must be greater than or equal to restaked balance per operator");
        // set the status to active
        validatorStatus[validatorIndex] = VALIDATOR_STATUS.ACTIVE;
        // deposit RESTAKED_BALANCE_PER_VALIDATOR for new ETH validator
        // @dev balances are in GWEI so need to convert
        eigenPodManager.restakeBeaconChainETH(podOwner, REQUIRED_BALANCE_WEI);
    }

    /**
     * @notice This function records an overcommitment of stake to EigenLayer on behalf of a certain ETH validator.
     *         If successful, the overcommitted balance is penalized (available for withdrawal whenever the pod's balance allows).
     *         The ETH validator's shares in the enshrined beaconChainETH strategy are also removed from the InvestmentManager and undelegated.
     * @param proofs is the bytes that prove the ETH validator's metadata against a beacon state root
     * @param validatorFields are the fields of the "Validator Container", refer to consensus specs 
     * @param beaconChainETHStrategyIndex is the index of the beaconChainETHStrategy for the pod owner for the callback to 
     *                                    the InvestmentManger in case it must be removed from the list of the podOwners strategies
     * for details: https://github.com/ethereum/consensus-specs/blob/dev/specs/phase0/beacon-chain.md#validator
     */
    function verifyOvercommittedStake(
        uint40 validatorIndex,
        bytes calldata proofs, 
        bytes32[] calldata validatorFields,
        uint256 beaconChainETHStrategyIndex
    ) external {
        //TODO: tailor this to production oracle
        bytes32 beaconStateRoot = eigenPodManager.getBeaconChainStateRoot();
        // verify ETH validator proof
<<<<<<< HEAD
        BeaconChainProofs.verifyValidatorFields(
            validatorIndex,
=======
        uint40 validatorIndex = BeaconChainProofs.verifyValidatorFields(
>>>>>>> e39e5d70
            beaconStateRoot,
            proofs,
            validatorFields
        );

        require(validatorStatus[validatorIndex] == VALIDATOR_STATUS.ACTIVE, "EigenPod.verifyBalanceUpdate: Validator not active");
        // convert the balance field from 8 bytes of little endian to uint64 big endian 💪
        uint64 validatorBalance = Endian.fromLittleEndianUint64(validatorFields[BeaconChainProofs.VALIDATOR_BALANCE_INDEX]);

        require(validatorBalance != 0, "EigenPod.verifyCorrectWithdrawalCredentials: cannot prove balance update on full withdrawal");
        require(validatorBalance < REQUIRED_BALANCE_GWEI, "EigenPod.verifyCorrectWithdrawalCredentials: validator's balance must be less than the restaked balance per operator");
        // mark the ETH validator as overcommitted
        validatorStatus[validatorIndex] = VALIDATOR_STATUS.OVERCOMMITTED;
        // allow EigenLayer to penalize the overcommitted balance, which is OVERCOMMITMENT_PENALTY_AMOUNT_GWEI
        // @dev if the ETH validator's balance ever falls below REQUIRED_BALANCE_GWEI
        penaltiesDueToOvercommittingGwei += OVERCOMMITMENT_PENALTY_AMOUNT_GWEI;
        // remove and undelegate shares in EigenLayer
        eigenPodManager.recordOvercommittedBeaconChainETH(podOwner, beaconChainETHStrategyIndex, REQUIRED_BALANCE_WEI);
    }

    /**
     * @notice This function records a full withdrawal on behalf of one of the Ethereum validators for this EigenPod
     * @param validatorIndex is the validator index for the ETH validator.
     * @param beaconChainETHStrategyIndex is the index of the beaconChainETHStrategy for the pod owner for the callback to 
     *                                    the EigenPodManager to the InvestmentManager in case it must be removed from the 
     *                                    podOwner's list of strategies
     */
    function verifyBeaconChainFullWithdrawal(
        uint40 validatorIndex, 
        bytes calldata proofs, 
        bytes32[] calldata withdrawalFields,
        uint256 beaconChainETHStrategyIndex
    ) external {
        //TODO: tailor this to production oracle
        bytes32 beaconStateRoot = eigenPodManager.getBeaconChainStateRoot();

        require(validatorStatus[validatorIndex] != VALIDATOR_STATUS.INACTIVE && validatorStatus[validatorIndex] != VALIDATOR_STATUS.WITHDRAWN,
            "EigenPod.verifyBeaconChainFullWithdrawal: ETH validator is inactive on EigenLayer, or full withdrawal has already been proven");

        BeaconChainProofs.verifyWithdrawalProofs(
            beaconStateRoot,
            proofs,
            withdrawalFields
        );


        require(validatorIndex == Endian.fromLittleEndianUint64(withdrawalFields[1]), "provided validatorIndex does not match withdrawal proof");


        uint32 withdrawalBlockNumber = uint32(block.number);
        uint64 withdrawalAmountGwei = Endian.fromLittleEndianUint64(withdrawalFields[3]);

        require(MIN_FULL_WITHDRAWAL_AMOUNT_GWEI <= withdrawalAmountGwei, "EigenPod.verifyBeaconChainFullWithdrawal: withdrawal is too small to be a full withdrawal");

        // if the withdrawal amount is greater than the REQUIRED_BALANCE_GWEI (i.e. the amount restaked on EigenLayer)
        if (withdrawalAmountGwei >= REQUIRED_BALANCE_GWEI) {
            // then the excess is immediately withdrawable
            instantlyWithdrawableBalanceGwei += withdrawalAmountGwei - REQUIRED_BALANCE_GWEI;
            // and the extra execution layer ETH in the contract is REQUIRED_BALANCE_GWEI, which must be withdrawn through EigenLayer's normal withdrawal process
            restakedExecutionLayerGwei += REQUIRED_BALANCE_GWEI;
        } else {
            // if the ETH validator was overcommitted but the contract did not take note, record the penalty
            if (validatorStatus[validatorIndex] == VALIDATOR_STATUS.ACTIVE) {
                /// allow EigenLayer to penalize the overcommitted balance. in this case, the penalty is reduced -- since we know that we actually have the
                /// withdrawal amount backing what is deposited in EigenLayer, we can minimize the negative effect on middlewares by minimizing the penalty
                penaltiesDueToOvercommittingGwei += OVERCOMMITMENT_PENALTY_AMOUNT_GWEI - withdrawalAmountGwei;
                // remove and undelegate shares in EigenLayer
                eigenPodManager.recordOvercommittedBeaconChainETH(podOwner, beaconChainETHStrategyIndex, REQUIRED_BALANCE_WEI);
            }
            // in this case, increment the ETH in execution layer by the withdrawalAmount (since we cannot increment by the full REQUIRED_BALANCE_GWEI)
            restakedExecutionLayerGwei += withdrawalAmountGwei;
        }

        // set the ETH validator status to withdrawn
        validatorStatus[validatorIndex] = VALIDATOR_STATUS.WITHDRAWN;

        // check withdrawal against current claim
        uint256 claimsLength = partialWithdrawalClaims.length;
        if (claimsLength != 0) {
            PartialWithdrawalClaim memory currentClaim = partialWithdrawalClaims[claimsLength - 1];
            /**
             * if a full withdrawal is proven before the current partial withdrawal claim and the partial withdrawal claim 
             * is pending (still in its fraud proof period), then the partial withdrawal claim is incorrect and fraudulent
             */
            if (withdrawalBlockNumber <= currentClaim.creationBlockNumber && currentClaim.status == PARTIAL_WITHDRAWAL_CLAIM_STATUS.PENDING) {
                // mark the partial withdrawal claim as failed
                partialWithdrawalClaims[claimsLength - 1].status = PARTIAL_WITHDRAWAL_CLAIM_STATUS.FAILED;
                // TODO: reward the updater
            }
        }

        // pay off any new or existing penalties
        _payOffPenalties();
    }

    /**
     * @notice This function records a balance snapshot for the EigenPod. Its main functionality is to begin an optimistic
     *         claim process on the partial withdrawable balance for the EigenPod owner. The owner is claiming that they have 
     *         proven all full withdrawals until block.number, allowing their partial withdrawal balance to be easily calculated 
     *         via  
     *              address(this).balance / GWEI_TO_WEI = 
     *                  restakedExecutionLayerGwei + 
     *                  instantlyWithdrawableBalanceGwei + 
     *                  partialWithdrawalsGwei
     *         if any other full withdrawals are proven to have happened before block.number, the partial withdrawal is marked as failed
     * @param expireBlockNumber this is the block number before which the call to this function must be mined to avoid race conditions with pending withdrawals
     *                          it will be set to the blockNumber at which the next full withdrawal for a validator on this pod is going to occur
     *                          or type(uint32).max otherwise
     * @dev the sender should be able to safely set the value to type(uint32).max if there are no pending full withdrawals
     */
    function recordPartialWithdrawalClaim(uint32 expireBlockNumber) external onlyEigenPodOwner {
        uint32 currBlockNumber = uint32(block.number);
        require(currBlockNumber < expireBlockNumber, "EigenPod.recordBalanceSnapshot: partialWithdrawalClaim mined too late");
        // address(this).balance / GWEI_TO_WEI = restakedExecutionLayerGwei + 
        //                                       instantlyWithdrawableBalanceGwei + 
        //                                       partialWithdrawalsGwei
        uint256 claimsLength = partialWithdrawalClaims.length;
        // we do not allow parallel withdrawal claims to avoid complexity
        require(
            // either no claims have been made yet
            claimsLength == 0 ||
            // or the last claim is not pending
            partialWithdrawalClaims[claimsLength - 1].status != PARTIAL_WITHDRAWAL_CLAIM_STATUS.PENDING,
            "EigenPod.recordPartialWithdrawalClaim: cannot make a new claim until previous claim is not pending"
        );

        uint64 partialWithdrawalAmountGwei = uint64(address(this).balance / GWEI_TO_WEI) - restakedExecutionLayerGwei - instantlyWithdrawableBalanceGwei;
        // push claim to the end of the list
        partialWithdrawalClaims.push(
            PartialWithdrawalClaim({ 
                status: PARTIAL_WITHDRAWAL_CLAIM_STATUS.PENDING, 
                creationBlockNumber: currBlockNumber,
                fraudproofPeriodEndBlockNumber: currBlockNumber + PARTIAL_WITHDRAWAL_FRAUD_PROOF_PERIOD_BLOCKS,
                partialWithdrawalAmountGwei: partialWithdrawalAmountGwei
            })
        );

        emit PartialWithdrawalClaimRecorded(currBlockNumber, partialWithdrawalAmountGwei);
    }

    /// @notice This function allows pod owners to redeem their partial withdrawals after the dispute period has passed
    function redeemLatestPartialWithdrawal(address recipient) external onlyEigenPodOwner nonReentrant {
        // load claim into memory, note this function should and will fail if there are no claims yet
        uint256 lastClaimIndex = partialWithdrawalClaims.length - 1;
        PartialWithdrawalClaim memory claim = partialWithdrawalClaims[lastClaimIndex];
        require(
            claim.status == PARTIAL_WITHDRAWAL_CLAIM_STATUS.PENDING,
            "EigenPod.redeemLatestPartialWithdrawal: can only redeem partial withdrawals after fraud proof period"
        );
        // mark the claim's status as redeemed
        partialWithdrawalClaims[lastClaimIndex].status = PARTIAL_WITHDRAWAL_CLAIM_STATUS.REDEEMED;
        require(
            uint32(block.number) > claim.fraudproofPeriodEndBlockNumber,
            "EigenPod.redeemLatestPartialWithdrawal: can only redeem partial withdrawals after fraud proof period"
        );
        // pay penalties if possible
        if (penaltiesDueToOvercommittingGwei != 0) {
            if (penaltiesDueToOvercommittingGwei > claim.partialWithdrawalAmountGwei) {
                // if all of the partial withdrawal is not enough to cover existing penalties, send it all
                eigenPodManager.payPenalties{value: claim.partialWithdrawalAmountGwei * GWEI_TO_WEI}(podOwner);
                // allow this amount to be rolled over from restakedExecutionLayerGwei to instantlyWithdrawableBalanceGwei if penalties are ever fully paid in the future
                rollableBalanceGwei += claim.partialWithdrawalAmountGwei;
                penaltiesDueToOvercommittingGwei -= claim.partialWithdrawalAmountGwei;
                claim.partialWithdrawalAmountGwei = 0;
            } else {
                // if partial withdrawal is enough, penalize all that is necessary
                eigenPodManager.payPenalties{value: penaltiesDueToOvercommittingGwei * GWEI_TO_WEI}(podOwner);
                // allow this amount to be rolled over from restakedExecutionLayerGwei to instantlyWithdrawableBalanceGwei if penalties are ever fully paid in the future
                rollableBalanceGwei += penaltiesDueToOvercommittingGwei;
                claim.partialWithdrawalAmountGwei -= penaltiesDueToOvercommittingGwei;
                penaltiesDueToOvercommittingGwei = 0;
                return;
            }
        }
        
        Address.sendValue(payable(recipient), claim.partialWithdrawalAmountGwei * GWEI_TO_WEI);

        emit PartialWithdrawalRedeemed(recipient, claim.partialWithdrawalAmountGwei);
    }

    /// @notice Withdraws instantlyWithdrawableBalanceGwei to the podOwner
    function withdrawInstantlyWithdrawableBalanceGwei(address recipient) external nonReentrant {
        Address.sendValue(payable(recipient), instantlyWithdrawableBalanceGwei * GWEI_TO_WEI);
        instantlyWithdrawableBalanceGwei = 0;
    }

    /**
     * @notice Rebalances restakedExecutionLayerGwei in case penalties were previously paid from instantlyWithdrawableBalanceGwei or from partial 
     *         withdrawals, so the EigenPod thinks podOwner has more restakedExecutionLayerGwei and staked balance than their true amount of 'beaconChainETH' on EigenLayer
     * @param amountGwei is the amount, in gwei, to roll over
     */
    function rollOverRollableBalance(uint64 amountGwei) external {
        // this is also checked by built-in underflow checks
        require(restakedExecutionLayerGwei >= amountGwei, "EigenPod.rollOverRollableBalance: not enough restakedExecutionLayerGwei to roll over");
        // remove rollableBalanceGwei from restakedExecutionLayerGwei and add it to instantlyWithdrawableBalanceGwei
        restakedExecutionLayerGwei -= amountGwei;
        instantlyWithdrawableBalanceGwei += amountGwei;
        // mark amountGwei as having been rolled over
        rollableBalanceGwei -= amountGwei;
        // pay penalties as much as possible to avoid podOwner from instantly withdrawing with existing penalties
        _payOffPenalties();
    }

    /**
     * @notice Transfers ether balance of this contract to the specified recipient address
     * @notice Called by EigenPodManager to withdrawBeaconChainETH that has been added to its balance due to a withdrawal from the beacon chain.
     * @dev Called during withdrawal or slashing.
     */
    function withdrawRestakedBeaconChainETH(
        address recipient,
        uint256 amountWei
    )
        external
        onlyEigenPodManager
        nonReentrant
    {

        // reduce the restakedExecutionLayerGwei
        restakedExecutionLayerGwei -= uint64(amountWei / GWEI_TO_WEI);
        
        // transfer ETH directly from pod to `recipient`
        Address.sendValue(payable(recipient), amountWei);

        emit RestakedBeaconChainETHWithdrawn(recipient, amountWei);
    }

    // VIEW FUNCTIONS

    /// @return claim is the partial withdrawal claim at the provided index
    function getPartialWithdrawalClaim(uint256 index) external view returns(PartialWithdrawalClaim memory) {
        PartialWithdrawalClaim memory claim = partialWithdrawalClaims[index];
        return claim;
    }

    /// @return length : the number of partial withdrawal claims ever made for this EigenPod
    function getPartialWithdrawalClaimsLength() external view returns(uint256) {
        return partialWithdrawalClaims.length;
    }

    // INTERNAL FUNCTIONS
    /**
     * @notice Pays off the penalties due to overcommitting with funds coming
     *         1) first, from the execution layer ETH that is restaked in EigenLayer because 
     *            it is the ETH that is actually supposed the be restaked
     *         2) second, from the instantlyWithdrawableBalanceGwei to avoid allowing instant withdrawals
     *            from instantlyWithdrawableBalanceGwei in case the balance of the contract is not enough 
     *            to cover the entire penalty
     */
    function _payOffPenalties() internal {
        uint64 penaltiesDueToOvercommittingGweiMemory = penaltiesDueToOvercommittingGwei;
        if (penaltiesDueToOvercommittingGweiMemory != 0) {
            uint64 restakedExecutionLayerGweiMemory = restakedExecutionLayerGwei;
            // if restakedExecutionLayerETH is enough to cover all penalties, penalize all that is necessary and return early
            if (penaltiesDueToOvercommittingGweiMemory <= restakedExecutionLayerGweiMemory) {
                eigenPodManager.payPenalties{value: penaltiesDueToOvercommittingGweiMemory * GWEI_TO_WEI}(podOwner);
                restakedExecutionLayerGwei = restakedExecutionLayerGweiMemory - penaltiesDueToOvercommittingGweiMemory;
                penaltiesDueToOvercommittingGwei = 0;
                return;
            }

            /// otherwise, remove restakedExecutionLayerGwei from `penaltiesDueToOvercommittingGweiMemory` and set restakedExecutionLayerGwei to zero
            /// i.e. spend all of restakedExecutionLayerGwei to pay down what it can
            uint64 amountPenaltiesToPayGwei = restakedExecutionLayerGweiMemory;
            penaltiesDueToOvercommittingGweiMemory -= restakedExecutionLayerGweiMemory;
            restakedExecutionLayerGwei = 0;

            // next, check if instantlyWithdrawableBalanceGwei is enough to cover the remaining penalties
            uint64 instantlyWithdrawableBalanceGweiMemory = instantlyWithdrawableBalanceGwei;
            // if (restakedExecutionLayerGwei + instantlyWithdrawableBalanceGwei) is enough to cover all penalties, then penalize all that is necessary and return early
            if (penaltiesDueToOvercommittingGweiMemory <= instantlyWithdrawableBalanceGweiMemory) {
                eigenPodManager.payPenalties{value: penaltiesDueToOvercommittingGwei * GWEI_TO_WEI}(podOwner);
                // allow this amount to be rolled over from restakedExecutionLayerGwei to instantlyWithdrawableBalanceGwei if penalties are ever fully paid in the future
                rollableBalanceGwei += penaltiesDueToOvercommittingGweiMemory;
                instantlyWithdrawableBalanceGwei = instantlyWithdrawableBalanceGweiMemory - penaltiesDueToOvercommittingGweiMemory;
                penaltiesDueToOvercommittingGwei = 0;
                return;
            }

            // if (restakedExecutionLayerGwei + instantlyWithdrawableBalanceGwei) is not enough to cover all penalties, then send it all
            amountPenaltiesToPayGwei += instantlyWithdrawableBalanceGweiMemory;
            eigenPodManager.payPenalties{value: amountPenaltiesToPayGwei * GWEI_TO_WEI}(podOwner);

            // allow this amount to be rolled over from restakedExecutionLayerGwei to instantlyWithdrawableBalanceGwei if penalties are ever fully paid in the future
            rollableBalanceGwei += instantlyWithdrawableBalanceGweiMemory;
            instantlyWithdrawableBalanceGwei = 0;
            penaltiesDueToOvercommittingGwei -= amountPenaltiesToPayGwei;
        }
    }

    function podWithdrawalCredentials() internal view returns(bytes memory) {
        return abi.encodePacked(bytes1(uint8(1)), bytes11(0), address(this));
    }

}<|MERGE_RESOLUTION|>--- conflicted
+++ resolved
@@ -143,12 +143,8 @@
         bytes32 beaconStateRoot = eigenPodManager.getBeaconChainStateRoot();
 
         // verify ETH validator proof
-<<<<<<< HEAD
         BeaconChainProofs.verifyValidatorFields(
             validatorIndex,
-=======
-        uint40 validatorIndex = BeaconChainProofs.verifyValidatorFields(
->>>>>>> e39e5d70
             beaconStateRoot,
             proofs,
             validatorFields
@@ -186,12 +182,8 @@
         //TODO: tailor this to production oracle
         bytes32 beaconStateRoot = eigenPodManager.getBeaconChainStateRoot();
         // verify ETH validator proof
-<<<<<<< HEAD
         BeaconChainProofs.verifyValidatorFields(
             validatorIndex,
-=======
-        uint40 validatorIndex = BeaconChainProofs.verifyValidatorFields(
->>>>>>> e39e5d70
             beaconStateRoot,
             proofs,
             validatorFields
