--- conflicted
+++ resolved
@@ -33,11 +33,7 @@
  * @dev Note that all beacon chain balances are stored as gwei within the beacon chain datastructures. We choose
  *   to account balances in terms of gwei in the EigenPod contract and convert to wei when making calls to other contracts
  */
-<<<<<<< HEAD
-contract EigenPod is IEigenPod, Initializable, ReentrancyGuard, Test {
-=======
 contract EigenPod is IEigenPod, Initializable, ReentrancyGuardUpgradeable, EigenPodPausingConstants {
->>>>>>> 309629a7
     using BytesLib for bytes;
 
     uint256 internal constant GWEI_TO_WEI = 1e9;
