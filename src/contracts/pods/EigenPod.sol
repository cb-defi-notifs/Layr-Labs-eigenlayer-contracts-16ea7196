// SPDX-License-Identifier: UNLICENSED
pragma solidity =0.8.12;

import "@openzeppelin-upgrades/contracts/proxy/utils/Initializable.sol";
import "@openzeppelin/contracts/security/ReentrancyGuard.sol";
import "@openzeppelin/contracts/utils/Address.sol";
import "../libraries/BeaconChainProofs.sol";
import "../libraries/BytesLib.sol";
import "../libraries/Endian.sol";
import "../interfaces/IETHPOSDeposit.sol";
import "../interfaces/IEigenPodManager.sol";
import "../interfaces/IEigenPod.sol";
import "../interfaces/IEigenPodPaymentEscrow.sol";

/**
 * @title The implementation contract used for restaking beacon chain ETH on EigenLayer 
 * @author Layr Labs, Inc.
 * @notice The main functionalities are:
 * - creating new ETH validators with their withdrawal credentials pointed to this contract
 * - proving from beacon chain state roots that withdrawal credentials are pointed to this contract
 * - proving from beacon chain state roots the balances of ETH validators with their withdrawal credentials
 *   pointed to this contract
 * - updating aggregate balances in the EigenPodManager
 * - withdrawing eth when withdrawals are initiated
 * @dev Note that all beacon chain balances are stored as gwei within the beacon chain datastructures. We choose
 *   to account balances in terms of gwei in the EigenPod contract and convert to wei when making calls to other contracts
 */
contract EigenPod is IEigenPod, Initializable, ReentrancyGuard {
    using BytesLib for bytes;

    uint256 internal constant GWEI_TO_WEI = 1e9;

    //TODO: change this to constant in prod
    /// @notice This is the beacon chain deposit contract
    IETHPOSDeposit internal immutable ethPOS;

    /// @notice Escrow contract used for payment routing, to provide an extra "safety net"
    IEigenPodPaymentEscrow immutable public eigenPodPaymentEscrow;

    /// @notice The length, in blocks, of the fraudproof period following a claim on the amount of partial withdrawals in an EigenPod
    uint32 immutable public PARTIAL_WITHDRAWAL_FRAUD_PROOF_PERIOD_BLOCKS;

    /// @notice The amount of eth, in gwei, that is restaked per validator
    uint64 public immutable REQUIRED_BALANCE_GWEI;

    /// @notice The amount of eth, in wei, that is restaked per ETH validator into EigenLayer
    uint256 public immutable REQUIRED_BALANCE_WEI;

    /// @notice The minimum amount of eth, in gwei, that can be part of a full withdrawal
    uint64 public immutable MIN_FULL_WITHDRAWAL_AMOUNT_GWEI;

    /// @notice The single EigenPodManager for EigenLayer
    IEigenPodManager public eigenPodManager;

    /// @notice The owner of this EigenPod
    address public podOwner;

    /// @notice this is a mapping of validator indices to a Validator struct containing pertinent info about the validator
    mapping(uint40 => VALIDATOR_STATUS) public validatorStatus;

    /// @notice the claims on the amount of deserved partial withdrawals for the ETH validators of this EigenPod
    /// @dev this array is marked as internal because of how Solidity handles structs in storage -- use the `getPartialWithdrawalClaim` getter function to fetch on this array!
    PartialWithdrawalClaim[] internal partialWithdrawalClaims;

    /// @notice the amount of execution layer ETH in this contract that is staked in EigenLayer (i.e. withdrawn from the Beacon Chain but not from EigenLayer), 
    uint64 public restakedExecutionLayerGwei;

    /// @notice the excess balance from full withdrawals over RESTAKED_BALANCE_PER_VALIDATOR or partial withdrawals
    uint64 public instantlyWithdrawableBalanceGwei;

    /// @notice Emitted when an ETH validator stakes via this eigenPod
    event EigenPodStaked(bytes pubkey);

    /// @notice Emmitted when a partial withdrawal claim is made on the EigenPod
    event PartialWithdrawalClaimRecorded(uint32 currBlockNumber, uint64 partialWithdrawalAmountGwei);

    /// @notice Emitted when a partial withdrawal claim is successfully redeemed
    event PartialWithdrawalRedeemed(address indexed recipient, uint64 partialWithdrawalAmountGwei);

    /// @notice Emitted when restaked beacon chain ETH is withdrawn from the eigenPod.
    event RestakedBeaconChainETHWithdrawn(address indexed recipient, uint256 amount);

    modifier onlyEigenPodManager {
        require(msg.sender == address(eigenPodManager), "EigenPod.onlyEigenPodManager: not eigenPodManager");
        _;
    }

    modifier onlyEigenPodOwner {
        require(msg.sender == podOwner, "EigenPod.onlyEigenPodOwner: not podOwner");
        _;
    }

    modifier onlyNotFrozen {
        require(!eigenPodManager.slasher().isFrozen(podOwner), "EigenPod.onlyNotFrozen: pod owner is frozen");
        _;
    }

    constructor(
        IETHPOSDeposit _ethPOS,
        IEigenPodPaymentEscrow _eigenPodPaymentEscrow,
        uint32 _PARTIAL_WITHDRAWAL_FRAUD_PROOF_PERIOD_BLOCKS,
        uint256 _REQUIRED_BALANCE_WEI,
        uint64 _MIN_FULL_WITHDRAWAL_AMOUNT_GWEI
    ) {
        ethPOS = _ethPOS;
        eigenPodPaymentEscrow = _eigenPodPaymentEscrow;
        PARTIAL_WITHDRAWAL_FRAUD_PROOF_PERIOD_BLOCKS = _PARTIAL_WITHDRAWAL_FRAUD_PROOF_PERIOD_BLOCKS;
        REQUIRED_BALANCE_WEI = _REQUIRED_BALANCE_WEI;
        REQUIRED_BALANCE_GWEI = uint64(_REQUIRED_BALANCE_WEI / GWEI_TO_WEI);
        require(_REQUIRED_BALANCE_WEI % GWEI_TO_WEI == 0, "EigenPod.contructor: _REQUIRED_BALANCE_WEI is not a whole number of gwei");
        MIN_FULL_WITHDRAWAL_AMOUNT_GWEI = _MIN_FULL_WITHDRAWAL_AMOUNT_GWEI;
        _disableInitializers();
    }

    /// @notice Used to initialize the pointers to contracts crucial to the pod's functionality, in beacon proxy construction from EigenPodManager
    function initialize(IEigenPodManager _eigenPodManager, address _podOwner) external initializer {
        require(_podOwner != address(0), "EigenPod.initialize: podOwner cannot be zero address");
        eigenPodManager = _eigenPodManager;
        podOwner = _podOwner;
    }

    /// @notice Called by EigenPodManager when the owner wants to create another ETH validator.
    function stake(bytes calldata pubkey, bytes calldata signature, bytes32 depositDataRoot) external payable onlyEigenPodManager {
        // stake on ethpos
        require(msg.value == 32 ether, "EigenPod.stake: must initially stake for any validator with 32 ether");
        ethPOS.deposit{value : 32 ether}(pubkey, _podWithdrawalCredentials(), signature, depositDataRoot);
        emit EigenPodStaked(pubkey);
    }

    /**
     * @notice This function verifies that the withdrawal credentials of the podOwner are pointed to
     * this contract. It verifies the provided proof of the ETH validator against the beacon chain state
     * root, marks the validator as 'active' in EigenLayer, and credits the restaked ETH in Eigenlayer.
     * @param proof is the bytes that prove the ETH validator's metadata against a beacon chain state root
     * @param validatorFields are the fields of the "Validator Container", refer to consensus specs 
     * for details: https://github.com/ethereum/consensus-specs/blob/dev/specs/phase0/beacon-chain.md#validator
     */
    function verifyCorrectWithdrawalCredentials(
        uint40 validatorIndex,
        bytes calldata proof, 
        bytes32[] calldata validatorFields
    ) external {
        // TODO: tailor this to production oracle
        bytes32 beaconStateRoot = eigenPodManager.getBeaconChainStateRoot();

        // verify ETH validator proof
        BeaconChainProofs.verifyValidatorFields(
            validatorIndex,
            beaconStateRoot,
            proof,
            validatorFields
        );

        require(validatorStatus[validatorIndex] == VALIDATOR_STATUS.INACTIVE, "EigenPod.verifyCorrectWithdrawalCredentials: Validator not inactive");
        require(validatorFields[BeaconChainProofs.VALIDATOR_WITHDRAWAL_CREDENTIALS_INDEX] == _podWithdrawalCredentials().toBytes32(0),
            "EigenPod.verifyCorrectWithdrawalCredentials: Proof is not for this EigenPod");
        // convert the balance field from 8 bytes of little endian to uint64 big endian 💪
        uint64 validatorBalanceGwei = Endian.fromLittleEndianUint64(validatorFields[BeaconChainProofs.VALIDATOR_BALANCE_INDEX]);
        // make sure the balance is greater than the amount restaked per validator
        require(validatorBalanceGwei >= REQUIRED_BALANCE_GWEI,
            "EigenPod.verifyCorrectWithdrawalCredentials: ETH validator's balance must be greater than or equal to the restaked balance per validator");
        // set the status to active
        validatorStatus[validatorIndex] = VALIDATOR_STATUS.ACTIVE;
        // deposit RESTAKED_BALANCE_PER_VALIDATOR for new ETH validator
        // @dev balances are in GWEI so need to convert
        eigenPodManager.restakeBeaconChainETH(podOwner, REQUIRED_BALANCE_WEI);
    }

    /**
     * @notice This function records an overcommitment of stake to EigenLayer on behalf of a certain ETH validator.
     *         If successful, the overcommitted balance is penalized (available for withdrawal whenever the pod's balance allows).
     *         The ETH validator's shares in the enshrined beaconChainETH strategy are also removed from the InvestmentManager and undelegated.
     * @param proof is the bytes that prove the ETH validator's metadata against a beacon state root
     * @param validatorFields are the fields of the "Validator Container", refer to consensus specs 
     * @param beaconChainETHStrategyIndex is the index of the beaconChainETHStrategy for the pod owner for the callback to 
     *                                    the InvestmentManger in case it must be removed from the list of the podOwners strategies
     * @dev For more details on the Beacon Chain spec, see: https://github.com/ethereum/consensus-specs/blob/dev/specs/phase0/beacon-chain.md#validator
     */
    function verifyOvercommittedStake(
        uint40 validatorIndex,
        bytes calldata proof, 
        bytes32[] calldata validatorFields,
        uint256 beaconChainETHStrategyIndex
    ) external {
        //TODO: tailor this to production oracle
        bytes32 beaconStateRoot = eigenPodManager.getBeaconChainStateRoot();
        // verify ETH validator proof
        BeaconChainProofs.verifyValidatorFields(
            validatorIndex,
            beaconStateRoot,
            proof,
            validatorFields
        );

        require(validatorStatus[validatorIndex] == VALIDATOR_STATUS.ACTIVE, "EigenPod.verifyBalanceUpdate: Validator not active");
        // convert the balance field from 8 bytes of little endian to uint64 big endian 💪
        uint64 validatorBalance = Endian.fromLittleEndianUint64(validatorFields[BeaconChainProofs.VALIDATOR_BALANCE_INDEX]);

        // if the validatorBalance is zero *and* the validator is overcommitted, then overcommitement should be proved through `verifyBeaconChainFullWithdrawal`
        require(validatorBalance != 0, "EigenPod.verifyCorrectWithdrawalCredentials: cannot prove overcommitment on a full withdrawal");
        require(validatorBalance < REQUIRED_BALANCE_GWEI,
            "EigenPod.verifyCorrectWithdrawalCredentials: validator's balance must be less than the restaked balance per validator");
        // mark the ETH validator as overcommitted
        validatorStatus[validatorIndex] = VALIDATOR_STATUS.OVERCOMMITTED;
        // remove and undelegate shares in EigenLayer
        eigenPodManager.recordOvercommittedBeaconChainETH(podOwner, beaconChainETHStrategyIndex, REQUIRED_BALANCE_WEI);
    }

    /**
     * @notice This function records a full withdrawal on behalf of one of the Ethereum validators for this EigenPod
     * @param proof is the information needed to check the veracity of the block number and withdrawal being proven
     * @param blockNumberRoot is block number at which the withdrawal being proven is claimed to have happened
     * @param withdrawalFields are the fields of the withdrawal being proven
     * @param beaconChainETHStrategyIndex is the index of the beaconChainETHStrategy for the pod owner for the callback to 
     *                                    the EigenPodManager to the InvestmentManager in case it must be removed from the 
     *                                    podOwner's list of strategies
     */
    function verifyBeaconChainFullWithdrawal(
        BeaconChainProofs.WithdrawalAndBlockNumberProof calldata proof,
        bytes32 blockNumberRoot,
        bytes32[] calldata withdrawalFields,
        uint256 beaconChainETHStrategyIndex
    ) external {
        //TODO: tailor this to production oracle
        bytes32 beaconStateRoot = eigenPodManager.getBeaconChainStateRoot();
        // verify the validator filds and block number
        BeaconChainProofs.verifyWithdrawalFieldsAndBlockNumber(
            beaconStateRoot,
            proof,
            blockNumberRoot,
            withdrawalFields
        );
        // get the validator index
        uint40 validatorIndex = uint40(Endian.fromLittleEndianUint64(withdrawalFields[BeaconChainProofs.WITHDRAWAL_VALIDATOR_INDEX_INDEX]));
        // store the validator's status in memory, to save on SLOAD operations
        VALIDATOR_STATUS status = validatorStatus[validatorIndex];
        // make sure that the validator is staked on this pod and is not withdrawn already
        require(status != VALIDATOR_STATUS.INACTIVE && status != VALIDATOR_STATUS.WITHDRAWN,
            "EigenPod.verifyBeaconChainFullWithdrawal: ETH validator is inactive on EigenLayer, or full withdrawal has already been proven");

        // parse relevant fields from withdrawal
        uint32 withdrawalBlockNumber = uint32(Endian.fromLittleEndianUint64(blockNumberRoot));
        uint64 withdrawalAmountGwei = Endian.fromLittleEndianUint64(withdrawalFields[BeaconChainProofs.WITHDRAWAL_VALIDATOR_AMOUNT_INDEX]);

        require(MIN_FULL_WITHDRAWAL_AMOUNT_GWEI <= withdrawalAmountGwei, "EigenPod.verifyBeaconChainFullWithdrawal: withdrawal is too small to be a full withdrawal");

        // if the validator has not previously been proven to be "overcommitted"
        if (status == VALIDATOR_STATUS.ACTIVE) {
            // if the withdrawal amount is greater than the REQUIRED_BALANCE_GWEI (i.e. the amount restaked on EigenLayer, per ETH validator)
            if (withdrawalAmountGwei >= REQUIRED_BALANCE_GWEI) {
                // then the excess is immediately withdrawable
                instantlyWithdrawableBalanceGwei += withdrawalAmountGwei - REQUIRED_BALANCE_GWEI;
                // and the extra execution layer ETH in the contract is REQUIRED_BALANCE_GWEI, which must be withdrawn through EigenLayer's normal withdrawal process
                restakedExecutionLayerGwei += REQUIRED_BALANCE_GWEI;
            } else {
                // otherwise, just use the full withdrawal amount to continue to "back" the podOwner's remaining shares in EigenLayer (i.e. none is instantly withdrawable)
                restakedExecutionLayerGwei += withdrawalAmountGwei;
                // remove and undelegate 'extra' (i.e. "overcommitted") shares in EigenLayer
                eigenPodManager.recordOvercommittedBeaconChainETH(podOwner, beaconChainETHStrategyIndex, (REQUIRED_BALANCE_GWEI - withdrawalAmountGwei) * GWEI_TO_WEI);
            }
        // if the validator *has* previously been proven to be "overcommitted"
        } else if (status == VALIDATOR_STATUS.OVERCOMMITTED) {
            // if the withdrawal amount is greater than the REQUIRED_BALANCE_GWEI (i.e. the amount restaked on EigenLayer, per ETH validator)
            if (withdrawalAmountGwei >= REQUIRED_BALANCE_GWEI) {
                // then the excess is immediately withdrawable
                instantlyWithdrawableBalanceGwei += withdrawalAmountGwei - REQUIRED_BALANCE_GWEI;
                // and the extra execution layer ETH in the contract is REQUIRED_BALANCE_GWEI, which must be withdrawn through EigenLayer's normal withdrawal process
                restakedExecutionLayerGwei += REQUIRED_BALANCE_GWEI;
                /**
                 * since in `verifyOvercommittedStake` the podOwner's beaconChainETH shares are decremented by `REQUIRED_BALANCE_WEI`, we must reverse the process here,
                 * in order to allow the podOwner to complete their withdrawal through EigenLayer's normal withdrawal process
                 */
                eigenPodManager.restakeBeaconChainETH(podOwner, REQUIRED_BALANCE_WEI);
            } else {
                // otherwise, just use the full withdrawal amount to continue to "back" the podOwner's remaining shares in EigenLayer (i.e. none is instantly withdrawable)
                restakedExecutionLayerGwei += withdrawalAmountGwei;
                /**
                 * since in `verifyOvercommittedStake` the podOwner's beaconChainETH shares are decremented by `REQUIRED_BALANCE_WEI`, we must reverse the process here,
                 * in order to allow the podOwner to complete their withdrawal through EigenLayer's normal withdrawal process
                 */
                eigenPodManager.restakeBeaconChainETH(podOwner, withdrawalAmountGwei * GWEI_TO_WEI);
            }
        } else {
            // this code should never be reached
            revert("EigenPod.verifyBeaconChainFullWithdrawal: invalid VALIDATOR_STATUS");
        }

        // set the ETH validator status to withdrawn
        validatorStatus[validatorIndex] = VALIDATOR_STATUS.WITHDRAWN;

        // check withdrawal against current claim
        uint256 claimsLength = partialWithdrawalClaims.length;
        if (claimsLength != 0) {
            PartialWithdrawalClaim memory currentClaim = partialWithdrawalClaims[claimsLength - 1];
            /**
             * if a full withdrawal is proven before the current partial withdrawal claim and the partial withdrawal claim 
             * is pending (still in its fraudproof period), then the partial withdrawal claim is incorrect and fraudulent
             */
            if (withdrawalBlockNumber <= currentClaim.creationBlockNumber && currentClaim.status == PARTIAL_WITHDRAWAL_CLAIM_STATUS.PENDING) {
                // mark the partial withdrawal claim as failed
                partialWithdrawalClaims[claimsLength - 1].status = PARTIAL_WITHDRAWAL_CLAIM_STATUS.FAILED;
                // TODO: reward the updater
            }
        }
    }

    /**
     * @notice This function records a balance snapshot for the EigenPod. Its main functionality is to begin an optimistic
     *         claim process on the partial withdrawable balance for the EigenPod owner. The owner is claiming that they have 
     *         proven all full withdrawals until block.number, allowing their partial withdrawal balance to be easily calculated 
     *         via  
     *              address(this).balance / GWEI_TO_WEI = 
     *                  restakedExecutionLayerGwei + 
     *                  instantlyWithdrawableBalanceGwei + 
     *                  partialWithdrawalsGwei
     *         If any other full withdrawals are proven to have happened before block.number, the partial withdrawal is marked as failed
     * @param expireBlockNumber this is the block number before which the call to this function must be mined. To avoid race conditions with pending withdrawals,
     *                          if there are any pending full withrawals to this Eigenpod, this parameter should be set to the blockNumber at which the next full withdrawal
     *                          for a validator on this EigenPod is going to occur.
     * @dev The sender should be able to safely set the value of `expireBlockNumber` to type(uint32).max if there are no pending full withdrawals to this Eigenpod.
     */
    function recordPartialWithdrawalClaim(uint32 expireBlockNumber) external onlyEigenPodOwner {
        uint32 currBlockNumber = uint32(block.number);
        require(currBlockNumber < expireBlockNumber, "EigenPod.recordBalanceSnapshot: recordPartialWithdrawalClaim tx mined too late");
        uint256 claimsLength = partialWithdrawalClaims.length;
        // we do not allow parallel withdrawal claims to minimize complexity
        require(
            // either no claims have been made yet
            claimsLength == 0 ||
            // or the last claim is not pending
            partialWithdrawalClaims[claimsLength - 1].status != PARTIAL_WITHDRAWAL_CLAIM_STATUS.PENDING,
            "EigenPod.recordPartialWithdrawalClaim: cannot make a new claim until previous claim is not pending"
        );

        // address(this).balance / GWEI_TO_WEI = restakedExecutionLayerGwei + 
        //                                       instantlyWithdrawableBalanceGwei + 
        //                                       partialWithdrawalAmountGwei
        uint64 partialWithdrawalAmountGwei = uint64(address(this).balance / GWEI_TO_WEI) - restakedExecutionLayerGwei - instantlyWithdrawableBalanceGwei;
        // push claim to the end of the list
        partialWithdrawalClaims.push(
            PartialWithdrawalClaim({ 
                status: PARTIAL_WITHDRAWAL_CLAIM_STATUS.PENDING, 
                creationBlockNumber: currBlockNumber,
                fraudproofPeriodEndBlockNumber: currBlockNumber + PARTIAL_WITHDRAWAL_FRAUD_PROOF_PERIOD_BLOCKS,
                partialWithdrawalAmountGwei: partialWithdrawalAmountGwei
            })
        );

        emit PartialWithdrawalClaimRecorded(currBlockNumber, partialWithdrawalAmountGwei);
    }

    /// @notice This function allows pod owners to redeem their partial withdrawals after the fraudproof period has elapsed
    function redeemLatestPartialWithdrawal(address recipient) external onlyEigenPodOwner nonReentrant {
        // load claim into memory, note this function should and will fail if there are no claims yet
        uint256 lastClaimIndex = partialWithdrawalClaims.length - 1;        
        PartialWithdrawalClaim memory claim = partialWithdrawalClaims[lastClaimIndex];

        require(
            claim.status == PARTIAL_WITHDRAWAL_CLAIM_STATUS.PENDING,
            "EigenPod.redeemLatestPartialWithdrawal: partial withdrawal either redeemed or failed making it ineligible for redemption"
        );
        require(
            uint32(block.number) > claim.fraudproofPeriodEndBlockNumber,
            "EigenPod.redeemLatestPartialWithdrawal: can only redeem partial withdrawals after fraudproof period"
        );

        // mark the claim's status as redeemed
        partialWithdrawalClaims[lastClaimIndex].status = PARTIAL_WITHDRAWAL_CLAIM_STATUS.REDEEMED;

<<<<<<< HEAD
        // pay penalties if possible
        if (penaltiesDueToOvercommittingGwei != 0) {
            uint64 penaltiesDueToOvercommittingGweiMemory = penaltiesDueToOvercommittingGwei;


            if (penaltiesDueToOvercommittingGweiMemory > claim.partialWithdrawalAmountGwei) {
                // if all of the partial withdrawal is not enough to cover existing penalties, send it all
                eigenPodManager.payPenalties{value: uint256(claim.partialWithdrawalAmountGwei) * uint256(GWEI_TO_WEI)}(podOwner);
                // allow this amount to be rolled over from restakedExecutionLayerGwei to instantlyWithdrawableBalanceGwei if penalties are ever fully paid in the future
                rollableBalanceGwei += claim.partialWithdrawalAmountGwei;
                penaltiesDueToOvercommittingGwei = penaltiesDueToOvercommittingGweiMemory - claim.partialWithdrawalAmountGwei;
                claim.partialWithdrawalAmountGwei = 0;
                return;
            } else {
                // if partial withdrawal is enough, penalize all that is necessary
                eigenPodManager.payPenalties{value: uint256(penaltiesDueToOvercommittingGweiMemory) * uint256(GWEI_TO_WEI)}(podOwner);
                // allow this amount to be rolled over from restakedExecutionLayerGwei to instantlyWithdrawableBalanceGwei if penalties are ever fully paid in the future
                rollableBalanceGwei += penaltiesDueToOvercommittingGweiMemory;
                claim.partialWithdrawalAmountGwei = claim.partialWithdrawalAmountGwei - penaltiesDueToOvercommittingGweiMemory;

                penaltiesDueToOvercommittingGwei = 0;
            }
        }
        // send any remaining ETH (after paying penalties) to the `recipient`
        _sendETH(recipient, uint256(claim.partialWithdrawalAmountGwei) * uint256(GWEI_TO_WEI));
=======
        // send the ETH to the `recipient`
        Address.sendValue(payable(recipient), uint256(claim.partialWithdrawalAmountGwei) * uint256(GWEI_TO_WEI));
>>>>>>> 466cc44e

        emit PartialWithdrawalRedeemed(recipient, claim.partialWithdrawalAmountGwei);
    }

    /** 
     * @notice Withdraws instantlyWithdrawableBalanceGwei to the specified `recipient`
     * @dev Note that this function is marked as non-reentrant to prevent the recipient calling back into it
     */
    function withdrawInstantlyWithdrawableBalanceGwei(address recipient) external onlyEigenPodOwner nonReentrant {
        uint256 instantlyWithdrawableBalanceGweiMemory = instantlyWithdrawableBalanceGwei;
        instantlyWithdrawableBalanceGwei = 0;
        _sendETH(recipient, uint256(instantlyWithdrawableBalanceGweiMemory) * uint256(GWEI_TO_WEI));
    }

    /**
     * @notice Transfers `amountWei` in ether from this contract to the specified `recipient` address
     * @notice Called by EigenPodManager to withdrawBeaconChainETH that has been added to the EigenPod's balance due to a withdrawal from the beacon chain.
     * @dev Called during withdrawal or slashing.
     * @dev Note that this function is marked as non-reentrant to prevent the recipient calling back into it
     */
    function withdrawRestakedBeaconChainETH(
        address recipient,
        uint256 amountWei
    )
        external
        onlyEigenPodManager
        nonReentrant
    {
        // reduce the restakedExecutionLayerGwei
        restakedExecutionLayerGwei -= uint64(amountWei / GWEI_TO_WEI);
        
        // transfer ETH from pod to `recipient`
        _sendETH(recipient, amountWei);

        emit RestakedBeaconChainETHWithdrawn(recipient, amountWei);
    }

    // VIEW FUNCTIONS

    /// @return claim is the partial withdrawal claim at the provided index
    function getPartialWithdrawalClaim(uint256 index) external view returns(PartialWithdrawalClaim memory) {
        PartialWithdrawalClaim memory claim = partialWithdrawalClaims[index];
        return claim;
    }

    /// @return length : the number of partial withdrawal claims ever made for this EigenPod
    function getPartialWithdrawalClaimsLength() external view returns(uint256) {
        return partialWithdrawalClaims.length;
    }

    // INTERNAL FUNCTIONS

    function _podWithdrawalCredentials() internal view returns(bytes memory) {
        return abi.encodePacked(bytes1(uint8(1)), bytes11(0), address(this));
    }

    function _sendETH(address recipient, uint256 amountWei) internal {
        eigenPodPaymentEscrow.createPayment{value: amountWei}(recipient);
    }
}<|MERGE_RESOLUTION|>--- conflicted
+++ resolved
@@ -367,36 +367,8 @@
         // mark the claim's status as redeemed
         partialWithdrawalClaims[lastClaimIndex].status = PARTIAL_WITHDRAWAL_CLAIM_STATUS.REDEEMED;
 
-<<<<<<< HEAD
-        // pay penalties if possible
-        if (penaltiesDueToOvercommittingGwei != 0) {
-            uint64 penaltiesDueToOvercommittingGweiMemory = penaltiesDueToOvercommittingGwei;
-
-
-            if (penaltiesDueToOvercommittingGweiMemory > claim.partialWithdrawalAmountGwei) {
-                // if all of the partial withdrawal is not enough to cover existing penalties, send it all
-                eigenPodManager.payPenalties{value: uint256(claim.partialWithdrawalAmountGwei) * uint256(GWEI_TO_WEI)}(podOwner);
-                // allow this amount to be rolled over from restakedExecutionLayerGwei to instantlyWithdrawableBalanceGwei if penalties are ever fully paid in the future
-                rollableBalanceGwei += claim.partialWithdrawalAmountGwei;
-                penaltiesDueToOvercommittingGwei = penaltiesDueToOvercommittingGweiMemory - claim.partialWithdrawalAmountGwei;
-                claim.partialWithdrawalAmountGwei = 0;
-                return;
-            } else {
-                // if partial withdrawal is enough, penalize all that is necessary
-                eigenPodManager.payPenalties{value: uint256(penaltiesDueToOvercommittingGweiMemory) * uint256(GWEI_TO_WEI)}(podOwner);
-                // allow this amount to be rolled over from restakedExecutionLayerGwei to instantlyWithdrawableBalanceGwei if penalties are ever fully paid in the future
-                rollableBalanceGwei += penaltiesDueToOvercommittingGweiMemory;
-                claim.partialWithdrawalAmountGwei = claim.partialWithdrawalAmountGwei - penaltiesDueToOvercommittingGweiMemory;
-
-                penaltiesDueToOvercommittingGwei = 0;
-            }
-        }
-        // send any remaining ETH (after paying penalties) to the `recipient`
+        // send the ETH to the `recipient`
         _sendETH(recipient, uint256(claim.partialWithdrawalAmountGwei) * uint256(GWEI_TO_WEI));
-=======
-        // send the ETH to the `recipient`
-        Address.sendValue(payable(recipient), uint256(claim.partialWithdrawalAmountGwei) * uint256(GWEI_TO_WEI));
->>>>>>> 466cc44e
 
         emit PartialWithdrawalRedeemed(recipient, claim.partialWithdrawalAmountGwei);
     }
