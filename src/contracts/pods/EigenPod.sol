// SPDX-License-Identifier: UNLICENSED
pragma solidity ^0.8.9;

import "@openzeppelin-upgrades/contracts/proxy/utils/Initializable.sol";
import "@openzeppelin/contracts/access/Ownable.sol";
import "@openzeppelin/contracts/utils/Address.sol";
import "../libraries/BeaconChainProofs.sol";
import "../libraries/BytesLib.sol";
import "../libraries/Endian.sol";
import "../interfaces/IETHPOSDeposit.sol";
import "../interfaces/IEigenPodManager.sol";
import "../interfaces/IEigenPod.sol";
import "../interfaces/IBeaconChainETHReceiver.sol";


/**
 * @title The implementation contract used for restaking beacon chain ETH on EigenLayer 
 * @author Layr Labs, Inc.
 * @notice The main functionalities are:
 * - creating new validators with their withdrawal credentials pointed to this contract
 * - proving from beacon chain state roots that withdrawal credentials are pointed to this contract
 * - proving from beacon chain state roots the balances of validators with their withdrawal credentials
 *   pointed to this contract
 * - updating aggregate balances in the EigenPodManager
 * - withdrawing eth when withdrawals are initiated
 */
contract EigenPod is IEigenPod, Initializable
{
    using BytesLib for bytes;

    //TODO: change this to constant in prod
    IETHPOSDeposit immutable ethPOS;

    /// @notice The single EigenPodManager for EigenLayer
    IEigenPodManager public eigenPodManager;

    /// @notice The owner of this EigenPod
    address public podOwner;

    /// @notice this is a mapping of validator keys to a Validator struct which holds info about the validator and their balances
    mapping(bytes32 => Validator) public validators;

    modifier onlyEigenPodManager {
        require(msg.sender == address(eigenPodManager), "EigenPod.InvestmentManager: not eigenPodManager");
        _;
    }

    constructor(IETHPOSDeposit _ethPOS) {
        ethPOS = _ethPOS;
        _disableInitializers();
    }

    /// @notice Used to initialize the pointers to contracts crucial to the pod's functionality, in beacon proxy construction from EigenPodManager
    function initialize(IEigenPodManager _eigenPodManager, address _podOwner) external initializer {
        eigenPodManager = _eigenPodManager;
        podOwner = _podOwner;
    }

    /// @notice Called by EigenPodManager when the owner wants to create another validator.
    function stake(bytes calldata pubkey, bytes calldata signature, bytes32 depositDataRoot) external payable onlyEigenPodManager {
        // stake on ethpos
        ethPOS.deposit{value : msg.value}(pubkey, podWithdrawalCredentials(), signature, depositDataRoot);
    }

    /**
     * @notice This function verifies that the withdrawal credentials of the podOwner are pointed to
     * this contract.  It verifies the provided proof from the validator against the beacon chain state
     * root.
     * @param pubkey is the BLS public key for the validator.
     * @param proofs is the bytes that prove the validator's metadata against a beacon state root
     * @param validatorFields are the fields of the "Validator Container", refer to consensus specs 
     * for details: https://github.com/ethereum/consensus-specs/blob/dev/specs/phase0/beacon-chain.md#validator
     */
    function verifyCorrectWithdrawalCredentials(
        bytes calldata pubkey, 
        bytes calldata proofs, 
        bytes32[] calldata validatorFields
    ) external {
        // TODO: tailor this to production oracle
        bytes32 beaconStateRoot = eigenPodManager.getBeaconChainStateRoot();

        // get merklizedPubkey: https://github.com/prysmaticlabs/prysm/blob/de8e50d8b6bcca923c38418e80291ca4c329848b/beacon-chain/state/stateutil/sync_committee.root.go#L45
        bytes32 merklizedPubkey = sha256(abi.encodePacked(pubkey, bytes16(0)));

        require(validators[merklizedPubkey].status == VALIDATOR_STATUS.INACTIVE, "EigenPod.verifyCorrectWithdrawalCredentials: Validator not inactive");
        //verify validator proof
        BeaconChainProofs.verifyValidatorFields(
            beaconStateRoot,
            proofs,
            validatorFields
        );
        // require that the first field is the merkleized pubkey
        require(validatorFields[0] == merklizedPubkey, "EigenPod.verifyCorrectWithdrawalCredentials: Proof is not for provided pubkey");
        require(validatorFields[1] == podWithdrawalCredentials().toBytes32(0), "EigenPod.verifyCorrectWithdrawalCredentials: Proof is not for this EigenPod");
        // convert the balance field from 8 bytes of little endian to uint64 big endian 💪
        uint64 validatorBalance = Endian.fromLittleEndianUint64(validatorFields[2]);
        // update validator balance
        validators[merklizedPubkey].balance = validatorBalance;
        validators[merklizedPubkey].status = VALIDATOR_STATUS.ACTIVE;
        // update manager total balance for this pod
        // need to subtract zero and add the proven balance
        eigenPodManager.updateBeaconChainBalance(podOwner, 0, validatorBalance);
        eigenPodManager.depositBeaconChainETH(podOwner, validatorBalance);
    }

    /**
     * @notice This function updates the balance of a certain validator associated with this pod
     * @param pubkey is the BLS public key for the validator.
     * @param proofs is the bytes that prove the validator's metadata against a beacon state root
     * @param validatorFields are the fields of the "Validator Container", refer to consensus specs 
     * for details: https://github.com/ethereum/consensus-specs/blob/dev/specs/phase0/beacon-chain.md#validator
     */
    function verifyBalanceUpdate(
        bytes calldata pubkey, 
        bytes calldata proofs, 
        bytes32[] calldata validatorFields
    ) external {
        //TODO: tailor this to production oracle
        bytes32 beaconStateRoot = eigenPodManager.getBeaconChainStateRoot();
        // get merklizedPubkey
        bytes32 merklizedPubkey = sha256(abi.encodePacked(pubkey, bytes16(0)));
        require(validators[merklizedPubkey].status == VALIDATOR_STATUS.ACTIVE, "EigenPod.verifyBalanceUpdate: Validator not active");
        //verify validator proof
        BeaconChainProofs.verifyValidatorFields(
            beaconStateRoot,
            proofs,
            validatorFields
        );
        // require that the first field is the merkleized pubkey
        require(validatorFields[0] == merklizedPubkey, "EigenPod.verifyBalanceUpdate: Proof is not for provided pubkey");
        // convert the balance field from 8 bytes of little endian to uint64 big endian 💪
        uint64 validatorBalance = Endian.fromLittleEndianUint64(validatorFields[2]);
        uint64 prevValidatorBalance = validators[merklizedPubkey].balance;
        // update validator balance
        validators[merklizedPubkey].balance = validatorBalance;
        // update manager total balance for this pod
        // need to subtract previous proven balance and add the current proven balance
        eigenPodManager.updateBeaconChainBalance(podOwner, prevValidatorBalance, validatorBalance);
        if (prevValidatorBalance < validatorBalance) {
            eigenPodManager.depositBeaconChainETH(podOwner, validatorBalance - prevValidatorBalance);
        }
        
    }

    /**
     * @notice Transfers ether balance of this contract to the specified recipient address
     * @notice Called by EigenPodManager to withdrawBeaconChainETH that has been added to its balance due to a withdrawal from the beacon chain.
     * @dev Called during withdrawal or slashing.
     */
    function withdrawBeaconChainETH(
        address recipient,
        uint256 amount
    )
        external
        onlyEigenPodManager
    {
<<<<<<< HEAD

        if(Address.isContract(recipient)){
            IBeaconChainETHReceiver(recipient).receiveBeaconChainETH{value: amount}();
        } else{
            payable(recipient).transfer(amount);
        }
=======
        // transfer ETH directly from pod to msg.sender 
        IBeaconChainETHReceiver(recipient).receiveBeaconChainETH{value: amount}();
>>>>>>> 2cddc3ea
    }
    // if you've been slashed on the Beacon chain, you can add balance to your pod to avoid getting slashed
    function topUpPodBalance() external payable {}

    // INTERNAL FUNCTIONS
    function podWithdrawalCredentials() internal view returns(bytes memory) {
        return abi.encodePacked(bytes1(uint8(1)), bytes11(0), address(this));
    }
}<|MERGE_RESOLUTION|>--- conflicted
+++ resolved
@@ -154,17 +154,14 @@
         external
         onlyEigenPodManager
     {
-<<<<<<< HEAD
+
 
         if(Address.isContract(recipient)){
             IBeaconChainETHReceiver(recipient).receiveBeaconChainETH{value: amount}();
         } else{
             payable(recipient).transfer(amount);
         }
-=======
-        // transfer ETH directly from pod to msg.sender 
-        IBeaconChainETHReceiver(recipient).receiveBeaconChainETH{value: amount}();
->>>>>>> 2cddc3ea
+
     }
     // if you've been slashed on the Beacon chain, you can add balance to your pod to avoid getting slashed
     function topUpPodBalance() external payable {}
