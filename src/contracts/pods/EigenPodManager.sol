--- conflicted
+++ resolved
@@ -196,9 +196,7 @@
         return podInfo;
     }
 
-<<<<<<< HEAD
     /// @notice Returns the latest beacon chain state root posted to the beaconChainOracle.
-=======
     function getBalance(address podOwner) external view returns (uint128) {
         return pods[podOwner].balance;
     }
@@ -207,7 +205,6 @@
         return pods[podOwner].depositedBalance;
     }
 
->>>>>>> a9191f91
     function getBeaconChainStateRoot() external view returns(bytes32){
         return beaconChainOracle.getBeaconChainStateRoot();
     }
