--- conflicted
+++ resolved
@@ -38,11 +38,8 @@
     IInvestmentManager public immutable investmentManager;
 
     /// @notice EigenLayer's Slasher contract
-<<<<<<< HEAD
     ISlasher internal immutable slasher;
-=======
-    ISlasher public immutable slasher;
->>>>>>> 8b3005ab
+
 
     /// @notice Oracle contract that provides updates to the beacon chain's state
     IBeaconChainOracle public beaconChainOracle;
@@ -122,26 +119,10 @@
      * @param amount The amount of ETH to deposit.
      * @dev Callable only by the podOwner's EigenPod contract.
      */
-<<<<<<< HEAD
     function restakeBeaconChainETH(address podOwner, uint256 amount) external onlyEigenPod(podOwner) {
         investmentManager.depositBeaconChainETH(podOwner, amount);
 
         emit BeaconChainETHDeposited(podOwner, amount);
-=======
-    function updateBeaconChainBalance(address podOwner, uint64 balanceToRemove, uint64 balanceToAdd) external onlyEigenPod(podOwner) {
-        uint128 newBalance = pods[podOwner].balance - balanceToRemove + balanceToAdd;
-        pods[podOwner].balance = newBalance;
-        /**
-        * if the balance updates shows that the pod owner has more deposits into EigenLayer than beacon chain balance, freeze them
-        * we also add the balance of the eigenPod in case withdrawals have occured so validator balances have been set to 0 
-        * on the beacon chain the overall law is the amount InvestmentManager thinks is restaked <= balance of the withdrawal 
-        * address + balance given from beacon chain state root if the investment manager ever thinks there is more 
-        * restaked than there is, a freezing event is triggered
-        */
-        if (pods[podOwner].depositedBalance > newBalance + msg.sender.balance) {
-            slasher.freezeOperator(podOwner);
-        }
->>>>>>> 8b3005ab
     }
 
     /**
