// SPDX-License-Identifier: UNLICENSED
pragma solidity ^0.8.9;

import "@openzeppelin/contracts/utils/Create2.sol";
import "@openzeppelin/contracts/proxy/beacon/BeaconProxy.sol";
import "@openzeppelin/contracts/proxy/beacon/IBeacon.sol";
import "@openzeppelin/contracts/access/Ownable.sol";

import "@openzeppelin-upgrades/contracts/proxy/utils/Initializable.sol";
import "@openzeppelin-upgrades/contracts/access/OwnableUpgradeable.sol";

import "../interfaces/IInvestmentManager.sol";
import "../interfaces/IEigenLayrDelegation.sol";
import "../interfaces/IEigenPodManager.sol";
import "../interfaces/IETHPOSDeposit.sol";
import "../interfaces/IEigenPod.sol";
import "../interfaces/IBeaconChainOracle.sol";

import "forge-std/Test.sol";



/**
 * @title The contract used for creating and managing EigenPods
 * @author Layr Labs, Inc.
 * @notice The main functionalities are:
 * - creating EigenPods
 * - staking for new validators on EigenPods
 * - keeping track of the balances of all validators of EigenPods, and their stake in EigenLayer
 * - withdrawing eth when withdrawals are initiated
 */
<<<<<<< HEAD
contract EigenPodManager is Initializable, IEigenPodManager, DSTest
=======
contract EigenPodManager is Initializable, OwnableUpgradeable, IEigenPodManager 
>>>>>>> 259fa125
{
    //TODO: change this to constant in prod
    IETHPOSDeposit immutable ethPOS;
    
    /// @notice Beacon proxy to which the EigenPods point
    IBeacon public immutable eigenPodBeacon;

    /// @notice EigenLayer's InvestmentManager contract
    IInvestmentManager public immutable investmentManager;

    /// @notice Oracle contract that provides updates to the beacon chain's state
    IBeaconChainOracle public beaconChainOracle;

    mapping(address => EigenPodInfo) public pods;

    event BeaconOracleUpdated(address newOracleAddress);

    modifier onlyEigenPod(address podOwner) {
        require(address(getPod(podOwner)) == msg.sender, "EigenPodManager.onlyEigenPod: not a pod");
        _;
    }

    modifier onlyInvestmentManager {
        require(msg.sender == address(investmentManager), "EigenPodManager.onlyEigenPod: not investmentManager");
        _;
    }

    constructor(IETHPOSDeposit _ethPOS, IBeacon _eigenPodBeacon, IInvestmentManager _investmentManager) {
        ethPOS = _ethPOS;
        eigenPodBeacon = _eigenPodBeacon;
        investmentManager = _investmentManager;
        _disableInitializers();
    }

    function initialize(IBeaconChainOracle _beaconChainOracle, address initialOwner) public initializer {
        beaconChainOracle = _beaconChainOracle;
        emit BeaconOracleUpdated(address(_beaconChainOracle));
        _transferOwnership(initialOwner);
    }

    /**
     * @notice Creates an EigenPod for the sender.
     * @dev Function will revert if the `msg.sender` already has an EigenPod.
     */
    function createPod() external {
        require(!hasPod(msg.sender), "EigenPodManager.createPod: Sender already has a pod");
        //deploy a pod if the sender doesn't have one already
        _deployPod();
    }

    /**
     * @notice Stakes for a new beacon chain validator on the sender's EigenPod. 
     * Also creates an EigenPod for the sender if they don't have one already.
     * @param pubkey The 48 bytes public key of the beacon chain validator.
     * @param signature The validator's signature of the deposit data.
     * @param depositDataRoot The root/hash of the deposit data for the validator's deposit.
     */
    function stake(bytes calldata pubkey, bytes calldata signature, bytes32 depositDataRoot) external payable {
        IEigenPod pod = getPod(msg.sender);
        if(!hasPod(msg.sender)) {
            //deploy a pod if the sender doesn't have one already
            pod = _deployPod();
        }
        pod.stake{value: msg.value}(pubkey, signature, depositDataRoot);
    }

    /**
     * @notice Updates the beacon chain balance of the EigenPod, freezing the owner if they have overcommitted beacon chain ETH to EigenLayer.
     * @param podOwner The owner of the pod to udpate the balance of.
     * @param balanceToRemove The balance to remove before increasing, used when updating a validators balance.
     * @param balanceToAdd The balance to add after decreasing, used when updating a validators balance.
     * @dev Callable only by the `podOwner`'s EigenPod.
     */
    function updateBeaconChainBalance(address podOwner, uint64 balanceToRemove, uint64 balanceToAdd) external onlyEigenPod(podOwner) {
        uint128 newBalance = pods[podOwner].balance - balanceToRemove + balanceToAdd;
        pods[podOwner].balance = newBalance;
        /**
        * if the balance updates shows that the pod owner has more deposits into EigenLayer than beacon chain balance, freeze them
        * we also add the balance of the eigenPod in case withdrawals have occured so validator balances have been set to 0 
        * on the beacon chain the overall law is the amount InvestmentManager thinks is restaked <= balance of the withdrawal 
        * address + balance given from beacon chain state root if the investment manager ever thinks there is more 
        * restaked than there is, a freezing event is triggered
        */
        //TODO: add EigenPodManager as globally permissioned slashing contract
<<<<<<< HEAD
        emit log_named_uint("depositedBalance",pods[podOwner].depositedBalance);
        emit log_named_uint("newBalance", newBalance);
        emit log_named_uint("msg.sender.balance",msg.sender.balance);
        emit log_named_address("msg.sender",msg.sender);

        if(pods[podOwner].depositedBalance > newBalance + msg.sender.balance) {
=======
        if (pods[podOwner].depositedBalance > newBalance + msg.sender.balance) {
>>>>>>> 259fa125
            investmentManager.slasher().freezeOperator(podOwner);
        }
    }

    /**
     * @notice Stakes beacon chain ETH into EigenLayer by adding BeaconChainETH shares to InvestmentManager.
     * @param podOwner The owner of the pod whose balance must be restaked.
     * @param amount The amount of beacon chain ETH to restake.
     * @dev Callable only by the `podOwner`'s EigenPod.
     */
    function depositBeaconChainETH(address podOwner, uint64 amount) external onlyEigenPod(podOwner) {
        //make sure that the podOwner hasn't over committed their stake, and deposit on their behalf
        require(pods[podOwner].depositedBalance + amount <= pods[podOwner].balance + address(getPod(podOwner)).balance, "EigenPodManager.depositBalanceIntoEigenLayer: cannot deposit more than balance");
        pods[podOwner].depositedBalance += amount;
        //deposit into InvestmentManager
        investmentManager.depositBeaconChainETH(podOwner, uint256(amount));
    }

    /**
     * @notice Withdraws ETH that has been withdrawn from the beacon chain from the EigenPod.
     * @param podOwner The owner of the pod whose balance must be withdrawn.
     * @param recipient The recipient of withdrawn ETH.
     * @param amount The amount of ETH to withdraw.
     * @dev Callable only by the InvestmentManager contract.
     */
    function withdrawBeaconChainETH(address podOwner, address recipient, uint256 amount) external onlyInvestmentManager {
        //subtract withdrawn amount from stake and balance
        pods[podOwner].depositedBalance = pods[podOwner].depositedBalance - uint128(amount);
        pods[podOwner].balance = pods[podOwner].balance - uint128(amount);
        getPod(podOwner).withdrawBeaconChainETH(recipient, amount);
    }

    /**
     * @notice Updates the oracle contract that provides the beacon chain state root
     * @param newBeaconChainOracle is the new oracle contract being pointed to
     * @dev Callable only by the owner of the InvestmentManager (i.e. governance).
     */
    function updateBeaconChainOracle(IBeaconChainOracle newBeaconChainOracle) external onlyOwner {
        beaconChainOracle = newBeaconChainOracle;
        emit BeaconOracleUpdated(address(newBeaconChainOracle));
    }


    // INTERNAL FUNCTIONS
    function _deployPod() internal returns (IEigenPod) {
        IEigenPod pod = 
            IEigenPod(
                Create2.deploy(
                    0, 
                    bytes32(uint256(uint160(msg.sender))), 
                    // set the beacon address to the eigenPodBeacon and initialize it
                    abi.encodePacked(
                        type(BeaconProxy).creationCode, 
                        abi.encode(eigenPodBeacon, abi.encodeWithSelector(IEigenPod.initialize.selector, IEigenPodManager(address(this)), msg.sender))
                    )
                )
            );
        return pod;
    }

    // VIEW FUNCTIONS
    /// @notice Returns the address of the `podOwner`'s EigenPod (whether it is deployed yet or not).
    function getPod(address podOwner) public view returns (IEigenPod) {
        return IEigenPod(
                Create2.computeAddress(
                    bytes32(uint256(uint160(podOwner))), //salt
                    keccak256(abi.encodePacked(
                        type(BeaconProxy).creationCode, 
                        abi.encode(eigenPodBeacon, abi.encodeWithSelector(IEigenPod.initialize.selector, IEigenPodManager(address(this)), podOwner))
                    )) //bytecode
                ));
    }

    /// @notice Returns 'true' if the `podOwner` has created an EigenPod, and 'false' otherwise.
    function hasPod(address podOwner) public view returns (bool) {
        return address(getPod(podOwner)).code.length > 0;
    }

    /// @notice returns the current EigenPodInfo for the `podOwner`'s EigenPod.
    function getPodInfo(address podOwner) external view returns (EigenPodInfo memory) {
        EigenPodInfo memory podInfo = pods[podOwner];
        return podInfo;
    }

    /// @notice Returns the latest beacon chain state root posted to the beaconChainOracle.
    function getBalance(address podOwner) external view returns (uint128) {
        return pods[podOwner].balance;
    }

    function getDepositedBalance(address podOwner) external view returns (uint128) {
        return pods[podOwner].depositedBalance;
    }

    function getBeaconChainStateRoot() external view returns(bytes32){
        return beaconChainOracle.getBeaconChainStateRoot();
    }
}<|MERGE_RESOLUTION|>--- conflicted
+++ resolved
@@ -29,11 +29,8 @@
  * - keeping track of the balances of all validators of EigenPods, and their stake in EigenLayer
  * - withdrawing eth when withdrawals are initiated
  */
-<<<<<<< HEAD
-contract EigenPodManager is Initializable, IEigenPodManager, DSTest
-=======
-contract EigenPodManager is Initializable, OwnableUpgradeable, IEigenPodManager 
->>>>>>> 259fa125
+contract EigenPodManager is Initializable, IEigenPodManager, OwnableUpgradeable, DSTest
+
 {
     //TODO: change this to constant in prod
     IETHPOSDeposit immutable ethPOS;
@@ -118,16 +115,13 @@
         * restaked than there is, a freezing event is triggered
         */
         //TODO: add EigenPodManager as globally permissioned slashing contract
-<<<<<<< HEAD
         emit log_named_uint("depositedBalance",pods[podOwner].depositedBalance);
         emit log_named_uint("newBalance", newBalance);
         emit log_named_uint("msg.sender.balance",msg.sender.balance);
         emit log_named_address("msg.sender",msg.sender);
 
-        if(pods[podOwner].depositedBalance > newBalance + msg.sender.balance) {
-=======
         if (pods[podOwner].depositedBalance > newBalance + msg.sender.balance) {
->>>>>>> 259fa125
+
             investmentManager.slasher().freezeOperator(podOwner);
         }
     }
