// SPDX-License-Identifier: UNLICENSED
pragma solidity =0.8.12;

import "@openzeppelin/contracts/utils/Create2.sol";
import "@openzeppelin/contracts/proxy/beacon/BeaconProxy.sol";
import "@openzeppelin/contracts/proxy/beacon/IBeacon.sol";
import "@openzeppelin/contracts/access/Ownable.sol";

import "@openzeppelin-upgrades/contracts/proxy/utils/Initializable.sol";
import "@openzeppelin-upgrades/contracts/access/OwnableUpgradeable.sol";

import "../interfaces/IStrategyManager.sol";
import "../interfaces/IDelegationManager.sol";
import "../interfaces/IEigenPodManager.sol";
import "../interfaces/IETHPOSDeposit.sol";
import "../interfaces/IEigenPod.sol";

import "../interfaces/IBeaconChainOracle.sol";

import "../permissions/Pausable.sol";
import "./EigenPodPausingConstants.sol";

/**
 * @title The contract used for creating and managing EigenPods
 * @author Layr Labs, Inc.
 * @notice The main functionalities are:
 * - creating EigenPods
 * - staking for new validators on EigenPods
 * - keeping track of the balances of all validators of EigenPods, and their stake in EigenLayer
 * - withdrawing eth when withdrawals are initiated
 */
contract EigenPodManager is Initializable, OwnableUpgradeable, Pausable, IEigenPodManager, EigenPodPausingConstants {
    /**
     * @notice Stored code of type(BeaconProxy).creationCode
     * @dev Maintained as a constant to solve an edge case - changes to OpenZeppelin's BeaconProxy code should not cause
     * addresses of EigenPods that are pre-computed with Create2 to change, even upon upgrading this contract, changing compiler version, etc.
    */
    bytes internal constant beaconProxyBytecode = hex"608060405260405161090e38038061090e83398101604081905261002291610460565b61002e82826000610035565b505061058a565b61003e83610100565b6040516001600160a01b038416907f1cf3b03a6cf19fa2baba4df148e9dcabedea7f8a5c07840e207e5c089be95d3e90600090a260008251118061007f5750805b156100fb576100f9836001600160a01b0316635c60da1b6040518163ffffffff1660e01b8152600401602060405180830381865afa1580156100c5573d6000803e3d6000fd5b505050506040513d601f19601f820116820180604052508101906100e99190610520565b836102a360201b6100291760201c565b505b505050565b610113816102cf60201b6100551760201c565b6101725760405162461bcd60e51b815260206004820152602560248201527f455243313936373a206e657720626561636f6e206973206e6f74206120636f6e6044820152641d1c9858dd60da1b60648201526084015b60405180910390fd5b6101e6816001600160a01b0316635c60da1b6040518163ffffffff1660e01b8152600401602060405180830381865afa1580156101b3573d6000803e3d6000fd5b505050506040513d601f19601f820116820180604052508101906101d79190610520565b6102cf60201b6100551760201c565b61024b5760405162461bcd60e51b815260206004820152603060248201527f455243313936373a20626561636f6e20696d706c656d656e746174696f6e206960448201526f1cc81b9bdd08184818dbdb9d1c9858dd60821b6064820152608401610169565b806102827fa3f0ad74e5423aebfd80d3ef4346578335a9a72aeaee59ff6cb3582b35133d5060001b6102de60201b6100641760201c565b80546001600160a01b0319166001600160a01b039290921691909117905550565b60606102c883836040518060600160405280602781526020016108e7602791396102e1565b9392505050565b6001600160a01b03163b151590565b90565b6060600080856001600160a01b0316856040516102fe919061053b565b600060405180830381855af49150503d8060008114610339576040519150601f19603f3d011682016040523d82523d6000602084013e61033e565b606091505b5090925090506103508683838761035a565b9695505050505050565b606083156103c65782516103bf576001600160a01b0385163b6103bf5760405162461bcd60e51b815260206004820152601d60248201527f416464726573733a2063616c6c20746f206e6f6e2d636f6e74726163740000006044820152606401610169565b50816103d0565b6103d083836103d8565b949350505050565b8151156103e85781518083602001fd5b8060405162461bcd60e51b81526004016101699190610557565b80516001600160a01b038116811461041957600080fd5b919050565b634e487b7160e01b600052604160045260246000fd5b60005b8381101561044f578181015183820152602001610437565b838111156100f95750506000910152565b6000806040838503121561047357600080fd5b61047c83610402565b60208401519092506001600160401b038082111561049957600080fd5b818501915085601f8301126104ad57600080fd5b8151818111156104bf576104bf61041e565b604051601f8201601f19908116603f011681019083821181831017156104e7576104e761041e565b8160405282815288602084870101111561050057600080fd5b610511836020830160208801610434565b80955050505050509250929050565b60006020828403121561053257600080fd5b6102c882610402565b6000825161054d818460208701610434565b9190910192915050565b6020815260008251806020840152610576816040850160208701610434565b601f01601f19169190910160400192915050565b61034e806105996000396000f3fe60806040523661001357610011610017565b005b6100115b610027610022610067565b610100565b565b606061004e83836040518060600160405280602781526020016102f260279139610124565b9392505050565b6001600160a01b03163b151590565b90565b600061009a7fa3f0ad74e5423aebfd80d3ef4346578335a9a72aeaee59ff6cb3582b35133d50546001600160a01b031690565b6001600160a01b0316635c60da1b6040518163ffffffff1660e01b8152600401602060405180830381865afa1580156100d7573d6000803e3d6000fd5b505050506040513d601f19601f820116820180604052508101906100fb9190610249565b905090565b3660008037600080366000845af43d6000803e80801561011f573d6000f35b3d6000fd5b6060600080856001600160a01b03168560405161014191906102a2565b600060405180830381855af49150503d806000811461017c576040519150601f19603f3d011682016040523d82523d6000602084013e610181565b606091505b50915091506101928683838761019c565b9695505050505050565b6060831561020d578251610206576001600160a01b0385163b6102065760405162461bcd60e51b815260206004820152601d60248201527f416464726573733a2063616c6c20746f206e6f6e2d636f6e747261637400000060448201526064015b60405180910390fd5b5081610217565b610217838361021f565b949350505050565b81511561022f5781518083602001fd5b8060405162461bcd60e51b81526004016101fd91906102be565b60006020828403121561025b57600080fd5b81516001600160a01b038116811461004e57600080fd5b60005b8381101561028d578181015183820152602001610275565b8381111561029c576000848401525b50505050565b600082516102b4818460208701610272565b9190910192915050565b60208152600082518060208401526102dd816040850160208701610272565b601f01601f1916919091016040019291505056fe416464726573733a206c6f772d6c6576656c2064656c65676174652063616c6c206661696c6564a2646970667358221220d51e81d3bc5ed20a26aeb05dce7e825c503b2061aa78628027300c8d65b9d89a64736f6c634300080c0033416464726573733a206c6f772d6c6576656c2064656c65676174652063616c6c206661696c6564";

    /// @notice The ETH2 Deposit Contract
    IETHPOSDeposit public immutable ethPOS;
    
    /// @notice Beacon proxy to which the EigenPods point
    IBeacon public immutable eigenPodBeacon;

    /// @notice EigenLayer's StrategyManager contract
    IStrategyManager public immutable strategyManager;

    /// @notice EigenLayer's Slasher contract
    ISlasher public immutable slasher;

    /// @notice Oracle contract that provides updates to the beacon chain's state
    IBeaconChainOracle public beaconChainOracle;
    
    /// @notice Pod owner to deployed EigenPod address
    mapping(address => IEigenPod) public ownerToPod;

    /// @notice Emitted to notify the update of the beaconChainOracle address
    event BeaconOracleUpdated(address indexed newOracleAddress);

    /// @notice Emitted to notify the deployment of an EigenPod
    event PodDeployed(address indexed eigenPod, address indexed podOwner);

    /// @notice Emitted to notify a deposit of beacon chain ETH recorded in the strategy manager
    event BeaconChainETHDeposited(address indexed podOwner, uint256 amount);

    modifier onlyEigenPod(address podOwner) {
        require(address(ownerToPod[podOwner]) == msg.sender, "EigenPodManager.onlyEigenPod: not a pod");
        _;
    }

    modifier onlyStrategyManager {
        require(msg.sender == address(strategyManager), "EigenPodManager.onlyStrategyManager: not strategyManager");
        _;
    }
<<<<<<< HEAD
    
    constructor(IETHPOSDeposit _ethPOS, IBeacon _eigenPodBeacon, IInvestmentManager _investmentManager, ISlasher _slasher) {
=======

    constructor(IETHPOSDeposit _ethPOS, IBeacon _eigenPodBeacon, IStrategyManager _strategyManager, ISlasher _slasher) {
>>>>>>> b7ed9ec1
        ethPOS = _ethPOS;
        eigenPodBeacon = _eigenPodBeacon;
        strategyManager = _strategyManager;
        slasher = _slasher;
        _disableInitializers();
    }

    function initialize(
        IBeaconChainOracle _beaconChainOracle,
        address initialOwner,
        IPauserRegistry _pauserRegistry,
        uint256 _initPausedStatus
    ) external initializer {
        _updateBeaconChainOracle(_beaconChainOracle);
        _transferOwnership(initialOwner);
        _initializePauser(_pauserRegistry, _initPausedStatus);
    }

    /**
     * @notice Creates an EigenPod for the sender.
     * @dev Function will revert if the `msg.sender` already has an EigenPod.
     */
    function createPod() external {
        require(!hasPod(msg.sender), "EigenPodManager.createPod: Sender already has a pod");
        // deploy a pod if the sender doesn't have one already
        _deployPod();
    }

    /**
     * @notice Stakes for a new beacon chain validator on the sender's EigenPod. 
     * Also creates an EigenPod for the sender if they don't have one already.
     * @param pubkey The 48 bytes public key of the beacon chain validator.
     * @param signature The validator's signature of the deposit data.
     * @param depositDataRoot The root/hash of the deposit data for the validator's deposit.
     */
    function stake(bytes calldata pubkey, bytes calldata signature, bytes32 depositDataRoot) external payable {
        IEigenPod pod = ownerToPod[msg.sender];
        if(address(pod) == address(0)) {
            //deploy a pod if the sender doesn't have one already
            pod = _deployPod();
        }
        pod.stake{value: msg.value}(pubkey, signature, depositDataRoot);
    }

    /**
     * @notice Deposits/Restakes beacon chain ETH in EigenLayer on behalf of the owner of an EigenPod.
     * @param podOwner The owner of the pod whose balance must be deposited.
     * @param amount The amount of ETH to 'deposit' (i.e. be credited to the podOwner).
     * @dev Callable only by the podOwner's EigenPod contract.
     */
    function restakeBeaconChainETH(address podOwner, uint256 amount) external onlyEigenPod(podOwner) {
        strategyManager.depositBeaconChainETH(podOwner, amount);
        emit BeaconChainETHDeposited(podOwner, amount);
    }

    /**
     * @notice Removes beacon chain ETH from EigenLayer on behalf of the owner of an EigenPod, when the
     *         balance of a validator is lower than how much stake they have committed to EigenLayer
     * @param podOwner The owner of the pod whose balance must be removed.
     * @param amount The amount of beacon chain ETH to decrement from the podOwner's shares in the strategyManager.
     * @dev Callable only by the podOwner's EigenPod contract.
     */
    function recordOvercommittedBeaconChainETH(address podOwner, uint256 beaconChainETHStrategyIndex, uint256 amount) external onlyEigenPod(podOwner) {
        strategyManager.recordOvercommittedBeaconChainETH(podOwner, beaconChainETHStrategyIndex, amount);
    }

    /**
     * @notice Withdraws ETH from an EigenPod. The ETH must have first been withdrawn from the beacon chain.
     * @param podOwner The owner of the pod whose balance must be withdrawn.
     * @param recipient The recipient of the withdrawn ETH.
     * @param amount The amount of ETH to withdraw.
     * @dev Callable only by the StrategyManager contract.
     */
    function withdrawRestakedBeaconChainETH(address podOwner, address recipient, uint256 amount)
        external onlyStrategyManager onlyWhenNotPaused(PAUSED_WITHDRAW_RESTAKED_ETH)
    {
        ownerToPod[podOwner].withdrawRestakedBeaconChainETH(recipient, amount);
    }

    /**
     * @notice Updates the oracle contract that provides the beacon chain state root
     * @param newBeaconChainOracle is the new oracle contract being pointed to
     * @dev Callable only by the owner of this contract (i.e. governance)
     */
    function updateBeaconChainOracle(IBeaconChainOracle newBeaconChainOracle) external onlyOwner {
        _updateBeaconChainOracle(newBeaconChainOracle);
    }

    // INTERNAL FUNCTIONS
    function _deployPod() internal onlyWhenNotPaused(PAUSED_NEW_EIGENPODS) returns (IEigenPod) {
        IEigenPod pod = 
            IEigenPod(
                Create2.deploy(
                    0, 
                    bytes32(uint256(uint160(msg.sender))), 
                    // set the beacon address to the eigenPodBeacon and initialize it
                    abi.encodePacked(
                        beaconProxyBytecode, 
                        abi.encode(eigenPodBeacon, "")
                    )
                )
            );
        pod.initialize(msg.sender);
        // store the pod in the mapping
        ownerToPod[msg.sender] = pod;
        emit PodDeployed(address(pod), msg.sender);
        return pod;
    }

    function _updateBeaconChainOracle(IBeaconChainOracle newBeaconChainOracle) internal {
        beaconChainOracle = newBeaconChainOracle;
        emit BeaconOracleUpdated(address(newBeaconChainOracle));
    }

    // VIEW FUNCTIONS
    /// @notice Returns the address of the `podOwner`'s EigenPod (whether it is deployed yet or not).
    function getPod(address podOwner) public view returns (IEigenPod) {
        IEigenPod pod = ownerToPod[podOwner];
        // if pod does not exist already, calculate what its address *will be* once it is deployed
        if (address(pod) == address(0)) {
            pod = IEigenPod(
                Create2.computeAddress(
                    bytes32(uint256(uint160(podOwner))), //salt
                    keccak256(abi.encodePacked(
                        beaconProxyBytecode, 
                        abi.encode(eigenPodBeacon, "")
                    )) //bytecode
                ));
        }
        return pod;
    }

    /// @notice Returns 'true' if the `podOwner` has created an EigenPod, and 'false' otherwise.
    function hasPod(address podOwner) public view returns (bool) {
        return address(ownerToPod[podOwner]) != address(0);
    }

    /// @notice Returns the Beacon Chain state root at `blockNumber`. Reverts if the Beacon Chain state root at `blockNumber` has not yet been finalized.
    function getBeaconChainStateRoot(uint64 blockNumber) external view returns(bytes32) {
        bytes32 stateRoot = beaconChainOracle.beaconStateRootAtBlockNumber(blockNumber);
        require(stateRoot != bytes32(0), "EigenPodManager.getBeaconChainStateRoot: state root at blockNumber not yet finalized");
        return stateRoot;
    }

    /**
     * @dev This empty reserved space is put in place to allow future versions to add new
     * variables without shifting down storage in the inheritance chain.
     * See https://docs.openzeppelin.com/contracts/4.x/upgradeable#storage_gaps
     */
    uint256[48] private __gap;
}<|MERGE_RESOLUTION|>--- conflicted
+++ resolved
@@ -73,13 +73,8 @@
         require(msg.sender == address(strategyManager), "EigenPodManager.onlyStrategyManager: not strategyManager");
         _;
     }
-<<<<<<< HEAD
-    
-    constructor(IETHPOSDeposit _ethPOS, IBeacon _eigenPodBeacon, IInvestmentManager _investmentManager, ISlasher _slasher) {
-=======
 
     constructor(IETHPOSDeposit _ethPOS, IBeacon _eigenPodBeacon, IStrategyManager _strategyManager, ISlasher _slasher) {
->>>>>>> b7ed9ec1
         ethPOS = _ethPOS;
         eigenPodBeacon = _eigenPodBeacon;
         strategyManager = _strategyManager;
