// SPDX-License-Identifier: UNLICENSED
pragma solidity ^0.8.9;

import "@openzeppelin/contracts/utils/Create2.sol";
import "@openzeppelin/contracts/proxy/beacon/BeaconProxy.sol";
import "@openzeppelin/contracts/proxy/beacon/IBeacon.sol";
import "@openzeppelin/contracts/access/Ownable.sol";

import "@openzeppelin-upgrades/contracts/proxy/utils/Initializable.sol";

import "../interfaces/IInvestmentManager.sol";
import "../interfaces/IEigenLayrDelegation.sol";
import "../interfaces/IEigenPodManager.sol";
import "../interfaces/IETHPOSDeposit.sol";
import "../interfaces/IEigenPod.sol";
import "../interfaces/IBeaconChainOracle.sol";

import "forge-std/Test.sol";



/**
 * @title The contract used for creating and managing EigenPods
 * @author Layr Labs, Inc.
 * @notice The main functionalities are:
 * - creating EigenPods
 * - staking for new validators on EigenPods
 * - keeping track of the balances of all validators of EigenPods, and their stake in EigenLayer
 * - withdrawing eth when withdrawals are initiated
 */
contract EigenPodManager is Initializable, IEigenPodManager 
{
    //TODO: change this to constant in prod
    IETHPOSDeposit immutable ethPOS;
    
    /// @notice Beacon proxy to which the EigenPods point
    IBeacon public immutable eigenPodBeacon;

<<<<<<< HEAD
    IInvestmentManager public immutable investmentManager;

    IBeaconChainOracle public beaconChainOracle;
=======
    /// @notice Oracle contract that provides updates to the beacon chain's state
    IBeaconChainOracle public beaconChainOracle;

    /// @notice EigenLayer's InvestmentManager contract
    IInvestmentManager public investmentManager;
>>>>>>> 91b5b3bd

    mapping(address => EigenPodInfo) public pods;

    event BeaconOracleUpdate(address newOracleAddress);

    modifier onlyEigenPod(address podOwner) {
        require(address(getPod(podOwner)) == msg.sender, "EigenPodManager.onlyEigenPod: not a pod");
        _;
    }

    modifier onlyInvestmentManager {
        require(msg.sender == address(investmentManager), "EigenPodManager.onlyEigenPod: not investmentManager");
        _;
    }

    modifier onlyInvestmentManagerOwner {
        require(msg.sender == Ownable(address(investmentManager)).owner(), "EigenPod.onlyInvestmentManagerOwner: not investment manager owner");
        _;
    }

    constructor(IETHPOSDeposit _ethPOS, IBeacon _eigenPodBeacon, IInvestmentManager _investmentManager) {
        ethPOS = _ethPOS;
        eigenPodBeacon = _eigenPodBeacon;
        investmentManager = _investmentManager;
        _disableInitializers();
    }

    function initialize(IBeaconChainOracle _beaconChainOracle) public initializer {
        beaconChainOracle = _beaconChainOracle;
        emit BeaconOracleUpdate(address(_beaconChainOracle));
    }

    /**
     * @notice Creates an EigenPod for the sender.
     * @dev Function will revert if the `msg.sender` already has an EigenPod.
     */
    function createPod() external {
        require(!hasPod(msg.sender), "EigenPodManager.createPod: Sender already has a pod");
        //deploy a pod if the sender doesn't have one already
        _deployPod();
    }

    /**
     * @notice Stakes for a new beacon chain validator on the sender's EigenPod. 
     * Also creates an EigenPod for the sender if they don't have one already.
     * @param pubkey The 48 bytes public key of the beacon chain validator.
     * @param signature The validator's signature of the deposit data.
     * @param depositDataRoot The root/hash of the deposit data for the validator's deposit.
     */
    function stake(bytes calldata pubkey, bytes calldata signature, bytes32 depositDataRoot) external payable {
        IEigenPod pod = getPod(msg.sender);
        if(!hasPod(msg.sender)) {
            //deploy a pod if the sender doesn't have one already
            pod = _deployPod();
        }
        pod.stake{value: msg.value}(pubkey, signature, depositDataRoot);
    }

    /**
     * @notice Updates the beacon chain balance of the EigenPod, freezing the owner if they have overcommitted beacon chain ETH to EigenLayer.
     * @param podOwner The owner of the pod to udpate the balance of.
     * @param balanceToRemove The balance to remove before increasing, used when updating a validators balance.
     * @param balanceToAdd The balance to add after decreasing, used when updating a validators balance.
     * @dev Callable only by the `podOwner`'s EigenPod.
     */
    function updateBeaconChainBalance(address podOwner, uint64 balanceToRemove, uint64 balanceToAdd) external onlyEigenPod(podOwner) {
        uint128 newBalance = pods[podOwner].balance - balanceToRemove + balanceToAdd;
        pods[podOwner].balance = newBalance;
        /**
        * if the balance updates shows that the pod owner has more deposits into EigenLayer than beacon chain balance, freeze them
        * we also add the balance of the eigenPod in case withdrawals have occured so validator balances have been set to 0 
        * on the beacon chain the overall law is the amount InvestmentManager thinks is restaked <= balance of the withdrawal 
        * address + balance given from beacon chain state root if the investment manager ever thinks there is more 
        * restaked than there is, a freezing event is triggered
        */
        //TODO: add EigenPodManager as globally permissioned slashing contract
        if(pods[podOwner].depositedBalance > newBalance + msg.sender.balance) {
            investmentManager.slasher().freezeOperator(podOwner);
        }
    }

    /**
     * @notice Stakes beacon chain ETH into EigenLayer by adding BeaconChainETH shares to InvestmentManager.
     * @param podOwner The owner of the pod whose balance must be restaked.
     * @param amount The amount of beacon chain ETH to restake.
     * @dev Callable only by the `podOwner`'s EigenPod.
     */
    function depositBeaconChainETH(address podOwner, uint64 amount) external onlyEigenPod(podOwner) {
        //make sure that the podOwner hasn't over committed their stake, and deposit on their behalf
        require(pods[podOwner].depositedBalance + amount <= pods[podOwner].balance + address(getPod(podOwner)).balance, "EigenPodManager.depositBalanceIntoEigenLayer: cannot deposit more than balance");
        pods[podOwner].depositedBalance += amount;
        //deposit into InvestmentManager
        investmentManager.depositBeaconChainETH(podOwner, uint256(amount));
    }

    /**
     * @notice Withdraws ETH that has been withdrawn from the beacon chain from the EigenPod.
     * @param podOwner The owner of the pod whose balance must be withdrawn.
     * @param recipient The recipient of withdrawn ETH.
     * @param amount The amount of ETH to withdraw.
     * @dev Callable only by the InvestmentManager contract.
     */
    function withdrawBeaconChainETH(address podOwner, address recipient, uint256 amount) external onlyInvestmentManager {
        //subtract withdrawn amount from stake and balance
        pods[podOwner].depositedBalance = pods[podOwner].depositedBalance - uint128(amount);
        pods[podOwner].balance = pods[podOwner].balance - uint128(amount);
        getPod(podOwner).withdrawBeaconChainETH(recipient, amount);
    }

    /**
     * @notice Updates the oracle contract that provides the beacon chain state root
     * @param newBeaconChainOracle is the new oracle contract being pointed to
     * @dev Callable only by the owner of the InvestmentManager (i.e. governance).
     */
    function updateBeaconChainOracle(IBeaconChainOracle newBeaconChainOracle) external onlyInvestmentManagerOwner {
        beaconChainOracle = newBeaconChainOracle;
        emit BeaconOracleUpdate(address(newBeaconChainOracle));
    }


    // INTERNAL FUNCTIONS
    function _deployPod() internal returns (IEigenPod) {
        IEigenPod pod = 
            IEigenPod(
                Create2.deploy(
                    0, 
                    bytes32(uint256(uint160(msg.sender))), 
                    // set the beacon address to the eigenPodBeacon and initialize it
                    abi.encodePacked(
                        type(BeaconProxy).creationCode, 
                        abi.encode(eigenPodBeacon, abi.encodeWithSelector(IEigenPod.initialize.selector, IEigenPodManager(address(this)), msg.sender))
                    )
                )
            );
        return pod;
    }

    // VIEW FUNCTIONS
    /// @notice Returns the address of the `podOwner`'s EigenPod (whether it is deployed yet or not).
    function getPod(address podOwner) public view returns (IEigenPod) {
        return IEigenPod(
                Create2.computeAddress(
                    bytes32(uint256(uint160(podOwner))), //salt
                    keccak256(abi.encodePacked(
                        type(BeaconProxy).creationCode, 
                        abi.encode(eigenPodBeacon, abi.encodeWithSelector(IEigenPod.initialize.selector, IEigenPodManager(address(this)), podOwner))
                    )) //bytecode
                ));
    }

    /// @notice Returns 'true' if the `podOwner` has created an EigenPod, and 'false' otherwise.
    function hasPod(address podOwner) public view returns (bool) {
        return address(getPod(podOwner)).code.length > 0;
    }

    /// @notice returns the current EigenPodInfo for the `podOwner`'s EigenPod.
    function getPodInfo(address podOwner) external view returns (EigenPodInfo memory) {
        EigenPodInfo memory podInfo = pods[podOwner];
        return podInfo;
    }

    /// @notice Returns the latest beacon chain state root posted to the beaconChainOracle.
    function getBalance(address podOwner) external view returns (uint128) {
        return pods[podOwner].balance;
    }

    function getDepositedBalance(address podOwner) external view returns (uint128) {
        return pods[podOwner].depositedBalance;
    }

    function getBeaconChainStateRoot() external view returns(bytes32){
        return beaconChainOracle.getBeaconChainStateRoot();
    }
}<|MERGE_RESOLUTION|>--- conflicted
+++ resolved
@@ -36,17 +36,11 @@
     /// @notice Beacon proxy to which the EigenPods point
     IBeacon public immutable eigenPodBeacon;
 
-<<<<<<< HEAD
+    /// @notice EigenLayer's InvestmentManager contract
     IInvestmentManager public immutable investmentManager;
 
-    IBeaconChainOracle public beaconChainOracle;
-=======
     /// @notice Oracle contract that provides updates to the beacon chain's state
     IBeaconChainOracle public beaconChainOracle;
-
-    /// @notice EigenLayer's InvestmentManager contract
-    IInvestmentManager public investmentManager;
->>>>>>> 91b5b3bd
 
     mapping(address => EigenPodInfo) public pods;
 
