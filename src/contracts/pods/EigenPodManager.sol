// SPDX-License-Identifier: UNLICENSED
pragma solidity =0.8.12;

import "@openzeppelin/contracts/utils/Create2.sol";
import "@openzeppelin/contracts/proxy/beacon/BeaconProxy.sol";
import "@openzeppelin/contracts/proxy/beacon/IBeacon.sol";
import "@openzeppelin/contracts/access/Ownable.sol";

import "@openzeppelin-upgrades/contracts/proxy/utils/Initializable.sol";
import "@openzeppelin-upgrades/contracts/access/OwnableUpgradeable.sol";

import "../interfaces/IInvestmentManager.sol";
import "../interfaces/IEigenLayerDelegation.sol";
import "../interfaces/IEigenPodManager.sol";
import "../interfaces/IETHPOSDeposit.sol";
import "../interfaces/IEigenPod.sol";

import "../interfaces/IBeaconChainOracle.sol";

import "../permissions/Pausable.sol";
import "./EigenPodPausingConstants.sol";

/**
 * @title The contract used for creating and managing EigenPods
 * @author Layr Labs, Inc.
 * @notice The main functionalities are:
 * - creating EigenPods
 * - staking for new validators on EigenPods
 * - keeping track of the balances of all validators of EigenPods, and their stake in EigenLayer
 * - withdrawing eth when withdrawals are initiated
 */
contract EigenPodManager is Initializable, OwnableUpgradeable, Pausable, IEigenPodManager, EigenPodPausingConstants {
    /**
     * @notice Stored code of type(BeaconProxy).creationCode
     * @dev Maintained as a constant to solve an edge case - changes to OpenZeppelin's BeaconProxy code should not cause
     * addresses of EigenPods that are pre-computed with Create2 to change, even upon upgrading this contract, changing compiler version, etc.
    */
    bytes internal constant beaconProxyBytecode = hex"608060405260405161090e38038061090e83398101604081905261002291610460565b61002e82826000610035565b505061058a565b61003e83610100565b6040516001600160a01b038416907f1cf3b03a6cf19fa2baba4df148e9dcabedea7f8a5c07840e207e5c089be95d3e90600090a260008251118061007f5750805b156100fb576100f9836001600160a01b0316635c60da1b6040518163ffffffff1660e01b8152600401602060405180830381865afa1580156100c5573d6000803e3d6000fd5b505050506040513d601f19601f820116820180604052508101906100e99190610520565b836102a360201b6100291760201c565b505b505050565b610113816102cf60201b6100551760201c565b6101725760405162461bcd60e51b815260206004820152602560248201527f455243313936373a206e657720626561636f6e206973206e6f74206120636f6e6044820152641d1c9858dd60da1b60648201526084015b60405180910390fd5b6101e6816001600160a01b0316635c60da1b6040518163ffffffff1660e01b8152600401602060405180830381865afa1580156101b3573d6000803e3d6000fd5b505050506040513d601f19601f820116820180604052508101906101d79190610520565b6102cf60201b6100551760201c565b61024b5760405162461bcd60e51b815260206004820152603060248201527f455243313936373a20626561636f6e20696d706c656d656e746174696f6e206960448201526f1cc81b9bdd08184818dbdb9d1c9858dd60821b6064820152608401610169565b806102827fa3f0ad74e5423aebfd80d3ef4346578335a9a72aeaee59ff6cb3582b35133d5060001b6102de60201b6100641760201c565b80546001600160a01b0319166001600160a01b039290921691909117905550565b60606102c883836040518060600160405280602781526020016108e7602791396102e1565b9392505050565b6001600160a01b03163b151590565b90565b6060600080856001600160a01b0316856040516102fe919061053b565b600060405180830381855af49150503d8060008114610339576040519150601f19603f3d011682016040523d82523d6000602084013e61033e565b606091505b5090925090506103508683838761035a565b9695505050505050565b606083156103c65782516103bf576001600160a01b0385163b6103bf5760405162461bcd60e51b815260206004820152601d60248201527f416464726573733a2063616c6c20746f206e6f6e2d636f6e74726163740000006044820152606401610169565b50816103d0565b6103d083836103d8565b949350505050565b8151156103e85781518083602001fd5b8060405162461bcd60e51b81526004016101699190610557565b80516001600160a01b038116811461041957600080fd5b919050565b634e487b7160e01b600052604160045260246000fd5b60005b8381101561044f578181015183820152602001610437565b838111156100f95750506000910152565b6000806040838503121561047357600080fd5b61047c83610402565b60208401519092506001600160401b038082111561049957600080fd5b818501915085601f8301126104ad57600080fd5b8151818111156104bf576104bf61041e565b604051601f8201601f19908116603f011681019083821181831017156104e7576104e761041e565b8160405282815288602084870101111561050057600080fd5b610511836020830160208801610434565b80955050505050509250929050565b60006020828403121561053257600080fd5b6102c882610402565b6000825161054d818460208701610434565b9190910192915050565b6020815260008251806020840152610576816040850160208701610434565b601f01601f19169190910160400192915050565b61034e806105996000396000f3fe60806040523661001357610011610017565b005b6100115b610027610022610067565b610100565b565b606061004e83836040518060600160405280602781526020016102f260279139610124565b9392505050565b6001600160a01b03163b151590565b90565b600061009a7fa3f0ad74e5423aebfd80d3ef4346578335a9a72aeaee59ff6cb3582b35133d50546001600160a01b031690565b6001600160a01b0316635c60da1b6040518163ffffffff1660e01b8152600401602060405180830381865afa1580156100d7573d6000803e3d6000fd5b505050506040513d601f19601f820116820180604052508101906100fb9190610249565b905090565b3660008037600080366000845af43d6000803e80801561011f573d6000f35b3d6000fd5b6060600080856001600160a01b03168560405161014191906102a2565b600060405180830381855af49150503d806000811461017c576040519150601f19603f3d011682016040523d82523d6000602084013e610181565b606091505b50915091506101928683838761019c565b9695505050505050565b6060831561020d578251610206576001600160a01b0385163b6102065760405162461bcd60e51b815260206004820152601d60248201527f416464726573733a2063616c6c20746f206e6f6e2d636f6e747261637400000060448201526064015b60405180910390fd5b5081610217565b610217838361021f565b949350505050565b81511561022f5781518083602001fd5b8060405162461bcd60e51b81526004016101fd91906102be565b60006020828403121561025b57600080fd5b81516001600160a01b038116811461004e57600080fd5b60005b8381101561028d578181015183820152602001610275565b8381111561029c576000848401525b50505050565b600082516102b4818460208701610272565b9190910192915050565b60208152600082518060208401526102dd816040850160208701610272565b601f01601f1916919091016040019291505056fe416464726573733a206c6f772d6c6576656c2064656c65676174652063616c6c206661696c6564a2646970667358221220d51e81d3bc5ed20a26aeb05dce7e825c503b2061aa78628027300c8d65b9d89a64736f6c634300080c0033416464726573733a206c6f772d6c6576656c2064656c65676174652063616c6c206661696c6564";

    /// @notice The ETH2 Deposit Contract
    IETHPOSDeposit public immutable ethPOS;
    
    /// @notice Beacon proxy to which the EigenPods point
    IBeacon public immutable eigenPodBeacon;

    /// @notice EigenLayer's InvestmentManager contract
    IInvestmentManager public immutable investmentManager;

    /// @notice EigenLayer's Slasher contract
    ISlasher public immutable slasher;

    /// @notice Oracle contract that provides updates to the beacon chain's state
    IBeaconChainOracle public beaconChainOracle;
    
    /// @notice Pod owner to deployed EigenPod address
    mapping(address => IEigenPod) public ownerToPod;

    /// @notice Emitted to notify the update of the beaconChainOracle address
    event BeaconOracleUpdated(address indexed newOracleAddress);

    /// @notice Emitted to notify the deployment of an EigenPod
    event PodDeployed(address indexed eigenPod, address indexed podOwner);

    /// @notice Emitted to notify a deposit of beacon chain ETH recorded in the investment manager
    event BeaconChainETHDeposited(address indexed podOwner, uint256 amount);

    modifier onlyEigenPod(address podOwner) {
        require(address(_podByOwner[podOwner]) == msg.sender, "EigenPodManager.onlyEigenPod: not a pod");
        _;
    }

    modifier onlyInvestmentManager {
        require(msg.sender == address(investmentManager), "EigenPodManager.onlyInvestmentManager: not investmentManager");
        _;
    }
    
    constructor(IETHPOSDeposit _ethPOS, IBeacon _eigenPodBeacon, IInvestmentManager _investmentManager, ISlasher _slasher) {
        ethPOS = _ethPOS;
        eigenPodBeacon = _eigenPodBeacon;
        investmentManager = _investmentManager;
        slasher = _slasher;
        _disableInitializers();
    }

    function initialize(
        IBeaconChainOracle _beaconChainOracle,
        address initialOwner,
        IPauserRegistry _pauserRegistry,
        uint256 _initPausedStatus
    ) external initializer {
        _updateBeaconChainOracle(_beaconChainOracle);
        _transferOwnership(initialOwner);
        _initializePauser(_pauserRegistry, _initPausedStatus);
    }

    /**
     * @notice Creates an EigenPod for the sender.
     * @dev Function will revert if the `msg.sender` already has an EigenPod.
     */
    function createPod() external {
        require(!hasPod(msg.sender), "EigenPodManager.createPod: Sender already has a pod");
        // deploy a pod if the sender doesn't have one already
        _deployPod();
    }

    /**
     * @notice Stakes for a new beacon chain validator on the sender's EigenPod. 
     * Also creates an EigenPod for the sender if they don't have one already.
     * @param pubkey The 48 bytes public key of the beacon chain validator.
     * @param signature The validator's signature of the deposit data.
     * @param depositDataRoot The root/hash of the deposit data for the validator's deposit.
     */
    function stake(bytes calldata pubkey, bytes calldata signature, bytes32 depositDataRoot) external payable {
        IEigenPod pod = _podByOwner[msg.sender];
        if(address(pod) == address(0)) {
            //deploy a pod if the sender doesn't have one already
            pod = _deployPod();
        }
        pod.stake{value: msg.value}(pubkey, signature, depositDataRoot);
    }

    /**
     * @notice Deposits/Restakes beacon chain ETH in EigenLayer on behalf of the owner of an EigenPod.
     * @param podOwner The owner of the pod whose balance must be deposited.
     * @param amount The amount of ETH to 'deposit' (i.e. be credited to the podOwner).
     * @dev Callable only by the podOwner's EigenPod contract.
     */
    function restakeBeaconChainETH(address podOwner, uint256 amount) external onlyEigenPod(podOwner) {
        investmentManager.depositBeaconChainETH(podOwner, amount);
        emit BeaconChainETHDeposited(podOwner, amount);
    }

    /**
     * @notice Removes beacon chain ETH from EigenLayer on behalf of the owner of an EigenPod, when the
     *         balance of a validator is lower than how much stake they have committed to EigenLayer
     * @param podOwner The owner of the pod whose balance must be removed.
     * @param amount The amount of beacon chain ETH to decrement from the podOwner's shares in the investmentManager.
     * @dev Callable only by the podOwner's EigenPod contract.
     */
    function recordOvercommittedBeaconChainETH(address podOwner, uint256 beaconChainETHStrategyIndex, uint256 amount) external onlyEigenPod(podOwner) {
        investmentManager.recordOvercommittedBeaconChainETH(podOwner, beaconChainETHStrategyIndex, amount);
    }

    /**
     * @notice Withdraws ETH from an EigenPod. The ETH must have first been withdrawn from the beacon chain.
     * @param podOwner The owner of the pod whose balance must be withdrawn.
     * @param recipient The recipient of the withdrawn ETH.
     * @param amount The amount of ETH to withdraw.
     * @dev Callable only by the InvestmentManager contract.
     */
    function withdrawRestakedBeaconChainETH(address podOwner, address recipient, uint256 amount)
        external onlyInvestmentManager onlyWhenNotPaused(PAUSED_WITHDRAW_RESTAKED_ETH)
    {
        _podByOwner[podOwner].withdrawRestakedBeaconChainETH(recipient, amount);
    }

    /**
     * @notice Updates the oracle contract that provides the beacon chain state root
     * @param newBeaconChainOracle is the new oracle contract being pointed to
     * @dev Callable only by the owner of this contract (i.e. governance)
     */
    function updateBeaconChainOracle(IBeaconChainOracle newBeaconChainOracle) external onlyOwner {
        _updateBeaconChainOracle(newBeaconChainOracle);
    }

    // INTERNAL FUNCTIONS
    function _deployPod() internal onlyWhenNotPaused(PAUSED_NEW_EIGENPODS) returns (IEigenPod) {
        IEigenPod pod = 
            IEigenPod(
                Create2.deploy(
                    0, 
                    bytes32(uint256(uint160(msg.sender))), 
                    // set the beacon address to the eigenPodBeacon and initialize it
                    abi.encodePacked(
                        beaconProxyBytecode, 
                        abi.encode(eigenPodBeacon, "")
                    )
                )
            );
<<<<<<< HEAD
        ownerToPod[msg.sender] = pod;
=======
        pod.initialize(msg.sender);
        // store the pod in the mapping
        _podByOwner[msg.sender] = pod;
>>>>>>> c5a916ce
        emit PodDeployed(address(pod), msg.sender);
        return pod;
    }

    function _updateBeaconChainOracle(IBeaconChainOracle newBeaconChainOracle) internal {
        beaconChainOracle = newBeaconChainOracle;
        emit BeaconOracleUpdated(address(newBeaconChainOracle));
    }

    // VIEW FUNCTIONS
    /// @notice Returns the address of the `podOwner`'s EigenPod (whether it is deployed yet or not).
    function getPod(address podOwner) public view returns (IEigenPod) {
        IEigenPod pod = ownerToPod[podOwner];
        // if pod does not exist already, calculate what its address *will be* once it is deployed
        if (address(pod) == address(0)) {
            pod = IEigenPod(
                Create2.computeAddress(
                    bytes32(uint256(uint160(podOwner))), //salt
                    keccak256(abi.encodePacked(
                        beaconProxyBytecode, 
                        abi.encode(eigenPodBeacon, "")
                    )) //bytecode
                ));
        }
        return pod;
    }

    /// @notice Returns 'true' if the `podOwner` has created an EigenPod, and 'false' otherwise.
    function hasPod(address podOwner) public view returns (bool) {
        return address(ownerToPod[podOwner]) != address(0);
    }

    /// @notice Returns the Beacon Chain state root at `blockNumber`. Reverts if the Beacon Chain state root at `blockNumber` has not yet been finalized.
    function getBeaconChainStateRoot(uint64 blockNumber) external view returns(bytes32) {
        bytes32 stateRoot = beaconChainOracle.beaconStateRootAtBlockNumber(blockNumber);
        require(stateRoot != bytes32(0), "EigenPodManager.getBeaconChainStateRoot: state root at blockNumber not yet finalized");
        return stateRoot;
    }

    /**
     * @dev This empty reserved space is put in place to allow future versions to add new
     * variables without shifting down storage in the inheritance chain.
     * See https://docs.openzeppelin.com/contracts/4.x/upgradeable#storage_gaps
     */
    uint256[48] private __gap;
}<|MERGE_RESOLUTION|>--- conflicted
+++ resolved
@@ -65,7 +65,7 @@
     event BeaconChainETHDeposited(address indexed podOwner, uint256 amount);
 
     modifier onlyEigenPod(address podOwner) {
-        require(address(_podByOwner[podOwner]) == msg.sender, "EigenPodManager.onlyEigenPod: not a pod");
+        require(address(ownerToPod[podOwner]) == msg.sender, "EigenPodManager.onlyEigenPod: not a pod");
         _;
     }
 
@@ -111,7 +111,7 @@
      * @param depositDataRoot The root/hash of the deposit data for the validator's deposit.
      */
     function stake(bytes calldata pubkey, bytes calldata signature, bytes32 depositDataRoot) external payable {
-        IEigenPod pod = _podByOwner[msg.sender];
+        IEigenPod pod = ownerToPod[msg.sender];
         if(address(pod) == address(0)) {
             //deploy a pod if the sender doesn't have one already
             pod = _deployPod();
@@ -151,7 +151,7 @@
     function withdrawRestakedBeaconChainETH(address podOwner, address recipient, uint256 amount)
         external onlyInvestmentManager onlyWhenNotPaused(PAUSED_WITHDRAW_RESTAKED_ETH)
     {
-        _podByOwner[podOwner].withdrawRestakedBeaconChainETH(recipient, amount);
+        ownerToPod[podOwner].withdrawRestakedBeaconChainETH(recipient, amount);
     }
 
     /**
@@ -177,13 +177,9 @@
                     )
                 )
             );
-<<<<<<< HEAD
-        ownerToPod[msg.sender] = pod;
-=======
         pod.initialize(msg.sender);
         // store the pod in the mapping
-        _podByOwner[msg.sender] = pod;
->>>>>>> c5a916ce
+        ownerToPod[msg.sender] = pod;
         emit PodDeployed(address(pod), msg.sender);
         return pod;
     }
