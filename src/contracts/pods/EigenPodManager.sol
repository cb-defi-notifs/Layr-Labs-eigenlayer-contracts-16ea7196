--- conflicted
+++ resolved
@@ -156,14 +156,9 @@
      * @param amount The amount of ETH to withdraw.
      * @dev Callable only by the slasher.
      */
-<<<<<<< HEAD
-    function withdrawPenalties(address podOwner, address recipient, uint256 amount) external onlySlasher {
-        podOwnerToUnwithdrawnPaidPenalties[podOwner] -= amount;
-=======
     function withdrawPenalties(address podOwner, address recipient, uint256 amount) external {
         require(msg.sender == Ownable(address(investmentManager)).owner(), "EigenPods.withdrawPenalties: only investmentManager owner");
         podOwnerToPaidPenalties[podOwner] -= amount;
->>>>>>> 10aadf89
         // transfer penalties from pod to `recipient`
         Address.sendValue(payable(recipient), amount);
     }
