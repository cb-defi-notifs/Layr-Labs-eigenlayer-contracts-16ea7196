--- conflicted
+++ resolved
@@ -31,12 +31,9 @@
 
     /// @notice event for payment creation
     event PaymentCreated(address podOwner, address recipient, uint256 amount, uint256 index);
-<<<<<<< HEAD
-=======
 
     /// @notice event for the claiming of payments
     event PaymentsClaimed(address recipient, uint256 amountClaimed, uint256 paymentsCompleted);
->>>>>>> c5a916ce
 
     /// @notice Modifier used to permission a function to only be called by the EigenPod of the specified `podOwner`
     modifier onlyEigenPod(address podOwner) {
