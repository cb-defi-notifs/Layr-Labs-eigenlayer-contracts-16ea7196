--- conflicted
+++ resolved
@@ -31,24 +31,11 @@
 {
 
     using SafeERC20 for IERC20;
-<<<<<<< HEAD
+
     /// @notice Emitted when a new withdrawal is queued by `depositor`
-    event WithdrawalQueued(
-        address indexed depositor,
-        address indexed withdrawer,
-        bytes32 withdrawalRoot
-    );
+    event WithdrawalQueued(address indexed depositor, address indexed withdrawer, bytes32 withdrawalRoot);
     /// @notice Emitted when a queued withdrawal is completed
-    event WithdrawalCompleted(
-        address indexed depositor,
-        address indexed withdrawer,
-        bytes32 withdrawalRoot
-    );
-=======
-
-    event WithdrawalQueued(address indexed depositor, address indexed withdrawer, bytes32 withdrawalRoot);
     event WithdrawalCompleted(address indexed depositor, address indexed withdrawer, bytes32 withdrawalRoot);
->>>>>>> 5cba4d80
 
     modifier onlyNotDelegated(address user) {
         require(delegation.isNotDelegated(user), "InvestmentManager.onlyNotDelegated: user is actively delegated");
@@ -74,7 +61,6 @@
 
     // EXTERNAL FUNCTIONS
 
-<<<<<<< HEAD
     /**
      * @notice Initializes the investment manager contract.
      * @param _slasher The primary slashing contract of EigenLayr.
@@ -93,51 +79,12 @@
     /**
      * @notice Deposits `amount` of `token` into the specified `strategy`, with the resultant shares credited to `depositor`
      * @param depositor is the address of the user who is investing assets into specified strategy
-=======
-    /**
-     * @notice Initializes the investment manager contract with a given set of strategies
-     * and slashing rules.
-     */
-    /**
-     * @param _slasher is the set of slashing rules to be used for the strategies associated with
-     * this investment manager contract
-     */
-    function initialize(ISlasher _slasher, IPauserRegistry pauserRegistry, address _governor) external initializer {
-        _transferOwnership(_governor);
-        slasher = _slasher;
-
-        _initializePauser(pauserRegistry);
-    }
-    /**
-     * @notice used for investing a depositor's asset into the specified strategy in the
-     * behalf of the depositor
-     */
-    /**
-     * @param depositor is the address of the user who is investing assets into specified strategy,
->>>>>>> 5cba4d80
      * @param strategy is the specified strategy where investment is to be made,
      * @param token is the denomination in which the investment is to be made,
      * @param amount is the amount of token to be invested in the strategy by the depositor
      */
-<<<<<<< HEAD
-    function depositIntoStrategy(
-        address depositor,
-        IInvestmentStrategy strategy,
-        IERC20 token,
-        uint256 amount
-    )
-        external 
-=======
-    /**
-     * @dev this function is called when a user stakes ETH for the purpose of depositing
-     * into liquid staking first, use the associated liquid stake token for providing
-     * validation service to EigenLayr and invest the token in DeFi. For more details,
-     * see EigenLayrDeposit.sol.
-     */
-
     function depositIntoStrategy(address depositor, IInvestmentStrategy strategy, IERC20 token, uint256 amount)
         external
->>>>>>> 5cba4d80
         onlyNotFrozen(msg.sender)
         nonReentrant
         returns (uint256 shares)
@@ -235,13 +182,8 @@
     }
 
     /**
-<<<<<<< HEAD
-     * @notice Used to complete a queued withdrawal in the given token and shareAmount from the given `strategies`,
-     *          that was initiated by `depositor`. The `withdrawer` address is looked up in storage.
-=======
      * @notice Used to complete a queued withdraw in the given token and shareAmount from each of the respective given strategies,
      * that was initiated by 'depositor'. The 'withdrawer' address is looked up in storage.
->>>>>>> 5cba4d80
      */
     function completeQueuedWithdrawal(
         IInvestmentStrategy[] calldata strategies,
@@ -388,12 +330,8 @@
         delegation.decreaseDelegatedShares(slashedAddress, strategies, shareAmounts);
     }
 
-<<<<<<< HEAD
     /// @notice Slashes an existing queued withdrawal that was created by a 'frozen' operator (or a staker delegated to one)
     function slashQueuedWithdrawal(       
-=======
-    function slashQueuedWithdrawal(
->>>>>>> 5cba4d80
         IInvestmentStrategy[] calldata strategies,
         IERC20[] calldata tokens,
         uint256[] calldata shareAmounts,
@@ -431,23 +369,14 @@
 
     // INTERNAL FUNCTIONS
 
-<<<<<<< HEAD
     /**
      * @notice Deposits `amount` of `token` into `strategy`, *from* `msg.sender`, credited to `depositor`
      * @dev the `msg.sender` must first approve this contract to transfer at least `amount` of `token`
      */
-    function _depositIntoStrategy(
-        address depositor,
-        IInvestmentStrategy strategy,
-        IERC20 token,
-        uint256 amount
-    ) internal returns (uint256 shares) {
-=======
     function _depositIntoStrategy(address depositor, IInvestmentStrategy strategy, IERC20 token, uint256 amount)
         internal
         returns (uint256 shares)
     {
->>>>>>> 5cba4d80
         // if they dont have existing shares of this strategy, add it to their strats
         if (investorStratShares[depositor][strategy] == 0) {
             require(
@@ -472,66 +401,36 @@
 
         return shares;
     }
-<<<<<<< HEAD
     
     /**
      * @notice Withdraws `shareAmount` shares that `depositor` holds in `strategy`, to their address
      * @dev If the amount of shares represents all of the depositor`s shares in said strategy,
      * then the strategy is removed from investorStrats[depositor] and `true` is returned. Otherwise `false` is returned.
      */
-=======
-
-    // withdraws 'shareAmount' shares that 'depositor' holds in 'strategy', to their address
-    // if the amount of shares represents all of the depositor's shares in said strategy,
-    // then the strategy is removed from investorStrats[depositor] and 'true' is returned
->>>>>>> 5cba4d80
     function _withdrawFromStrategy(
         address depositor,
         uint256 strategyIndex,
         IInvestmentStrategy strategy,
         IERC20 token,
         uint256 shareAmount
-<<<<<<< HEAD
-    ) internal returns (bool strategyRemovedFromArray) {
-        // reduce the depositor's shares
-        strategyRemovedFromArray = _removeShares(
-            depositor,
-            strategyIndex,
-            strategy,
-            shareAmount
-        );
-=======
     )
         internal
         returns (bool strategyRemovedFromArray)
     {
         strategyRemovedFromArray = _removeShares(depositor, strategyIndex, strategy, shareAmount);
->>>>>>> 5cba4d80
         // tell the strategy to send the appropriate amount of funds to the depositor
         strategy.withdraw(depositor, token, shareAmount);
     }
 
-<<<<<<< HEAD
     /**
      * @notice Decreases the shares that `depositor` holds in `strategy` by `shareAmount`.
      * @dev If the amount of shares represents all of the depositor`s shares in said strategy,
      * then the strategy is removed from investorStrats[depositor] and `true` is returned. Otherwise `false` is returned.
      */
-    function _removeShares(
-        address depositor,
-        uint256 strategyIndex,
-        IInvestmentStrategy strategy,
-        uint256 shareAmount
-    ) internal returns (bool) {
-=======
-    // decreases the shares that 'depositor' holds in 'strategy' by 'shareAmount'
-    // if the amount of shares represents all of the depositor's shares in said strategy,
-    // then the strategy is removed from investorStrats[depositor] and 'true' is returned
     function _removeShares(address depositor, uint256 strategyIndex, IInvestmentStrategy strategy, uint256 shareAmount)
         internal
         returns (bool)
     {
->>>>>>> 5cba4d80
         //check that the user has sufficient shares
         uint256 userShares = investorStratShares[depositor][strategy];
 
@@ -623,17 +522,8 @@
         return (investorStrats[depositor], shares);
     }
 
-<<<<<<< HEAD
-    function investorStratsLength(address depositor)
-        external
-        view
-        returns (uint256)
-    {
-        return investorStrats[depositor].length;
-=======
     function investorStratsLength(address investor) external view returns (uint256) {
         return investorStrats[investor].length;
->>>>>>> 5cba4d80
     }
 
     function calculateWithdrawalRoot(
