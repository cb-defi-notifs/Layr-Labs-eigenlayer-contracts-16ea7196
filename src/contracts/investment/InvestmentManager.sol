--- conflicted
+++ resolved
@@ -389,11 +389,6 @@
             "InvestmentManager.fraudproofQueuedWithdrawal: withdrawal waiting period has already passed"
         );
 
-<<<<<<< HEAD
-=======
-        address operator = queuedWithdrawal.delegatedAddress;
-
->>>>>>> 95352d37
         require(
             slasher.canSlash(queuedWithdrawal.delegatedAddress, address(slashingContract)),
             "InvestmentManager.fraudproofQueuedWithdrawal: Contract does not have rights to slash operator"
@@ -462,14 +457,10 @@
         delegation.decreaseDelegatedShares(slashedAddress, strategies, shareAmounts);
     }
 
-<<<<<<< HEAD
     /**
      * @notice Slashes an existing queued withdrawal that was created by a 'frozen' operator (or a staker delegated to one)
      * @param recipient The funds in the slashed withdrawal are withdrawn as tokens to this address.
      */
-=======
-    /// @notice Slashes an existing queued withdrawal that was created by a 'frozen' operator (or a staker delegated to one)
->>>>>>> 95352d37
     function slashQueuedWithdrawal(address recipient, QueuedWithdrawal calldata queuedWithdrawal)
         external
         whenNotPaused
@@ -672,10 +663,7 @@
         return investorStrats[staker].length;
     }
 
-<<<<<<< HEAD
     /// @notice Returns the keccak256 hash of `queuedWithdrawal`.
-=======
->>>>>>> 95352d37
     function calculateWithdrawalRoot(QueuedWithdrawal memory queuedWithdrawal) public pure returns (bytes32) {
         return (
             keccak256(
