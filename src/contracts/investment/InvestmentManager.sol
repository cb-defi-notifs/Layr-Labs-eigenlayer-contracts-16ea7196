// SPDX-License-Identifier: UNLICENSED
pragma solidity ^0.8.9;

import "@openzeppelin-upgrades/contracts/proxy/utils/Initializable.sol";
import "@openzeppelin-upgrades/contracts/access/OwnableUpgradeable.sol";
import "@openzeppelin-upgrades/contracts/security/ReentrancyGuardUpgradeable.sol";
import "@openzeppelin/contracts/token/ERC20/utils/SafeERC20.sol";
import "@openzeppelin/contracts/utils/cryptography/ECDSA.sol";
import "../permissions/Pausable.sol";
import "./InvestmentManagerStorage.sol";
import "../interfaces/IServiceManager.sol";
// import "forge-std/Test.sol";

/**
 * @title The primary entry- and exit-point for funds into and out of EigenLayr.
 * @author Layr Labs, Inc.
 * @notice This contract is for managing investments in different strategies. The main
 * functionalities are:
 * - adding and removing investment strategies that any delegator can invest into
 * - enabling deposit of assets into specified investment strategy(s)
 * - enabling removal of assets from specified investment strategy(s)
 * - recording deposit of ETH into settlement layer
 * - recording deposit of Eigen for securing EigenLayr
 * - slashing of assets for permissioned strategies
 */
contract InvestmentManager is
    Initializable,
    OwnableUpgradeable,
    ReentrancyGuardUpgradeable,
    InvestmentManagerStorage,
    Pausable
{
    using SafeERC20 for IERC20;

    /**
     * @notice Value to which `initTimestamp` and `unlockTimestamp` to is set to indicate a withdrawal is queued/initialized,
     * but has not yet had its waiting period triggered
     */
    uint32 internal constant QUEUED_WITHDRAWAL_INITIALIZED_VALUE = type(uint32).max;

    /**
     * @notice Emitted when a new withdrawal is queued by `depositor`.
     * @param depositor Is the staker who is withdrawing funds from EigenLayer.
     * @param withdrawer Is the party specified by `staker` who will be able to complete the queued withdrawal and receive the withdrawn funds.
     * @param delegatedAddress Is the party who the `staker` was delegated to at the time of creating the queued withdrawal
     * @param withdrawalRoot Is a hash of the input data for the withdrawal.
     */
    event WithdrawalQueued(
        address indexed depositor, address indexed withdrawer, address indexed delegatedAddress, bytes32 withdrawalRoot
    );
    /// @notice Emitted when a queued withdrawal is completed
    event WithdrawalCompleted(address indexed depositor, address indexed withdrawer, bytes32 withdrawalRoot);

    modifier onlyNotDelegated(address user) {
        require(delegation.isNotDelegated(user), "InvestmentManager.onlyNotDelegated: user is actively delegated");
        _;
    }

    modifier onlyNotFrozen(address staker) {
        require(
            !slasher.isFrozen(staker),
            "InvestmentManager.onlyNotFrozen: staker has been frozen and may be subject to slashing"
        );
        _;
    }

    modifier onlyFrozen(address staker) {
        require(slasher.isFrozen(staker), "InvestmentManager.onlyFrozen: staker has not been frozen");
        _;
    }

    constructor(IEigenLayrDelegation _delegation) InvestmentManagerStorage(_delegation) {
        _disableInitializers();
    }

    // EXTERNAL FUNCTIONS

    /**
     * @notice Initializes the investment manager contract.
     * @param _slasher The primary slashing contract of EigenLayr.
     * @param _pauserRegistry Used for access control of pausing.
     * @param initialOwner Ownership of this contract is transferred to this address.
     */
    function initialize(ISlasher _slasher, IPauserRegistry _pauserRegistry, address initialOwner)
        external
        initializer
    {
        _transferOwnership(initialOwner);
        slasher = _slasher;
        _initializePauser(_pauserRegistry);
    }
    /**
     * @notice Deposits `amount` of `token` into the specified `strategy`, with the resultant shares credited to `depositor`
     * @param strategy is the specified strategy where investment is to be made,
     * @param token is the denomination in which the investment is to be made,
     * @param amount is the amount of token to be invested in the strategy by the depositor
     */

    function depositIntoStrategy(IInvestmentStrategy strategy, IERC20 token, uint256 amount)
        external
        onlyNotFrozen(msg.sender)
        nonReentrant
        returns (uint256 shares)
    {
        shares = _depositIntoStrategy(msg.sender, strategy, token, amount);
    }

    /**
     * @notice used for investing an asset into the specified strategy on behalf of a staker who must sign off on the action
     */
    /**
     * @param strategy is the specified strategy where investment is to be made,
     * @param token is the denomination in which the investment is to be made,
     * @param amount is the amount of token to be invested in the strategy by the depositor
     * @param staker the staker that the assets will be deposited on behalf of
     * @param expiry the timestamp at which the signature expires
     * @param r and @param vs are the elements of the ECDSA signature
     */
    function depositIntoStrategyOnBehalfOf(
        IInvestmentStrategy strategy,
        IERC20 token,
        uint256 amount,
        address staker,
        uint256 expiry,
        bytes32 r,
        bytes32 vs
    )
        external
        nonReentrant
        returns (uint256 shares)
    {
        // make not frozen check here instead of modifier
        require(
            !slasher.isFrozen(staker),
            "InvestmentManager.depositIntoStrategyOnBehalfOf: staker has been frozen and may be subject to slashing"
        );

        require(
            expiry == 0 || expiry >= block.timestamp,
            "InvestmentManager.depositIntoStrategyOnBehalfOf: delegation signature expired"
        );
        // calculate struct hash, then increment `staker`'s nonce
        bytes32 structHash = keccak256(abi.encode(DEPOSIT_TYPEHASH, strategy, token, amount, nonces[staker]++, expiry));
        bytes32 digestHash = keccak256(abi.encodePacked("\x19\x01", DOMAIN_SEPARATOR, structHash));
        // check validity of signature
        address recoveredAddress = ECDSA.recover(digestHash, r, vs);
        require(recoveredAddress == staker, "InvestmentManager.depositIntoStrategyOnBehalfOf: sig not from staker");

        shares = _depositIntoStrategy(staker, strategy, token, amount);
    }

    /**
     * @notice Called by a staker to undelegate entirely from EigenLayer. The staker must first withdraw all of their existing deposits
     * (through use of the `queueWithdrawal` function), or else otherwise have never deposited in EigenLayer prior to delegating.
     */
    function undelegate() external {
        _undelegate(msg.sender);
    }

    /**
     * @notice Called by a staker to queue a withdraw in the given token and shareAmount from each of the respective given strategies.
     * @dev Stakers will complete their withdrawal by calling the 'completeQueuedWithdrawal' function.
     * User shares are decreased in this function, but the total number of shares in each strategy remains the same.
     * The total number of shares is decremented in the 'completeQueuedWithdrawal' function instead, which is where
     * the funds are actually sent to the user through use of the strategies' 'withdrawal' function. This ensures
     * that the value per share reported by each strategy will remain consistent, and that the shares will continue
     * to accrue gains during the enforced WITHDRAWAL_WAITING_PERIOD.
     */
    function queueWithdrawal(
        uint256[] calldata strategyIndexes,
        IInvestmentStrategy[] calldata strategies,
        IERC20[] calldata tokens,
        uint256[] calldata shares,
        WithdrawerAndNonce calldata withdrawerAndNonce,
        bool undelegateIfPossible
    )
        external
        whenNotPaused
        onlyNotFrozen(msg.sender)
        nonReentrant
        returns (bytes32)
    {
        require(
            withdrawerAndNonce.nonce == numWithdrawalsQueued[msg.sender],
            "InvestmentManager.queueWithdrawal: provided nonce incorrect"
        );
        // increment the numWithdrawalsQueued of the sender
        unchecked {
            ++numWithdrawalsQueued[msg.sender];
        }

        uint256 strategyIndexIndex;

        // modify delegated shares accordingly, if applicable
        delegation.decreaseDelegatedShares(msg.sender, strategies, shares);

        for (uint256 i = 0; i < strategies.length;) {
            // the internal function will return 'true' in the event the strategy was
            // removed from the depositor's array of strategies -- i.e. investorStrats[depositor]
            if (_removeShares(msg.sender, strategyIndexes[strategyIndexIndex], strategies[i], shares[i])) {
                unchecked {
                    ++strategyIndexIndex;
                }
            }

            //increment the loop
            unchecked {
                ++i;
            }
        }

        // fetch the address that the `msg.sender` is delegated to
        address delegatedAddress = delegation.delegatedTo(msg.sender);

        // copy arguments into struct and pull delegation info
        QueuedWithdrawal memory queuedWithdrawal = QueuedWithdrawal({
            strategies: strategies,
            tokens: tokens,
            shares: shares,
            depositor: msg.sender,
            withdrawerAndNonce: withdrawerAndNonce,
            delegatedAddress: delegatedAddress
        });

        // calculate the withdrawal root
        bytes32 withdrawalRoot = calculateWithdrawalRoot(queuedWithdrawal);

        //update storage in mapping of queued withdrawals
<<<<<<< HEAD
        queuedWithdrawals[withdrawalRoot] = WithdrawalStorage({
            initTimestamp: QUEUED_WITHDRAWAL_INITIALIZED_VALUE,
=======
        queuedWithdrawals[msg.sender][withdrawalRoot] = WithdrawalStorage({
            /**
             * @dev We add `REASONABLE_STAKES_UPDATE_PERIOD` to the current time here to account for the fact that it may take some time for
             * the operator's stake to be updated on all the middlewares. New tasks created between now at this 'initTimestamp' may still
             * subject the `msg.sender` to slashing!
             */
            initTimestamp: uint32(block.timestamp + REASONABLE_STAKES_UPDATE_PERIOD),
>>>>>>> d7100143
            withdrawer: withdrawerAndNonce.withdrawer,
            unlockTimestamp: QUEUED_WITHDRAWAL_INITIALIZED_VALUE
        });

        // If the `msg.sender` has withdrawn all of their funds from EigenLayer in this transaction, then they can choose to also undelegate
        /**
         * Checking that `investorStrats[msg.sender].length == 0` is not strictly necessary here, but prevents reverting very late in logic,
         * in the case that 'undelegate' is set to true but the `msg.sender` still has active deposits in EigenLayer.
         */
        if (undelegateIfPossible && investorStrats[msg.sender].length == 0) {
            _undelegate(msg.sender);
        }

        emit WithdrawalQueued(msg.sender, withdrawerAndNonce.withdrawer, delegatedAddress, withdrawalRoot);

        return withdrawalRoot;
    }

    /*
    * 
    * @notice The withdrawal flow is:
    * - Depositor starts a queued withdrawal, setting the receiver of the withdrawn funds as withdrawer
    * - Withdrawer then waits for the queued withdrawal tx to be included in the chain, and then sets the stakeInactiveAfter. This cannot
    *   be set when starting the queued withdrawal, as it is there may be transactions the increase the tasks upon which the stake is active 
    *   that get mined before the withdrawal.
    * - The withdrawer completes the queued withdrawal after the stake is inactive or a withdrawal fraud proof period has passed,
    *   whichever is longer. They specify whether they would like the withdrawal in shares or in tokens.
    */
    function startQueuedWithdrawalWaitingPeriod(bytes32 withdrawalRoot, uint32 stakeInactiveAfter) external {
        require(
<<<<<<< HEAD
            queuedWithdrawals[withdrawalRoot].initTimestamp == QUEUED_WITHDRAWAL_INITIALIZED_VALUE,
            "Withdrawal stake inactive claim has already been made"
=======
            queuedWithdrawals[depositor][withdrawalRoot].unlockTimestamp == QUEUED_WITHDRAWAL_INITIALIZED_VALUE,
            "InvestmentManager.setStakeInactiveAfterClaim: Withdrawal stake inactive claim has already been made"
>>>>>>> d7100143
        );
        require(
            queuedWithdrawals[withdrawalRoot].withdrawer == msg.sender,
            "InvestmentManager.setStakeInactiveAfterClaim: Sender is not the withdrawer"
        );
<<<<<<< HEAD
        // they can only unlock after a withdrawal waiting period or after they are claiming their stake is inactive
        queuedWithdrawals[withdrawalRoot] = WithdrawalStorage({
            initTimestamp: uint32(block.timestamp),
=======
        require(
            block.timestamp > queuedWithdrawals[depositor][withdrawalRoot].initTimestamp,
            "InvestmentManager.setStakeInactiveAfterClaim: Stake may still be subject to slashing based on new tasks. Wait to set stakeInactiveAfter."
        );
        //they can only unlock after a withdrawal waiting period or after they are claiming their stake is inactive
        queuedWithdrawals[depositor][withdrawalRoot] = WithdrawalStorage({
            // do not modify the initTimestamp
            initTimestamp: queuedWithdrawals[depositor][withdrawalRoot].initTimestamp,
            // withdrawer remains `msg.sender`
>>>>>>> d7100143
            withdrawer: msg.sender,
            // set the unlockTimestamp appropriately
            unlockTimestamp: max((uint32(block.timestamp) + WITHDRAWAL_WAITING_PERIOD), stakeInactiveAfter)
        });
    }

    /**
     * @notice Used to complete a queued withdraw in the given token and shareAmount from each of the respective given strategies,
     * that was initiated by 'depositor'. The 'withdrawer' address is looked up in storage.
     */
    function completeQueuedWithdrawal(QueuedWithdrawal calldata queuedWithdrawal, bool receiveAsTokens)
        external
        whenNotPaused
        // check that the address that the staker *was delegated to* – at the time that they queued the withdrawal – is not frozen
        onlyNotFrozen(queuedWithdrawal.delegatedAddress)
        nonReentrant
    {
        // find the withdrawalRoot
        bytes32 withdrawalRoot = calculateWithdrawalRoot(queuedWithdrawal);
        // copy storage to memory
        WithdrawalStorage memory withdrawalStorageCopy = queuedWithdrawals[withdrawalRoot];

        // verify that the queued withdrawal actually exists
        require(
            withdrawalStorageCopy.unlockTimestamp != 0,
            "InvestmentManager.completeQueuedWithdrawal: withdrawal does not exist"
        );

        require(
            uint32(block.timestamp) >= withdrawalStorageCopy.unlockTimestamp
                || delegation.isNotDelegated(queuedWithdrawal.depositor),
            "InvestmentManager.completeQueuedWithdrawal: withdrawal waiting period has not yet passed and depositor is still delegated"
        );

        // TODO: add testing coverage for this
        require(
            msg.sender == queuedWithdrawal.withdrawerAndNonce.withdrawer,
            "InvestmentManager.completeQueuedWithdrawal: only specified withdrawer can complete a queued withdrawal"
        );

        // reset the storage slot in mapping of queued withdrawals
        delete queuedWithdrawals[withdrawalRoot];

        // store length for gas savings
        uint256 strategiesLength = queuedWithdrawal.strategies.length;
        // if the withdrawer has flagged to receive the funds as tokens, withdraw from strategies
        if (receiveAsTokens) {
            // actually withdraw the funds
            for (uint256 i = 0; i < strategiesLength;) {
                // tell the strategy to send the appropriate amount of funds to the depositor
                queuedWithdrawal.strategies[i].withdraw(
                    withdrawalStorageCopy.withdrawer, queuedWithdrawal.tokens[i], queuedWithdrawal.shares[i]
                );
                unchecked {
                    ++i;
                }
            }
        } else {
            // else increase their shares
            for (uint256 i = 0; i < strategiesLength;) {
                _addShares(withdrawalStorageCopy.withdrawer, queuedWithdrawal.strategies[i], queuedWithdrawal.shares[i]);
                unchecked {
                    ++i;
                }
            }
        }

        emit WithdrawalCompleted(queuedWithdrawal.depositor, withdrawalStorageCopy.withdrawer, withdrawalRoot);
    }

    /**
     * @notice Used prove that the funds to be withdrawn in a queued withdrawal are still at stake in an active query.
     * The result is resetting the WITHDRAWAL_WAITING_PERIOD for the queued withdrawal.
     * @dev The fraudproof requires providing a repository contract and queryHash, corresponding to a query that was
     * created at or before the time when the queued withdrawal was initiated, and expires prior to the time at
     * which the withdrawal can currently be completed. A successful fraudproof sets the queued withdrawal's
     * 'unlockTimestamp' to the current UTC time plus the WITHDRAWAL_WAITING_PERIOD, pushing back the unlock time for the funds to be withdrawn.
     */
    function challengeQueuedWithdrawal(
        QueuedWithdrawal calldata queuedWithdrawal,
        bytes calldata data,
        IServiceManager slashingContract
    )
        external
    {
        // find the withdrawalRoot
        bytes32 withdrawalRoot = calculateWithdrawalRoot(queuedWithdrawal);
        // copy storage to memory
        WithdrawalStorage memory withdrawalStorageCopy = queuedWithdrawals[withdrawalRoot];

<<<<<<< HEAD
        //verify the withdrawer has supplied the unbonding time
        require(
            withdrawalStorageCopy.initTimestamp != QUEUED_WITHDRAWAL_INITIALIZED_VALUE,
            "InvestmentManager.fraudproofQueuedWithdrawal: withdrawal was been initialized, but waiting period hasn't begun"
        );
=======
>>>>>>> d7100143

        // verify that the queued withdrawal actually exists
        require(
            withdrawalStorageCopy.unlockTimestamp != 0,
            "InvestmentManager.fraudproofQueuedWithdrawal: withdrawal does not exist"
        );

        //verify the withdrawer has already initiated the withdrawal waiting period 
        require(
            withdrawalStorageCopy.unlockTimestamp != QUEUED_WITHDRAWAL_INITIALIZED_VALUE,
            "InvestmentManager.fraudproofQueuedWithdrawal: withdrawal was been initialized, but waiting period hasn't begun"
        );
        // check that it is not too late to provide a fraudproof
        require(
            uint32(block.timestamp) < withdrawalStorageCopy.unlockTimestamp,
            "InvestmentManager.fraudproofQueuedWithdrawal: withdrawal waiting period has already passed"
        );

        address operator = queuedWithdrawal.delegatedAddress;

        require(
            slasher.canSlash(operator, address(slashingContract)),
            "InvestmentManager.fraudproofQueuedWithdrawal: Contract does not have rights to slash operator"
        );

        {
            // ongoing task is still active at time when staker was finalizing undelegation
            // and, therefore, hasn't served its obligation.
            slashingContract.stakeWithdrawalVerification(
                data, withdrawalStorageCopy.initTimestamp, withdrawalStorageCopy.unlockTimestamp
            );
        }

        // set the withdrawer equal to address(0), allowing the slasher custody of the funds
        queuedWithdrawals[withdrawalRoot].withdrawer = address(0);
    }

    /// @notice Slashes the shares of 'frozen' operator (or a staker delegated to one)
    function slashShares(
        address slashedAddress,
        address recipient,
        IInvestmentStrategy[] calldata strategies,
        IERC20[] calldata tokens,
        uint256[] calldata strategyIndexes,
        uint256[] calldata shareAmounts
    )
        external
        whenNotPaused
        onlyOwner
        onlyFrozen(slashedAddress)
        nonReentrant
    {
        uint256 strategyIndexIndex;
        uint256 strategiesLength = strategies.length;
        for (uint256 i = 0; i < strategiesLength;) {
            // the internal function will return 'true' in the event the strategy was
            // removed from the slashedAddress's array of strategies -- i.e. investorStrats[slashedAddress]
            if (_removeShares(slashedAddress, strategyIndexes[strategyIndexIndex], strategies[i], shareAmounts[i])) {
                unchecked {
                    ++strategyIndexIndex;
                }
            }

            // withdraw the shares and send funds to the recipient
            strategies[i].withdraw(recipient, tokens[i], shareAmounts[i]);

            // increment the loop
            unchecked {
                ++i;
            }
        }

        // modify delegated shares accordingly, if applicable
        delegation.decreaseDelegatedShares(slashedAddress, strategies, shareAmounts);
    }

    /// @notice Slashes an existing queued withdrawal that was created by a 'frozen' operator (or a staker delegated to one)
    function slashQueuedWithdrawal(address recipient, QueuedWithdrawal calldata queuedWithdrawal)
        external
        whenNotPaused
        onlyOwner
        nonReentrant
    {
        // find the withdrawalRoot
        bytes32 withdrawalRoot = calculateWithdrawalRoot(queuedWithdrawal);

        // verify that the queued withdrawal actually exists
        require(
<<<<<<< HEAD
            queuedWithdrawals[withdrawalRoot].initTimestamp > 0,
=======
            queuedWithdrawals[depositor][withdrawalRoot].unlockTimestamp != 0,
>>>>>>> d7100143
            "InvestmentManager.slashQueuedWithdrawal: withdrawal does not exist"
        );

        // verify that the queued withdrawal has been successfully challenged
        require(
            queuedWithdrawals[withdrawalRoot].withdrawer == address(0) || slasher.isFrozen(queuedWithdrawal.depositor),
            "InvestmentManager.slashQueuedWithdrawal: withdrawal has not been successfully challenged or depositor is not frozen"
        );

        // reset the storage slot in mapping of queued withdrawals
        delete queuedWithdrawals[withdrawalRoot];

        uint256 strategiesLength = queuedWithdrawal.strategies.length;
        for (uint256 i = 0; i < strategiesLength;) {
            // tell the strategy to send the appropriate amount of funds to the recipient
            queuedWithdrawal.strategies[i].withdraw(recipient, queuedWithdrawal.tokens[i], queuedWithdrawal.shares[i]);
            unchecked {
                ++i;
            }
        }
    }

    // INTERNAL FUNCTIONS

    /// @notice This function adds shares for a given strategy to a depositor and runs through the necessary update logic
    function _addShares(address depositor, IInvestmentStrategy strategy, uint256 shares) internal {
        // sanity check on `shares` input
        require(shares != 0, "InvestmentManager._addShares: shares should not be zero!");

        // if they dont have existing shares of this strategy, add it to their strats
        if (investorStratShares[depositor][strategy] == 0) {
            require(
                investorStrats[depositor].length <= MAX_INVESTOR_STRATS_LENGTH,
                "InvestmentManager._addShares: deposit would exceed MAX_INVESTOR_STRATS_LENGTH"
            );
            investorStrats[depositor].push(strategy);
        }

        // add the returned shares to their existing shares for this strategy
        investorStratShares[depositor][strategy] += shares;

        // if applicable, increase delegated shares accordingly
        delegation.increaseDelegatedShares(depositor, strategy, shares);
    }

    function _depositIntoStrategy(address depositor, IInvestmentStrategy strategy, IERC20 token, uint256 amount)
        internal
        returns (uint256 shares)
    {
        // transfer tokens from the sender to the strategy
        token.safeTransferFrom(msg.sender, address(strategy), amount);

        // deposit the assets into the specified strategy and get the equivalent amount of shares in that strategy
        shares = strategy.deposit(token, amount);

        // add the returned shares to the depositor's existing shares for this strategy
        _addShares(depositor, strategy, shares);

        return shares;
    }

    /**
     * @notice Withdraws `shareAmount` shares that `depositor` holds in `strategy`, to their address
     * @dev If the amount of shares represents all of the depositor`s shares in said strategy,
     * then the strategy is removed from investorStrats[depositor] and `true` is returned. Otherwise `false` is returned.
     */
    function _withdrawFromStrategy(
        address depositor,
        uint256 strategyIndex,
        IInvestmentStrategy strategy,
        IERC20 token,
        uint256 shareAmount
    )
        internal
        returns (bool strategyRemovedFromArray)
    {
        strategyRemovedFromArray = _removeShares(depositor, strategyIndex, strategy, shareAmount);
        // tell the strategy to send the appropriate amount of funds to the depositor
        strategy.withdraw(depositor, token, shareAmount);
    }

    /**
     * @notice Decreases the shares that `depositor` holds in `strategy` by `shareAmount`.
     * @dev If the amount of shares represents all of the depositor`s shares in said strategy,
     * then the strategy is removed from investorStrats[depositor] and `true` is returned. Otherwise `false` is returned.
     */
    function _removeShares(address depositor, uint256 strategyIndex, IInvestmentStrategy strategy, uint256 shareAmount)
        internal
        returns (bool)
    {
        // sanity check on `shareAmount` input
        require(shareAmount != 0, "InvestmentManager._removeShares: shareAmount should not be zero!");

        //check that the user has sufficient shares
        uint256 userShares = investorStratShares[depositor][strategy];

        require(shareAmount <= userShares, "InvestmentManager._removeShares: shareAmount too high");
        //unchecked arithmetic since we just checked this above
        unchecked {
            userShares = userShares - shareAmount;
        }

        // subtract the shares from the depositor's existing shares for this strategy
        investorStratShares[depositor][strategy] = userShares;
        // if no existing shares, remove is from this investors strats

        if (userShares == 0) {
            // if the strategy matches with the strategy index provided
            if (investorStrats[depositor][strategyIndex] == strategy) {
                // replace the strategy with the last strategy in the list
                investorStrats[depositor][strategyIndex] =
                    investorStrats[depositor][investorStrats[depositor].length - 1];
            } else {
                //loop through all of the strategies, find the right one, then replace
                uint256 stratsLength = investorStrats[depositor].length;

                for (uint256 j = 0; j < stratsLength;) {
                    if (investorStrats[depositor][j] == strategy) {
                        //replace the strategy with the last strategy in the list
                        investorStrats[depositor][j] = investorStrats[depositor][investorStrats[depositor].length - 1];
                        break;
                    }
                    unchecked {
                        ++j;
                    }
                }
            }

            // pop off the last entry in the list of strategies
            investorStrats[depositor].pop();

            // return true in the event that the strategy was removed from investorStrats[depositor]
            return true;
        }
        // return false in the event that the strategy was *not* removed from investorStrats[depositor]
        return false;
    }

    /**
     * @notice If the `depositor` has no existing shares, then they can `undelegate` themselves.
     * This allows people a "hard reset" in their relationship with EigenLayer after withdrawing all of their stake.
     */
    function _undelegate(address depositor) internal {
        require(investorStrats[depositor].length == 0, "InvestmentManager._undelegate: depositor has active deposits");
        delegation.undelegate(depositor);
    }

    function max(uint32 x, uint32 y) internal pure returns (uint32) {
        return x > y ? x : y;
    }

    // VIEW FUNCTIONS

    /**
     * @notice Used to check if a queued withdrawal can be completed
     */
    function canCompleteQueuedWithdrawal(QueuedWithdrawal calldata queuedWithdrawal) external returns (bool) {
        // find the withdrawalRoot
        bytes32 withdrawalRoot = calculateWithdrawalRoot(queuedWithdrawal);

        // verify that the queued withdrawal actually exists
        require(
            queuedWithdrawals[withdrawalRoot].initTimestamp > 0,
            "InvestmentManager.canCompleteQueuedWithdrawal: withdrawal does not exist"
        );

        return (
            uint32(block.timestamp) >= queuedWithdrawals[withdrawalRoot].unlockTimestamp
                || delegation.isNotDelegated(queuedWithdrawal.depositor)
        );
    }

    // TODO: delete this if we don't need it
    /**
     * @notice Used to check if a queued withdrawal can be completed
     */
    function canCompleteQueuedWithdrawal(address depositor, bytes32 withdrawalRoot) external returns (bool) {
        // verify that the queued withdrawal actually exists
        require(
<<<<<<< HEAD
            queuedWithdrawals[withdrawalRoot].initTimestamp > 0,
=======
            queuedWithdrawals[depositor][withdrawalRoot].unlockTimestamp != 0,
>>>>>>> d7100143
            "InvestmentManager.canCompleteQueuedWithdrawal: withdrawal does not exist"
        );

        return (
            uint32(block.timestamp) >= queuedWithdrawals[withdrawalRoot].unlockTimestamp
                || delegation.isNotDelegated(depositor)
        );
    }

    /**
     * @notice Get all details on the depositor's investments and corresponding shares
     * @return (depositor's strategies, shares in these strategies)
     */
    function getDeposits(address depositor) external view returns (IInvestmentStrategy[] memory, uint256[] memory) {
        uint256 strategiesLength = investorStrats[depositor].length;
        uint256[] memory shares = new uint256[](strategiesLength);

        for (uint256 i = 0; i < strategiesLength;) {
            shares[i] = investorStratShares[depositor][investorStrats[depositor][i]];
            unchecked {
                ++i;
            }
        }
        return (investorStrats[depositor], shares);
    }

    function investorStratsLength(address investor) external view returns (uint256) {
        return investorStrats[investor].length;
    }

    function calculateWithdrawalRoot(QueuedWithdrawal memory queuedWithdrawal) public pure returns (bytes32) {
        return (
            keccak256(
                abi.encode(
                    queuedWithdrawal.strategies,
                    queuedWithdrawal.tokens,
                    queuedWithdrawal.shares,
                    queuedWithdrawal.depositor,
                    queuedWithdrawal.withdrawerAndNonce,
                    queuedWithdrawal.delegatedAddress
                )
            )
        );
    }
}<|MERGE_RESOLUTION|>--- conflicted
+++ resolved
@@ -226,18 +226,13 @@
         bytes32 withdrawalRoot = calculateWithdrawalRoot(queuedWithdrawal);
 
         //update storage in mapping of queued withdrawals
-<<<<<<< HEAD
         queuedWithdrawals[withdrawalRoot] = WithdrawalStorage({
-            initTimestamp: QUEUED_WITHDRAWAL_INITIALIZED_VALUE,
-=======
-        queuedWithdrawals[msg.sender][withdrawalRoot] = WithdrawalStorage({
             /**
              * @dev We add `REASONABLE_STAKES_UPDATE_PERIOD` to the current time here to account for the fact that it may take some time for
              * the operator's stake to be updated on all the middlewares. New tasks created between now at this 'initTimestamp' may still
              * subject the `msg.sender` to slashing!
              */
             initTimestamp: uint32(block.timestamp + REASONABLE_STAKES_UPDATE_PERIOD),
->>>>>>> d7100143
             withdrawer: withdrawerAndNonce.withdrawer,
             unlockTimestamp: QUEUED_WITHDRAWAL_INITIALIZED_VALUE
         });
@@ -268,33 +263,23 @@
     */
     function startQueuedWithdrawalWaitingPeriod(bytes32 withdrawalRoot, uint32 stakeInactiveAfter) external {
         require(
-<<<<<<< HEAD
-            queuedWithdrawals[withdrawalRoot].initTimestamp == QUEUED_WITHDRAWAL_INITIALIZED_VALUE,
-            "Withdrawal stake inactive claim has already been made"
-=======
-            queuedWithdrawals[depositor][withdrawalRoot].unlockTimestamp == QUEUED_WITHDRAWAL_INITIALIZED_VALUE,
-            "InvestmentManager.setStakeInactiveAfterClaim: Withdrawal stake inactive claim has already been made"
->>>>>>> d7100143
+            queuedWithdrawals[withdrawalRoot].unlockTimestamp == QUEUED_WITHDRAWAL_INITIALIZED_VALUE,
+            "InvestmentManager.startQueuedWithdrawalWaitingPeriod: Withdrawal stake inactive claim has already been made"
         );
         require(
             queuedWithdrawals[withdrawalRoot].withdrawer == msg.sender,
-            "InvestmentManager.setStakeInactiveAfterClaim: Sender is not the withdrawer"
-        );
-<<<<<<< HEAD
-        // they can only unlock after a withdrawal waiting period or after they are claiming their stake is inactive
+            "InvestmentManager.startQueuedWithdrawalWaitingPeriod: Sender is not the withdrawer"
+        );
+
+        require(
+            block.timestamp > queuedWithdrawals[withdrawalRoot].initTimestamp,
+            "InvestmentManager.startQueuedWithdrawalWaitingPeriod: Stake may still be subject to slashing based on new tasks. Wait to set stakeInactiveAfter."
+        );
+        //they can only unlock after a withdrawal waiting period or after they are claiming their stake is inactive
         queuedWithdrawals[withdrawalRoot] = WithdrawalStorage({
-            initTimestamp: uint32(block.timestamp),
-=======
-        require(
-            block.timestamp > queuedWithdrawals[depositor][withdrawalRoot].initTimestamp,
-            "InvestmentManager.setStakeInactiveAfterClaim: Stake may still be subject to slashing based on new tasks. Wait to set stakeInactiveAfter."
-        );
-        //they can only unlock after a withdrawal waiting period or after they are claiming their stake is inactive
-        queuedWithdrawals[depositor][withdrawalRoot] = WithdrawalStorage({
             // do not modify the initTimestamp
-            initTimestamp: queuedWithdrawals[depositor][withdrawalRoot].initTimestamp,
+            initTimestamp: queuedWithdrawals[withdrawalRoot].initTimestamp,
             // withdrawer remains `msg.sender`
->>>>>>> d7100143
             withdrawer: msg.sender,
             // set the unlockTimestamp appropriately
             unlockTimestamp: max((uint32(block.timestamp) + WITHDRAWAL_WAITING_PERIOD), stakeInactiveAfter)
@@ -385,15 +370,6 @@
         // copy storage to memory
         WithdrawalStorage memory withdrawalStorageCopy = queuedWithdrawals[withdrawalRoot];
 
-<<<<<<< HEAD
-        //verify the withdrawer has supplied the unbonding time
-        require(
-            withdrawalStorageCopy.initTimestamp != QUEUED_WITHDRAWAL_INITIALIZED_VALUE,
-            "InvestmentManager.fraudproofQueuedWithdrawal: withdrawal was been initialized, but waiting period hasn't begun"
-        );
-=======
->>>>>>> d7100143
-
         // verify that the queued withdrawal actually exists
         require(
             withdrawalStorageCopy.unlockTimestamp != 0,
@@ -481,11 +457,7 @@
 
         // verify that the queued withdrawal actually exists
         require(
-<<<<<<< HEAD
-            queuedWithdrawals[withdrawalRoot].initTimestamp > 0,
-=======
-            queuedWithdrawals[depositor][withdrawalRoot].unlockTimestamp != 0,
->>>>>>> d7100143
+            queuedWithdrawals[withdrawalRoot].unlockTimestamp != 0,
             "InvestmentManager.slashQueuedWithdrawal: withdrawal does not exist"
         );
 
@@ -648,7 +620,7 @@
 
         // verify that the queued withdrawal actually exists
         require(
-            queuedWithdrawals[withdrawalRoot].initTimestamp > 0,
+            queuedWithdrawals[withdrawalRoot].unlockTimestamp != 0,
             "InvestmentManager.canCompleteQueuedWithdrawal: withdrawal does not exist"
         );
 
@@ -665,11 +637,7 @@
     function canCompleteQueuedWithdrawal(address depositor, bytes32 withdrawalRoot) external returns (bool) {
         // verify that the queued withdrawal actually exists
         require(
-<<<<<<< HEAD
             queuedWithdrawals[withdrawalRoot].initTimestamp > 0,
-=======
-            queuedWithdrawals[depositor][withdrawalRoot].unlockTimestamp != 0,
->>>>>>> d7100143
             "InvestmentManager.canCompleteQueuedWithdrawal: withdrawal does not exist"
         );
 
