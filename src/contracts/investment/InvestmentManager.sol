// SPDX-License-Identifier: UNLICENSED
pragma solidity ^0.8.9.0;

import "@openzeppelin-upgrades/contracts/proxy/utils/Initializable.sol";
import "@openzeppelin-upgrades/contracts/access/OwnableUpgradeable.sol";
import "@openzeppelin-upgrades/contracts/security/ReentrancyGuardUpgradeable.sol";
import "@openzeppelin/contracts/token/ERC20/utils/SafeERC20.sol";
import "../permissions/Pausable.sol";
import "./InvestmentManagerStorage.sol";
import "../interfaces/IServiceManager.sol";
// import "forge-std/Test.sol";

/**
 * @title The primary entry- and exit-point for funds into and out of EigenLayr.
 * @author Layr Labs, Inc.
 * @notice This contract is for managing investments in different strategies. The main
 * functionalities are:
 * - adding and removing investment strategies that any delegator can invest into
 * - enabling deposit of assets into specified investment strategy(s)
 * - enabling removal of assets from specified investment strategy(s)
 * - recording deposit of ETH into settlement layer
 * - recording deposit of Eigen for securing EigenLayr
 * - slashing of assets for permissioned strategies
 */
contract InvestmentManager is
    Initializable,
    OwnableUpgradeable,
    ReentrancyGuardUpgradeable,
    InvestmentManagerStorage,
    Pausable
{
    using SafeERC20 for IERC20;

<<<<<<< HEAD
    // value to which `initTimestamp` and `unlockTimestamp` to is set to indicate a withdrawal is queued/initialized, but has not yet had its waiting period triggered
    uint32 public constant QUEUED_WITHDRAWAL_INITIALIZED_VALUE = type(uint32).max;

=======
    /// @notice Emitted when a new withdrawal is queued by `depositor`
>>>>>>> 7b48d22c
    event WithdrawalQueued(address indexed depositor, address indexed withdrawer, bytes32 withdrawalRoot);
    /// @notice Emitted when a queued withdrawal is completed
    event WithdrawalCompleted(address indexed depositor, address indexed withdrawer, bytes32 withdrawalRoot);

    modifier onlyNotDelegated(address user) {
        require(delegation.isNotDelegated(user), "InvestmentManager.onlyNotDelegated: user is actively delegated");
        _;
    }

    modifier onlyNotFrozen(address staker) {
        require(
            !slasher.isFrozen(staker),
            "InvestmentManager.onlyNotFrozen: staker has been frozen and may be subject to slashing"
        );
        _;
    }

    modifier onlyFrozen(address staker) {
        require(slasher.isFrozen(staker), "InvestmentManager.onlyFrozen: staker has not been frozen");
        _;
    }

    constructor(IEigenLayrDelegation _delegation) InvestmentManagerStorage(_delegation) {
        _disableInitializers();
    }

    // EXTERNAL FUNCTIONS

    /**
     * @notice Initializes the investment manager contract.
     * @param _slasher The primary slashing contract of EigenLayr.
     * @param _pauserRegistry Used for access control of pausing.
     * @param initialOwner Ownership of this contract is transferred to this address.
     */
    function initialize(
        ISlasher _slasher,
        IPauserRegistry _pauserRegistry,
        address initialOwner
    ) external initializer {
        _transferOwnership(initialOwner);
        slasher = _slasher;
        _initializePauser(_pauserRegistry);
    }
    /**
     * @notice Deposits `amount` of `token` into the specified `strategy`, with the resultant shares credited to `depositor`
     * @param depositor is the address of the user who is investing assets into specified strategy
     * @param strategy is the specified strategy where investment is to be made,
     * @param token is the denomination in which the investment is to be made,
     * @param amount is the amount of token to be invested in the strategy by the depositor
     */
<<<<<<< HEAD
    /**
     * @dev this function is called when a user stakes ETH for the purpose of depositing
     * into liquid staking first, use the associated liquid stake token for providing
     * validation service to EigenLayr and invest the token in DeFi. For more details,
     * see EigenLayrDeposit.sol.
     */
    function depositIntoStrategy(IInvestmentStrategy strategy, IERC20 token, uint256 amount)
=======
    function depositIntoStrategy(address depositor, IInvestmentStrategy strategy, IERC20 token, uint256 amount)
>>>>>>> 7b48d22c
        external
        onlyNotFrozen(msg.sender)
        nonReentrant
        returns (uint256 shares)
    {
        shares = _depositIntoStrategy(msg.sender, strategy, token, amount);
    }

    /**
     * @notice Used to withdraw the given token and shareAmount from the given strategy.
     * @dev Only those stakers who have notified the system that they want to undelegate
     * from the system, via calling commitUndelegation in EigenLayrDelegation.sol, can
     * call this function.
     */
    function withdrawFromStrategy(
        uint256 strategyIndex,
        IInvestmentStrategy strategy,
        IERC20 token,
        uint256 shareAmount
    )
        external
        whenNotPaused
        onlyNotFrozen(msg.sender)
        onlyNotDelegated(msg.sender)
        nonReentrant
    {
        _withdrawFromStrategy(msg.sender, strategyIndex, strategy, token, shareAmount);
        //decrease corresponding operator's shares, if applicable
        delegation.decreaseDelegatedShares(msg.sender, strategy, shareAmount);
    }

    /**
     * @notice Called by a staker to queue a withdraw in the given token and shareAmount from each of the respective given strategies.
     */
    /**
     * @dev Stakers will complete their withdrawal by calling the 'completeQueuedWithdrawal' function.
     * User shares are decreased in this function, but the total number of shares in each strategy remains the same.
     * The total number of shares is decremented in the 'completeQueuedWithdrawal' function instead, which is where
     * the funds are actually sent to the user through use of the strategies' 'withdrawal' function. This ensures
     * that the value per share reported by each strategy will remain consistent, and that the shares will continue
     * to accrue gains during the enforced WITHDRAWAL_WAITING_PERIOD.
     */
    function queueWithdrawal(
        uint256[] calldata strategyIndexes,
        IInvestmentStrategy[] calldata strategies,
        IERC20[] calldata tokens,
        uint256[] calldata shares,
        WithdrawerAndNonce calldata withdrawerAndNonce
    )
        external
        whenNotPaused
        onlyNotFrozen(msg.sender)
        nonReentrant
        returns (bytes32)
    {
        require(
            withdrawerAndNonce.nonce == numWithdrawalsQueued[msg.sender],
            "InvestmentManager.queueWithdrawal: provided nonce incorrect"
        );
        // increment the numWithdrawalsQueued of the sender
        unchecked {
            ++numWithdrawalsQueued[msg.sender];
        }

        uint256 strategyIndexIndex;

        // modify delegated shares accordingly, if applicable
        delegation.decreaseDelegatedShares(msg.sender, strategies, shares);

        uint256 strategiesLength = strategies.length;
        for (uint256 i = 0; i < strategiesLength;) {
            // the internal function will return 'true' in the event the strategy was
            // removed from the depositor's array of strategies -- i.e. investorStrats[depositor]
            if (_removeShares(msg.sender, strategyIndexes[strategyIndexIndex], strategies[i], shares[i])) {
                unchecked {
                    ++strategyIndexIndex;
                }
            }

            //increment the loop
            unchecked {
                ++i;
            }
        }

        bytes32 withdrawalRoot = calculateWithdrawalRoot(
                strategies, 
                tokens, 
                shares, 
                withdrawerAndNonce
            );


        //update storage in mapping of queued withdrawals
        queuedWithdrawals[msg.sender][withdrawalRoot] = WithdrawalStorage({
            initTimestamp: QUEUED_WITHDRAWAL_INITIALIZED_VALUE,
            withdrawer: withdrawerAndNonce.withdrawer,
            unlockTimestamp: QUEUED_WITHDRAWAL_INITIALIZED_VALUE
        });

        emit WithdrawalQueued(msg.sender, withdrawerAndNonce.withdrawer, withdrawalRoot);

        return withdrawalRoot;
    }
    /*
    * 
    * The withdrawal flow is:
    * - Depositer starts a queued withdrawal, setting the receiver of the withdrawn funds as withdrawer
    * - Withdrawer then waits for the queued withdrawal tx to be included in the chain, and then sets the stakeInactiveAfter. This cannot
    *   be set when starting the queued withdrawal, as it is there may be transactions the increase the tasks upon which the stake is active 
    *   that get mined before the withdrawal.
    * - The withdrawer completes the queued withdrawal after the stake is inactive or a withdrawal fraud proof period has passed,
    *   whichever is longer. They specify whether they would like the withdrawal in shares or in tokens.
    */
    function startQueuedWithdrawalWaitingPeriod(
        address depositor,
        bytes32 withdrawalRoot,
        uint32 stakeInactiveAfter
    ) external {
        require(
            queuedWithdrawals[depositor][withdrawalRoot].initTimestamp ==
                type(uint32).max,
            "Withdrawal stake inactive claim has already been made"
        );
        require(
            queuedWithdrawals[depositor][withdrawalRoot].withdrawer ==
                msg.sender,
            "InvestmentManager.setStakeInactiveAfterClaim: Sender is not the withdrawer"
        );
        //they can only unlock after a withdrawal waiting period or after they are claiming their stake is inactive
        queuedWithdrawals[depositor][withdrawalRoot] = WithdrawalStorage({
            initTimestamp: uint32(block.timestamp),
            withdrawer: msg.sender,
            unlockTimestamp: max(
                (uint32(block.timestamp) + WITHDRAWAL_WAITING_PERIOD),
                stakeInactiveAfter
            )
        });
    }

    function max(uint32 x, uint32 y) internal pure returns (uint32) {
        return x > y ? x : y;
    }


    /**
     * @notice Used to complete a queued withdraw in the given token and shareAmount from each of the respective given strategies,
     * that was initiated by 'depositor'. The 'withdrawer' address is looked up in storage.
     */
    function completeQueuedWithdrawal(
        IInvestmentStrategy[] calldata strategies,
        IERC20[] calldata tokens,
        uint256[] calldata shares,
        address depositor,
        WithdrawerAndNonce calldata withdrawerAndNonce,
        bool receiveAsTokens
    )
        external
        whenNotPaused
        onlyNotFrozen(depositor)
        nonReentrant
    {
        // find the withdrawalRoot
        bytes32 withdrawalRoot = calculateWithdrawalRoot(
            strategies, 
            tokens, 
            shares, 
            withdrawerAndNonce
        );
        // copy storage to memory
        WithdrawalStorage memory withdrawalStorageCopy = queuedWithdrawals[depositor][withdrawalRoot];

        // verify that the queued withdrawal actually exists
        require(
            withdrawalStorageCopy.initTimestamp > 0,
            "InvestmentManager.completeQueuedWithdrawal: withdrawal does not exist"
        );

        require(
            uint32(block.timestamp) >= withdrawalStorageCopy.unlockTimestamp || delegation.isNotDelegated(depositor),
            "InvestmentManager.completeQueuedWithdrawal: withdrawal waiting period has not yet passed and depositor is still delegated"
        );

        // TODO: add testing coverage for this
        require(
            msg.sender == withdrawerAndNonce.withdrawer,
            "InvestmentManager.completeQueuedWithdrawal: only specified withdrawer can complete a queued withdrawal"
        );

        //reset the storage slot in mapping of queued withdrawals
        delete queuedWithdrawals[depositor][withdrawalRoot];

        //if the depositor has no existing shares and they are delegated, undelegate 
        //this allows people a "hard reset" in their relationship with EigenLayer after 
        //withdrawing all of their stake
        if(investorStrats[depositor].length == 0 && delegation.isDelegated(depositor)) {
            delegation.undelegate(depositor);
        }
        // store length for gas savings
        uint256 strategiesLength = strategies.length;
        //if the withdrawer has flagged to receive the funds as tokens, withdraw from strategies
        if(receiveAsTokens){
            
            // actually withdraw the funds
            for (uint256 i = 0; i < strategiesLength;) {
                // tell the strategy to send the appropriate amount of funds to the depositor
                strategies[i].withdraw(
                    withdrawalStorageCopy.withdrawer,
                    tokens[i],
                    shares[i]
                );
                unchecked {
                    ++i;
                }
            }
        } else {
            //else increase their shares
            for (uint256 i = 0; i < strategiesLength;) {
                _addShares(withdrawalStorageCopy.withdrawer, strategies[i], shares[i]);
                unchecked {
                    ++i;
                }
            }
        }

        emit WithdrawalCompleted(depositor, withdrawalStorageCopy.withdrawer, withdrawalRoot);
    }

    /**
     * @notice Used prove that the funds to be withdrawn in a queued withdrawal are still at stake in an active query.
     * The result is resetting the WITHDRAWAL_WAITING_PERIOD for the queued withdrawal.
     * @dev The fraudproof requires providing a repository contract and queryHash, corresponding to a query that was
     * created at or before the time when the queued withdrawal was initiated, and expires prior to the time at
     * which the withdrawal can currently be completed. A successful fraudproof sets the queued withdrawal's
     * 'unlockTimestamp' to the current UTC time plus the WITHDRAWAL_WAITING_PERIOD, pushing back the unlock time for the funds to be withdrawn.
     */
    function challengeQueuedWithdrawal(
        IInvestmentStrategy[] calldata strategies,
        IERC20[] calldata tokens,
        uint256[] calldata shares,
        address depositor,
        WithdrawerAndNonce calldata withdrawerAndNonce,
        bytes calldata data,
        IServiceManager slashingContract
    )
        external
    {
        // find the withdrawalRoot
        bytes32 withdrawalRoot = calculateWithdrawalRoot(
            strategies, 
            tokens, 
            shares, 
            withdrawerAndNonce
        );
        // copy storage to memory
        WithdrawalStorage memory withdrawalStorageCopy = queuedWithdrawals[depositor][withdrawalRoot];

        //verify the withdrawer has supplied the unbonding time
        require(
            withdrawalStorageCopy.initTimestamp != type(uint32).max,
            "InvestmentManager.fraudproofQueuedWithdrawal: withdrawal was been initialized, but waiting period hasn't begun"
        );

        // verify that the queued withdrawal actually exists
        require(
            withdrawalStorageCopy.initTimestamp > 0,
            "InvestmentManager.fraudproofQueuedWithdrawal: withdrawal does not exist"
        );

        // check that it is not too late to provide a fraudproof
        require(
            uint32(block.timestamp) < withdrawalStorageCopy.unlockTimestamp,
            "InvestmentManager.fraudproofQueuedWithdrawal: withdrawal waiting period has already passed"
        );

        address operator = delegation.delegation(depositor);

        require(
            slasher.canSlash(operator, address(slashingContract)),
            "InvestmentManager.fraudproofQueuedWithdrawal: Contract does not have rights to slash operator"
        );

        {
            // ongoing task is still active at time when staker was finalizing undelegation
            // and, therefore, hasn't served its obligation.
            slashingContract.stakeWithdrawalVerification(
                data, withdrawalStorageCopy.initTimestamp, withdrawalStorageCopy.unlockTimestamp
            );
        }
        
        // set the withdrawer equal to address(0), allowing the slasher custody of the funds
        queuedWithdrawals[depositor][withdrawalRoot].withdrawer = address(0);
    }

    /// @notice Slashes the shares of 'frozen' operator (or a staker delegated to one)
    function slashShares(
        address slashedAddress,
        address recipient,
        IInvestmentStrategy[] calldata strategies,
        IERC20[] calldata tokens,
        uint256[] calldata strategyIndexes,
        uint256[] calldata shareAmounts
    )
        external
        whenNotPaused
        onlyOwner
        onlyFrozen(slashedAddress)
        nonReentrant
    {
        uint256 strategyIndexIndex;
        uint256 strategiesLength = strategies.length;
        for (uint256 i = 0; i < strategiesLength;) {
            // the internal function will return 'true' in the event the strategy was
            // removed from the slashedAddress's array of strategies -- i.e. investorStrats[slashedAddress]
            if (_removeShares(slashedAddress, strategyIndexes[strategyIndexIndex], strategies[i], shareAmounts[i])) {
                unchecked {
                    ++strategyIndexIndex;
                }
            }

            // withdraw the shares and send funds to the recipient
            strategies[i].withdraw(recipient, tokens[i], shareAmounts[i]);

            // increment the loop
            unchecked {
                ++i;
            }
        }

        // modify delegated shares accordingly, if applicable
        delegation.decreaseDelegatedShares(slashedAddress, strategies, shareAmounts);
    }

    /// @notice Slashes an existing queued withdrawal that was created by a 'frozen' operator (or a staker delegated to one)
    function slashQueuedWithdrawal(       
        IInvestmentStrategy[] calldata strategies,
        IERC20[] calldata tokens,
        uint256[] calldata shares,
        address slashedAddress,
        address recipient,
        WithdrawerAndNonce calldata withdrawerAndNonce
    )
        external
        whenNotPaused
        onlyOwner
        onlyFrozen(slashedAddress)
        nonReentrant
    {
        // find the withdrawalRoot
        bytes32 withdrawalRoot = calculateWithdrawalRoot(
            strategies, 
            tokens, 
            shares, 
            withdrawerAndNonce
        );

        // verify that the queued withdrawal actually exists
        require(
            queuedWithdrawals[slashedAddress][withdrawalRoot].initTimestamp > 0,
            "InvestmentManager.slashQueuedWithdrawal: withdrawal does not exist"
        );

        // verify that the queued withdrawal has been successfully challenged
        require(
            queuedWithdrawals[slashedAddress][withdrawalRoot].withdrawer == address(0),
            "InvestmentManager.slashQueuedWithdrawal: withdrawal has not been successfully challenged"
        );

        // reset the storage slot in mapping of queued withdrawals
        delete queuedWithdrawals[slashedAddress][withdrawalRoot];

        uint256 strategiesLength = strategies.length;
        for (uint256 i = 0; i < strategiesLength;) {
            // tell the strategy to send the appropriate amount of funds to the recipient
            strategies[i].withdraw(recipient, tokens[i], shares[i]);
            unchecked {
                ++i;
            }
        }
    }
    
    // INTERNAL FUNCTIONS

<<<<<<< HEAD
    //this function adds shares for a given strategy to a depositor and runs through 
    //all necessary logic that needs to be run on a deposit
    function _addShares(address depositor, IInvestmentStrategy strategy, uint256 shares) internal {
        // sanity check on `shares` input
        require(shares != 0, "InvestmentManager._addShares: shares should not be zero!");

       // if they dont have existing shares of this strategy, add it to their strats
=======
    /**
     * @notice Deposits `amount` of `token` into `strategy`, *from* `msg.sender`, credited to `depositor`
     * @dev the `msg.sender` must first approve this contract to transfer at least `amount` of `token`
     */
    function _depositIntoStrategy(address depositor, IInvestmentStrategy strategy, IERC20 token, uint256 amount)
        internal
        returns (uint256 shares)
    {
        // if they dont have existing shares of this strategy, add it to their strats
>>>>>>> 7b48d22c
        if (investorStratShares[depositor][strategy] == 0) {
            require(
                investorStrats[depositor].length <= MAX_INVESTOR_STRATS_LENGTH,
                "InvestmentManager._addShares: deposit would exceed MAX_INVESTOR_STRATS_LENGTH"
            );
            investorStrats[depositor].push(strategy);
        }

        // add the returned shares to their existing shares for this strategy
        investorStratShares[depositor][strategy] += shares;

        // if applicable, increase delegated shares accordingly
        delegation.increaseDelegatedShares(depositor, strategy, shares);
    }

    function _depositIntoStrategy(address depositor, IInvestmentStrategy strategy, IERC20 token, uint256 amount)
        internal
        returns (uint256 shares)
    {
        // transfer tokens from the sender to the strategy
        token.safeTransferFrom(msg.sender, address(strategy), amount);

        // deposit the assets into the specified strategy and get the equivalent amount of shares in that strategy
        shares = strategy.deposit(token, amount);

        // add the returned shares to the depositor's existing shares for this strategy
        _addShares(depositor, strategy, shares);

        return shares;
    }
    
    /**
     * @notice Withdraws `shareAmount` shares that `depositor` holds in `strategy`, to their address
     * @dev If the amount of shares represents all of the depositor`s shares in said strategy,
     * then the strategy is removed from investorStrats[depositor] and `true` is returned. Otherwise `false` is returned.
     */
    function _withdrawFromStrategy(
        address depositor,
        uint256 strategyIndex,
        IInvestmentStrategy strategy,
        IERC20 token,
        uint256 shareAmount
    )
        internal
        returns (bool strategyRemovedFromArray)
    {
        strategyRemovedFromArray = _removeShares(depositor, strategyIndex, strategy, shareAmount);
        // tell the strategy to send the appropriate amount of funds to the depositor
        strategy.withdraw(depositor, token, shareAmount);
    }

    /**
     * @notice Decreases the shares that `depositor` holds in `strategy` by `shareAmount`.
     * @dev If the amount of shares represents all of the depositor`s shares in said strategy,
     * then the strategy is removed from investorStrats[depositor] and `true` is returned. Otherwise `false` is returned.
     */
    function _removeShares(address depositor, uint256 strategyIndex, IInvestmentStrategy strategy, uint256 shareAmount)
        internal
        returns (bool)
    {
        // sanity check on `shareAmount` input
        require(shareAmount != 0, "InvestmentManager._removeShares: shareAmount should not be zero!");

        //check that the user has sufficient shares
        uint256 userShares = investorStratShares[depositor][strategy];

        require(shareAmount <= userShares, "InvestmentManager._removeShares: shareAmount too high");
        //unchecked arithmetic since we just checked this above
        unchecked {
            userShares = userShares - shareAmount;
        }

        // subtract the shares from the depositor's existing shares for this strategy
        investorStratShares[depositor][strategy] = userShares;
        // if no existing shares, remove is from this investors strats

        if (userShares == 0) {
            // if the strategy matches with the strategy index provided
            if (investorStrats[depositor][strategyIndex] == strategy) {
                // replace the strategy with the last strategy in the list
                investorStrats[depositor][strategyIndex] =
                    investorStrats[depositor][investorStrats[depositor].length - 1];
            } else {
                //loop through all of the strategies, find the right one, then replace
                uint256 stratsLength = investorStrats[depositor].length;

                for (uint256 j = 0; j < stratsLength;) {
                    if (investorStrats[depositor][j] == strategy) {
                        //replace the strategy with the last strategy in the list
                        investorStrats[depositor][j] = investorStrats[depositor][investorStrats[depositor].length - 1];
                        break;
                    }
                    unchecked {
                        ++j;
                    }
                }
            }

            // pop off the last entry in the list of strategies
            investorStrats[depositor].pop();

            // return true in the event that the strategy was removed from investorStrats[depositor]
            return true;
        }
        // return false in the event that the strategy was *not* removed from investorStrats[depositor]
        return false;
    }

    // VIEW FUNCTIONS

    /**
     * @notice Used to check if a queued withdrawal can be completed
     */
    function canCompleteQueuedWithdrawal(
        IInvestmentStrategy[] calldata strategies,
        IERC20[] calldata tokens,
        uint256[] calldata shareAmounts,
        address depositor,
        WithdrawerAndNonce calldata withdrawerAndNonce
    )
        external
        returns (bool)
    {
        // find the withdrawalRoot
        bytes32 withdrawalRoot = calculateWithdrawalRoot(
            strategies,
            tokens,
            shareAmounts,
            withdrawerAndNonce
        );

        // verify that the queued withdrawal actually exists
        require(
            queuedWithdrawals[depositor][withdrawalRoot].initTimestamp > 0,
            "InvestmentManager.canCompleteQueuedWithdrawal: withdrawal does not exist"
        );

        return (
            uint32(block.timestamp) >= queuedWithdrawals[depositor][withdrawalRoot].unlockTimestamp
                || delegation.isNotDelegated(depositor)
        );
    }

    /**
     * @notice Get all details on the depositor's investments and corresponding shares
     * @return (depositor's strategies, shares in these strategies)
     */
    function getDeposits(address depositor) external view returns (IInvestmentStrategy[] memory, uint256[] memory) {
        uint256 strategiesLength = investorStrats[depositor].length;
        uint256[] memory shares = new uint256[](strategiesLength);

        for (uint256 i = 0; i < strategiesLength;) {
            shares[i] = investorStratShares[depositor][investorStrats[depositor][i]];
            unchecked {
                ++i;
            }
        }
        return (investorStrats[depositor], shares);
    }

    function investorStratsLength(address investor) external view returns (uint256) {
        return investorStrats[investor].length;
    }

    function calculateWithdrawalRoot(
        IInvestmentStrategy[] calldata strategies,
        IERC20[] calldata tokens,
        uint256[] calldata shareAmounts,
        WithdrawerAndNonce calldata withdrawerAndNonce
    )
        public
        pure
        returns (bytes32)
    {
        return (keccak256(abi.encode(strategies, tokens, shareAmounts, withdrawerAndNonce)));
    }
}<|MERGE_RESOLUTION|>--- conflicted
+++ resolved
@@ -31,13 +31,13 @@
 {
     using SafeERC20 for IERC20;
 
-<<<<<<< HEAD
-    // value to which `initTimestamp` and `unlockTimestamp` to is set to indicate a withdrawal is queued/initialized, but has not yet had its waiting period triggered
-    uint32 public constant QUEUED_WITHDRAWAL_INITIALIZED_VALUE = type(uint32).max;
-
-=======
+    /**
+     * @notice Value to which `initTimestamp` and `unlockTimestamp` to is set to indicate a withdrawal is queued/initialized,
+     * but has not yet had its waiting period triggered
+     */
+    uint32 internal constant QUEUED_WITHDRAWAL_INITIALIZED_VALUE = type(uint32).max;
+
     /// @notice Emitted when a new withdrawal is queued by `depositor`
->>>>>>> 7b48d22c
     event WithdrawalQueued(address indexed depositor, address indexed withdrawer, bytes32 withdrawalRoot);
     /// @notice Emitted when a queued withdrawal is completed
     event WithdrawalCompleted(address indexed depositor, address indexed withdrawer, bytes32 withdrawalRoot);
@@ -83,22 +83,11 @@
     }
     /**
      * @notice Deposits `amount` of `token` into the specified `strategy`, with the resultant shares credited to `depositor`
-     * @param depositor is the address of the user who is investing assets into specified strategy
      * @param strategy is the specified strategy where investment is to be made,
      * @param token is the denomination in which the investment is to be made,
      * @param amount is the amount of token to be invested in the strategy by the depositor
      */
-<<<<<<< HEAD
-    /**
-     * @dev this function is called when a user stakes ETH for the purpose of depositing
-     * into liquid staking first, use the associated liquid stake token for providing
-     * validation service to EigenLayr and invest the token in DeFi. For more details,
-     * see EigenLayrDeposit.sol.
-     */
     function depositIntoStrategy(IInvestmentStrategy strategy, IERC20 token, uint256 amount)
-=======
-    function depositIntoStrategy(address depositor, IInvestmentStrategy strategy, IERC20 token, uint256 amount)
->>>>>>> 7b48d22c
         external
         onlyNotFrozen(msg.sender)
         nonReentrant
@@ -482,25 +471,12 @@
     
     // INTERNAL FUNCTIONS
 
-<<<<<<< HEAD
-    //this function adds shares for a given strategy to a depositor and runs through 
-    //all necessary logic that needs to be run on a deposit
+    /// @notice This function adds shares for a given strategy to a depositor and runs through the necessary update logic
     function _addShares(address depositor, IInvestmentStrategy strategy, uint256 shares) internal {
         // sanity check on `shares` input
         require(shares != 0, "InvestmentManager._addShares: shares should not be zero!");
 
        // if they dont have existing shares of this strategy, add it to their strats
-=======
-    /**
-     * @notice Deposits `amount` of `token` into `strategy`, *from* `msg.sender`, credited to `depositor`
-     * @dev the `msg.sender` must first approve this contract to transfer at least `amount` of `token`
-     */
-    function _depositIntoStrategy(address depositor, IInvestmentStrategy strategy, IERC20 token, uint256 amount)
-        internal
-        returns (uint256 shares)
-    {
-        // if they dont have existing shares of this strategy, add it to their strats
->>>>>>> 7b48d22c
         if (investorStratShares[depositor][strategy] == 0) {
             require(
                 investorStrats[depositor].length <= MAX_INVESTOR_STRATS_LENGTH,
