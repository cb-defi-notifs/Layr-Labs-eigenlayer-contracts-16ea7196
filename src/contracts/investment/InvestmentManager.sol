// SPDX-License-Identifier: UNLICENSED
pragma solidity ^0.8.9.0;

import "@openzeppelin-upgrades/contracts/proxy/utils/Initializable.sol";
import "@openzeppelin-upgrades/contracts/access/OwnableUpgradeable.sol";
import "@openzeppelin-upgrades/contracts/security/ReentrancyGuardUpgradeable.sol";
import "@openzeppelin/contracts/token/ERC20/utils/SafeERC20.sol";
import "../permissions/Pausable.sol";
import "./InvestmentManagerStorage.sol";
import "../interfaces/IServiceManager.sol";
// import "forge-std/Test.sol";

/**
 * @title The primary entry- and exit-point for funds into and out of EigenLayr.
 * @author Layr Labs, Inc.
 * @notice This contract is for managing investments in different strategies. The main
 * functionalities are:
 * - adding and removing investment strategies that any delegator can invest into
 * - enabling deposit of assets into specified investment strategy(s)
 * - enabling removal of assets from specified investment strategy(s)
 * - recording deposit of ETH into settlement layer
 * - recording deposit of Eigen for securing EigenLayr
 * - slashing of assets for permissioned strategies
 */
contract InvestmentManager is
    Initializable,
    OwnableUpgradeable,
    ReentrancyGuardUpgradeable,
    InvestmentManagerStorage,
    Pausable
{
    using SafeERC20 for IERC20;

    /**
     * @notice Value to which `initTimestamp` and `unlockTimestamp` to is set to indicate a withdrawal is queued/initialized,
     * but has not yet had its waiting period triggered
     */
    uint32 internal constant QUEUED_WITHDRAWAL_INITIALIZED_VALUE = type(uint32).max;

    /// @notice Emitted when a new withdrawal is queued by `depositor`
    event WithdrawalQueued(address indexed depositor, address indexed withdrawer, bytes32 withdrawalRoot);
    /// @notice Emitted when a queued withdrawal is completed
    event WithdrawalCompleted(address indexed depositor, address indexed withdrawer, bytes32 withdrawalRoot);

    modifier onlyNotDelegated(address user) {
        require(delegation.isNotDelegated(user), "InvestmentManager.onlyNotDelegated: user is actively delegated");
        _;
    }

    modifier onlyNotFrozen(address staker) {
        require(
            !slasher.isFrozen(staker),
            "InvestmentManager.onlyNotFrozen: staker has been frozen and may be subject to slashing"
        );
        _;
    }

    modifier onlyFrozen(address staker) {
        require(slasher.isFrozen(staker), "InvestmentManager.onlyFrozen: staker has not been frozen");
        _;
    }

    constructor(IEigenLayrDelegation _delegation) InvestmentManagerStorage(_delegation) {
        _disableInitializers();
    }

    // EXTERNAL FUNCTIONS

    /**
     * @notice Initializes the investment manager contract.
     * @param _slasher The primary slashing contract of EigenLayr.
     * @param _pauserRegistry Used for access control of pausing.
     * @param initialOwner Ownership of this contract is transferred to this address.
     */
    function initialize(ISlasher _slasher, IPauserRegistry _pauserRegistry, address initialOwner)
        external
        initializer
    {
        _transferOwnership(initialOwner);
        slasher = _slasher;
        _initializePauser(_pauserRegistry);
    }
    /**
     * @notice Deposits `amount` of `token` into the specified `strategy`, with the resultant shares credited to `depositor`
     * @param strategy is the specified strategy where investment is to be made,
     * @param token is the denomination in which the investment is to be made,
     * @param amount is the amount of token to be invested in the strategy by the depositor
     */
<<<<<<< HEAD
    function depositIntoStrategy(IInvestmentStrategy strategy, IERC20 token, uint256 amount)
=======

    function depositIntoStrategy(address depositor, IInvestmentStrategy strategy, IERC20 token, uint256 amount)
>>>>>>> fac62cda
        external
        onlyNotFrozen(msg.sender)
        nonReentrant
        returns (uint256 shares)
    {
        shares = _depositIntoStrategy(msg.sender, strategy, token, amount);
    }

    /**
     * @notice Used to withdraw the given token and shareAmount from the given strategy.
     * @dev Only those stakers who have notified the system that they want to undelegate
     * from the system, via calling commitUndelegation in EigenLayrDelegation.sol, can
     * call this function.
     */
    function withdrawFromStrategy(
        uint256 strategyIndex,
        IInvestmentStrategy strategy,
        IERC20 token,
        uint256 shareAmount
    )
        external
        whenNotPaused
        onlyNotFrozen(msg.sender)
        onlyNotDelegated(msg.sender)
        nonReentrant
    {
        _withdrawFromStrategy(msg.sender, strategyIndex, strategy, token, shareAmount);
        //decrease corresponding operator's shares, if applicable
        delegation.decreaseDelegatedShares(msg.sender, strategy, shareAmount);
    }

    /**
     * @notice Called by a staker to queue a withdraw in the given token and shareAmount from each of the respective given strategies.
     */
    /**
     * @dev Stakers will complete their withdrawal by calling the 'completeQueuedWithdrawal' function.
     * User shares are decreased in this function, but the total number of shares in each strategy remains the same.
     * The total number of shares is decremented in the 'completeQueuedWithdrawal' function instead, which is where
     * the funds are actually sent to the user through use of the strategies' 'withdrawal' function. This ensures
     * that the value per share reported by each strategy will remain consistent, and that the shares will continue
     * to accrue gains during the enforced WITHDRAWAL_WAITING_PERIOD.
     */
    function queueWithdrawal(
        uint256[] calldata strategyIndexes,
        IInvestmentStrategy[] calldata strategies,
        IERC20[] calldata tokens,
        uint256[] calldata shares,
        WithdrawerAndNonce calldata withdrawerAndNonce
    )
        external
        whenNotPaused
        onlyNotFrozen(msg.sender)
        nonReentrant
        returns (bytes32)
    {
        require(
            withdrawerAndNonce.nonce == numWithdrawalsQueued[msg.sender],
            "InvestmentManager.queueWithdrawal: provided nonce incorrect"
        );
        // increment the numWithdrawalsQueued of the sender
        unchecked {
            ++numWithdrawalsQueued[msg.sender];
        }

        uint256 strategyIndexIndex;

        // modify delegated shares accordingly, if applicable
        delegation.decreaseDelegatedShares(msg.sender, strategies, shares);

        uint256 strategiesLength = strategies.length;
        for (uint256 i = 0; i < strategiesLength;) {
            // the internal function will return 'true' in the event the strategy was
            // removed from the depositor's array of strategies -- i.e. investorStrats[depositor]
            if (_removeShares(msg.sender, strategyIndexes[strategyIndexIndex], strategies[i], shares[i])) {
                unchecked {
                    ++strategyIndexIndex;
                }
            }

            //increment the loop
            unchecked {
                ++i;
            }
        }

        bytes32 withdrawalRoot = calculateWithdrawalRoot(
                strategies, 
                tokens, 
                shares, 
                withdrawerAndNonce
            );


        //update storage in mapping of queued withdrawals
        queuedWithdrawals[msg.sender][withdrawalRoot] = WithdrawalStorage({
            initTimestamp: QUEUED_WITHDRAWAL_INITIALIZED_VALUE,
            withdrawer: withdrawerAndNonce.withdrawer,
            unlockTimestamp: QUEUED_WITHDRAWAL_INITIALIZED_VALUE
        });

        emit WithdrawalQueued(msg.sender, withdrawerAndNonce.withdrawer, withdrawalRoot);

        return withdrawalRoot;
    }
    /*
    * 
    * The withdrawal flow is:
    * - Depositer starts a queued withdrawal, setting the receiver of the withdrawn funds as withdrawer
    * - Withdrawer then waits for the queued withdrawal tx to be included in the chain, and then sets the stakeInactiveAfter. This cannot
    *   be set when starting the queued withdrawal, as it is there may be transactions the increase the tasks upon which the stake is active 
    *   that get mined before the withdrawal.
    * - The withdrawer completes the queued withdrawal after the stake is inactive or a withdrawal fraud proof period has passed,
    *   whichever is longer. They specify whether they would like the withdrawal in shares or in tokens.
    */
    function startQueuedWithdrawalWaitingPeriod(
        address depositor,
        bytes32 withdrawalRoot,
        uint32 stakeInactiveAfter
    ) external {
        require(
            queuedWithdrawals[depositor][withdrawalRoot].initTimestamp ==
                type(uint32).max,
            "Withdrawal stake inactive claim has already been made"
        );
        require(
            queuedWithdrawals[depositor][withdrawalRoot].withdrawer ==
                msg.sender,
            "InvestmentManager.setStakeInactiveAfterClaim: Sender is not the withdrawer"
        );
        //they can only unlock after a withdrawal waiting period or after they are claiming their stake is inactive
        queuedWithdrawals[depositor][withdrawalRoot] = WithdrawalStorage({
            initTimestamp: uint32(block.timestamp),
            withdrawer: msg.sender,
            unlockTimestamp: max(
                (uint32(block.timestamp) + WITHDRAWAL_WAITING_PERIOD),
                stakeInactiveAfter
            )
        });
    }

    function max(uint32 x, uint32 y) internal pure returns (uint32) {
        return x > y ? x : y;
    }


    /**
     * @notice Used to complete a queued withdraw in the given token and shareAmount from each of the respective given strategies,
     * that was initiated by 'depositor'. The 'withdrawer' address is looked up in storage.
     */
    function completeQueuedWithdrawal(
        IInvestmentStrategy[] calldata strategies,
        IERC20[] calldata tokens,
        uint256[] calldata shares,
        address depositor,
        WithdrawerAndNonce calldata withdrawerAndNonce,
        bool receiveAsTokens
    )
        external
        whenNotPaused
        onlyNotFrozen(depositor)
        nonReentrant
    {
        // find the withdrawalRoot
        bytes32 withdrawalRoot = calculateWithdrawalRoot(
            strategies, 
            tokens, 
            shares, 
            withdrawerAndNonce
        );
        // copy storage to memory
        WithdrawalStorage memory withdrawalStorageCopy = queuedWithdrawals[depositor][withdrawalRoot];

        // verify that the queued withdrawal actually exists
        require(
            withdrawalStorageCopy.initTimestamp > 0,
            "InvestmentManager.completeQueuedWithdrawal: withdrawal does not exist"
        );

        require(
            uint32(block.timestamp) >= withdrawalStorageCopy.unlockTimestamp || delegation.isNotDelegated(depositor),
            "InvestmentManager.completeQueuedWithdrawal: withdrawal waiting period has not yet passed and depositor is still delegated"
        );

        // TODO: add testing coverage for this
        require(
            msg.sender == withdrawerAndNonce.withdrawer,
            "InvestmentManager.completeQueuedWithdrawal: only specified withdrawer can complete a queued withdrawal"
        );

        //reset the storage slot in mapping of queued withdrawals
        delete queuedWithdrawals[depositor][withdrawalRoot];

        //if the depositor has no existing shares and they are delegated, undelegate 
        //this allows people a "hard reset" in their relationship with EigenLayer after 
        //withdrawing all of their stake
        if(investorStrats[depositor].length == 0 && delegation.isDelegated(depositor)) {
            delegation.undelegate(depositor);
        }
        // store length for gas savings
        uint256 strategiesLength = strategies.length;
        //if the withdrawer has flagged to receive the funds as tokens, withdraw from strategies
        if(receiveAsTokens){
            
            // actually withdraw the funds
            for (uint256 i = 0; i < strategiesLength;) {
                // tell the strategy to send the appropriate amount of funds to the depositor
                strategies[i].withdraw(
                    withdrawalStorageCopy.withdrawer,
                    tokens[i],
                    shares[i]
                );
                unchecked {
                    ++i;
                }
            }
        } else {
            //else increase their shares
            for (uint256 i = 0; i < strategiesLength;) {
                _addShares(withdrawalStorageCopy.withdrawer, strategies[i], shares[i]);
                unchecked {
                    ++i;
                }
            }
        }

        emit WithdrawalCompleted(depositor, withdrawalStorageCopy.withdrawer, withdrawalRoot);
    }

    /**
     * @notice Used prove that the funds to be withdrawn in a queued withdrawal are still at stake in an active query.
     * The result is resetting the WITHDRAWAL_WAITING_PERIOD for the queued withdrawal.
     * @dev The fraudproof requires providing a repository contract and queryHash, corresponding to a query that was
     * created at or before the time when the queued withdrawal was initiated, and expires prior to the time at
     * which the withdrawal can currently be completed. A successful fraudproof sets the queued withdrawal's
     * 'unlockTimestamp' to the current UTC time plus the WITHDRAWAL_WAITING_PERIOD, pushing back the unlock time for the funds to be withdrawn.
     */
    function challengeQueuedWithdrawal(
        IInvestmentStrategy[] calldata strategies,
        IERC20[] calldata tokens,
        uint256[] calldata shares,
        address depositor,
        WithdrawerAndNonce calldata withdrawerAndNonce,
        bytes calldata data,
        IServiceManager slashingContract
    )
        external
    {
        // find the withdrawalRoot
        bytes32 withdrawalRoot = calculateWithdrawalRoot(
            strategies, 
            tokens, 
            shares, 
            withdrawerAndNonce
        );
        // copy storage to memory
        WithdrawalStorage memory withdrawalStorageCopy = queuedWithdrawals[depositor][withdrawalRoot];

        //verify the withdrawer has supplied the unbonding time
        require(
            withdrawalStorageCopy.initTimestamp != type(uint32).max,
            "InvestmentManager.fraudproofQueuedWithdrawal: withdrawal was been initialized, but waiting period hasn't begun"
        );

        // verify that the queued withdrawal actually exists
        require(
            withdrawalStorageCopy.initTimestamp > 0,
            "InvestmentManager.fraudproofQueuedWithdrawal: withdrawal does not exist"
        );

        // check that it is not too late to provide a fraudproof
        require(
            uint32(block.timestamp) < withdrawalStorageCopy.unlockTimestamp,
            "InvestmentManager.fraudproofQueuedWithdrawal: withdrawal waiting period has already passed"
        );

        address operator = delegation.delegation(depositor);

        require(
            slasher.canSlash(operator, address(slashingContract)),
            "InvestmentManager.fraudproofQueuedWithdrawal: Contract does not have rights to slash operator"
        );

        {
            // ongoing task is still active at time when staker was finalizing undelegation
            // and, therefore, hasn't served its obligation.
            slashingContract.stakeWithdrawalVerification(
                data, withdrawalStorageCopy.initTimestamp, withdrawalStorageCopy.unlockTimestamp
            );
        }
        
        // set the withdrawer equal to address(0), allowing the slasher custody of the funds
        queuedWithdrawals[depositor][withdrawalRoot].withdrawer = address(0);
    }

    /// @notice Slashes the shares of 'frozen' operator (or a staker delegated to one)
    function slashShares(
        address slashedAddress,
        address recipient,
        IInvestmentStrategy[] calldata strategies,
        IERC20[] calldata tokens,
        uint256[] calldata strategyIndexes,
        uint256[] calldata shareAmounts
    )
        external
        whenNotPaused
        onlyOwner
        onlyFrozen(slashedAddress)
        nonReentrant
    {
        uint256 strategyIndexIndex;
        uint256 strategiesLength = strategies.length;
        for (uint256 i = 0; i < strategiesLength;) {
            // the internal function will return 'true' in the event the strategy was
            // removed from the slashedAddress's array of strategies -- i.e. investorStrats[slashedAddress]
            if (_removeShares(slashedAddress, strategyIndexes[strategyIndexIndex], strategies[i], shareAmounts[i])) {
                unchecked {
                    ++strategyIndexIndex;
                }
            }

            // withdraw the shares and send funds to the recipient
            strategies[i].withdraw(recipient, tokens[i], shareAmounts[i]);

            // increment the loop
            unchecked {
                ++i;
            }
        }

        // modify delegated shares accordingly, if applicable
        delegation.decreaseDelegatedShares(slashedAddress, strategies, shareAmounts);
    }

    /// @notice Slashes an existing queued withdrawal that was created by a 'frozen' operator (or a staker delegated to one)
    function slashQueuedWithdrawal(
        IInvestmentStrategy[] calldata strategies,
        IERC20[] calldata tokens,
        uint256[] calldata shares,
        address slashedAddress,
        address recipient,
        WithdrawerAndNonce calldata withdrawerAndNonce
    )
        external
        whenNotPaused
        onlyOwner
        onlyFrozen(slashedAddress)
        nonReentrant
    {
        // find the withdrawalRoot
        bytes32 withdrawalRoot = calculateWithdrawalRoot(
            strategies, 
            tokens, 
            shares, 
            withdrawerAndNonce
        );

        // verify that the queued withdrawal actually exists
        require(
            queuedWithdrawals[slashedAddress][withdrawalRoot].initTimestamp > 0,
            "InvestmentManager.slashQueuedWithdrawal: withdrawal does not exist"
        );

        // verify that the queued withdrawal has been successfully challenged
        require(
            queuedWithdrawals[slashedAddress][withdrawalRoot].withdrawer == address(0),
            "InvestmentManager.slashQueuedWithdrawal: withdrawal has not been successfully challenged"
        );

        // reset the storage slot in mapping of queued withdrawals
        delete queuedWithdrawals[slashedAddress][withdrawalRoot];

        uint256 strategiesLength = strategies.length;
        for (uint256 i = 0; i < strategiesLength;) {
            // tell the strategy to send the appropriate amount of funds to the recipient
            strategies[i].withdraw(recipient, tokens[i], shares[i]);
            unchecked {
                ++i;
            }
        }
    }
    
    // INTERNAL FUNCTIONS

    /// @notice This function adds shares for a given strategy to a depositor and runs through the necessary update logic
    function _addShares(address depositor, IInvestmentStrategy strategy, uint256 shares) internal {
        // sanity check on `shares` input
        require(shares != 0, "InvestmentManager._addShares: shares should not be zero!");

       // if they dont have existing shares of this strategy, add it to their strats
        if (investorStratShares[depositor][strategy] == 0) {
            require(
                investorStrats[depositor].length <= MAX_INVESTOR_STRATS_LENGTH,
                "InvestmentManager._addShares: deposit would exceed MAX_INVESTOR_STRATS_LENGTH"
            );
            investorStrats[depositor].push(strategy);
        }

        // add the returned shares to their existing shares for this strategy
        investorStratShares[depositor][strategy] += shares;

        // if applicable, increase delegated shares accordingly
        delegation.increaseDelegatedShares(depositor, strategy, shares);
    }

    function _depositIntoStrategy(address depositor, IInvestmentStrategy strategy, IERC20 token, uint256 amount)
        internal
        returns (uint256 shares)
    {
        // transfer tokens from the sender to the strategy
        token.safeTransferFrom(msg.sender, address(strategy), amount);

        // deposit the assets into the specified strategy and get the equivalent amount of shares in that strategy
        shares = strategy.deposit(token, amount);

        // add the returned shares to the depositor's existing shares for this strategy
        _addShares(depositor, strategy, shares);

        return shares;
    }

    /**
     * @notice Withdraws `shareAmount` shares that `depositor` holds in `strategy`, to their address
     * @dev If the amount of shares represents all of the depositor`s shares in said strategy,
     * then the strategy is removed from investorStrats[depositor] and `true` is returned. Otherwise `false` is returned.
     */
    function _withdrawFromStrategy(
        address depositor,
        uint256 strategyIndex,
        IInvestmentStrategy strategy,
        IERC20 token,
        uint256 shareAmount
    )
        internal
        returns (bool strategyRemovedFromArray)
    {
        strategyRemovedFromArray = _removeShares(depositor, strategyIndex, strategy, shareAmount);
        // tell the strategy to send the appropriate amount of funds to the depositor
        strategy.withdraw(depositor, token, shareAmount);
    }

    /**
     * @notice Decreases the shares that `depositor` holds in `strategy` by `shareAmount`.
     * @dev If the amount of shares represents all of the depositor`s shares in said strategy,
     * then the strategy is removed from investorStrats[depositor] and `true` is returned. Otherwise `false` is returned.
     */
    function _removeShares(address depositor, uint256 strategyIndex, IInvestmentStrategy strategy, uint256 shareAmount)
        internal
        returns (bool)
    {
        // sanity check on `shareAmount` input
        require(shareAmount != 0, "InvestmentManager._removeShares: shareAmount should not be zero!");

        //check that the user has sufficient shares
        uint256 userShares = investorStratShares[depositor][strategy];

        require(shareAmount <= userShares, "InvestmentManager._removeShares: shareAmount too high");
        //unchecked arithmetic since we just checked this above
        unchecked {
            userShares = userShares - shareAmount;
        }

        // subtract the shares from the depositor's existing shares for this strategy
        investorStratShares[depositor][strategy] = userShares;
        // if no existing shares, remove is from this investors strats

        if (userShares == 0) {
            // if the strategy matches with the strategy index provided
            if (investorStrats[depositor][strategyIndex] == strategy) {
                // replace the strategy with the last strategy in the list
                investorStrats[depositor][strategyIndex] =
                    investorStrats[depositor][investorStrats[depositor].length - 1];
            } else {
                //loop through all of the strategies, find the right one, then replace
                uint256 stratsLength = investorStrats[depositor].length;

                for (uint256 j = 0; j < stratsLength;) {
                    if (investorStrats[depositor][j] == strategy) {
                        //replace the strategy with the last strategy in the list
                        investorStrats[depositor][j] = investorStrats[depositor][investorStrats[depositor].length - 1];
                        break;
                    }
                    unchecked {
                        ++j;
                    }
                }
            }

            // pop off the last entry in the list of strategies
            investorStrats[depositor].pop();

            // return true in the event that the strategy was removed from investorStrats[depositor]
            return true;
        }
        // return false in the event that the strategy was *not* removed from investorStrats[depositor]
        return false;
    }

    // VIEW FUNCTIONS

    /**
     * @notice Used to check if a queued withdrawal can be completed
     */
    function canCompleteQueuedWithdrawal(
        IInvestmentStrategy[] calldata strategies,
        IERC20[] calldata tokens,
        uint256[] calldata shareAmounts,
        address depositor,
        WithdrawerAndNonce calldata withdrawerAndNonce
    )
        external
        returns (bool)
    {
        // find the withdrawalRoot
        bytes32 withdrawalRoot = calculateWithdrawalRoot(
            strategies,
            tokens,
            shareAmounts,
            withdrawerAndNonce
        );

        // verify that the queued withdrawal actually exists
        require(
            queuedWithdrawals[depositor][withdrawalRoot].initTimestamp > 0,
            "InvestmentManager.canCompleteQueuedWithdrawal: withdrawal does not exist"
        );

        return (
            uint32(block.timestamp) >= queuedWithdrawals[depositor][withdrawalRoot].unlockTimestamp
                || delegation.isNotDelegated(depositor)
        );
    }

    /**
     * @notice Get all details on the depositor's investments and corresponding shares
     * @return (depositor's strategies, shares in these strategies)
     */
    function getDeposits(address depositor) external view returns (IInvestmentStrategy[] memory, uint256[] memory) {
        uint256 strategiesLength = investorStrats[depositor].length;
        uint256[] memory shares = new uint256[](strategiesLength);

        for (uint256 i = 0; i < strategiesLength;) {
            shares[i] = investorStratShares[depositor][investorStrats[depositor][i]];
            unchecked {
                ++i;
            }
        }
        return (investorStrats[depositor], shares);
    }

    function investorStratsLength(address investor) external view returns (uint256) {
        return investorStrats[investor].length;
    }

    function calculateWithdrawalRoot(
        IInvestmentStrategy[] calldata strategies,
        IERC20[] calldata tokens,
        uint256[] calldata shareAmounts,
        WithdrawerAndNonce calldata withdrawerAndNonce
    )
        public
        pure
        returns (bytes32)
    {
        return (keccak256(abi.encode(strategies, tokens, shareAmounts, withdrawerAndNonce)));
    }
}<|MERGE_RESOLUTION|>--- conflicted
+++ resolved
@@ -86,12 +86,7 @@
      * @param token is the denomination in which the investment is to be made,
      * @param amount is the amount of token to be invested in the strategy by the depositor
      */
-<<<<<<< HEAD
     function depositIntoStrategy(IInvestmentStrategy strategy, IERC20 token, uint256 amount)
-=======
-
-    function depositIntoStrategy(address depositor, IInvestmentStrategy strategy, IERC20 token, uint256 amount)
->>>>>>> fac62cda
         external
         onlyNotFrozen(msg.sender)
         nonReentrant
