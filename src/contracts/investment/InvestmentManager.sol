// SPDX-License-Identifier: UNLICENSED
pragma solidity ^0.8.9;

import "@openzeppelin-upgrades/contracts/proxy/utils/Initializable.sol";
import "@openzeppelin-upgrades/contracts/access/OwnableUpgradeable.sol";
import "@openzeppelin-upgrades/contracts/security/ReentrancyGuardUpgradeable.sol";
import "@openzeppelin/contracts/token/ERC20/utils/SafeERC20.sol";
import "@openzeppelin/contracts/utils/cryptography/ECDSA.sol";
import "../permissions/Pausable.sol";
import "./InvestmentManagerStorage.sol";
import "../interfaces/IServiceManager.sol";
// import "forge-std/Test.sol";

/**
 * @title The primary entry- and exit-point for funds into and out of EigenLayr.
 * @author Layr Labs, Inc.
 * @notice This contract is for managing investments in different strategies. The main
 * functionalities are:
 * - adding and removing investment strategies that any delegator can invest into
 * - enabling deposit of assets into specified investment strategy(s)
 * - enabling removal of assets from specified investment strategy(s)
 * - recording deposit of ETH into settlement layer
 * - recording deposit of Eigen for securing EigenLayr
 * - slashing of assets for permissioned strategies
 */
contract InvestmentManager is
    Initializable,
    OwnableUpgradeable,
    ReentrancyGuardUpgradeable,
    InvestmentManagerStorage,
    Pausable
{
    using SafeERC20 for IERC20;

    /**
     * @notice Value to which `initTimestamp` and `unlockTimestamp` to is set to indicate a withdrawal is queued/initialized,
     * but has not yet had its waiting period triggered
     */
    uint32 internal constant QUEUED_WITHDRAWAL_INITIALIZED_VALUE = type(uint32).max;

    /**
     * @notice Emitted when a new withdrawal is queued by `depositor`.
     * @param depositor Is the staker who is withdrawing funds from EigenLayer.
     * @param withdrawer Is the party specified by `staker` who will be able to complete the queued withdrawal and receive the withdrawn funds.
     * @param delegatedAddress Is the party who the `staker` was delegated to at the time of creating the queued withdrawal
     * @param withdrawalRoot Is a hash of the input data for the withdrawal.
     */
    event WithdrawalQueued(
        address indexed depositor, address indexed withdrawer, address indexed delegatedAddress, bytes32 withdrawalRoot
    );
    /// @notice Emitted when a queued withdrawal is completed
    event WithdrawalCompleted(address indexed depositor, address indexed withdrawer, bytes32 withdrawalRoot);

    modifier onlyNotDelegated(address user) {
        require(delegation.isNotDelegated(user), "InvestmentManager.onlyNotDelegated: user is actively delegated");
        _;
    }

    modifier onlyNotFrozen(address staker) {
        require(
            !slasher.isFrozen(staker),
            "InvestmentManager.onlyNotFrozen: staker has been frozen and may be subject to slashing"
        );
        _;
    }

    modifier onlyFrozen(address staker) {
        require(slasher.isFrozen(staker), "InvestmentManager.onlyFrozen: staker has not been frozen");
        _;
    }

    constructor(IEigenLayrDelegation _delegation) InvestmentManagerStorage(_delegation) {
        _disableInitializers();
    }

    // EXTERNAL FUNCTIONS

    /**
     * @notice Initializes the investment manager contract.
     * @param _slasher The primary slashing contract of EigenLayr.
     * @param _pauserRegistry Used for access control of pausing.
     * @param initialOwner Ownership of this contract is transferred to this address.
     */
    function initialize(ISlasher _slasher, IPauserRegistry _pauserRegistry, address initialOwner)
        external
        initializer
    {
        _transferOwnership(initialOwner);
        slasher = _slasher;
        _initializePauser(_pauserRegistry);
    }
    /**
     * @notice Deposits `amount` of `token` into the specified `strategy`, with the resultant shares credited to `depositor`
     * @param strategy is the specified strategy where investment is to be made,
     * @param token is the denomination in which the investment is to be made,
     * @param amount is the amount of token to be invested in the strategy by the depositor
     */

    function depositIntoStrategy(IInvestmentStrategy strategy, IERC20 token, uint256 amount)
        external
        onlyNotFrozen(msg.sender)
        nonReentrant
        returns (uint256 shares)
    {
        shares = _depositIntoStrategy(msg.sender, strategy, token, amount);
    }

    /**
     * @notice used for investing an asset into the specified strategy on behalf of a staker, who must sign off on the action
     * @param strategy is the specified strategy where investment is to be made,
     * @param token is the denomination in which the investment is to be made,
     * @param amount is the amount of token to be invested in the strategy by the depositor
     * @param staker the staker that the assets will be deposited on behalf of
     * @param expiry the timestamp at which the signature expires
     * @param r and @param vs are the elements of the ECDSA signature
     */
    function depositIntoStrategyOnBehalfOf(
        IInvestmentStrategy strategy,
        IERC20 token,
        uint256 amount,
        address staker,
        uint256 expiry,
        bytes32 r,
        bytes32 vs
    )
        external
        onlyNotFrozen(staker)
        nonReentrant
        returns (uint256 shares)
    {
<<<<<<< HEAD
        // make not frozen check here instead of modifier
        require(
            !slasher.isFrozen(staker),
            "InvestmentManager.depositIntoStrategyOnBehalfOf: staker has been frozen and may be subject to slashing"
        );

=======
>>>>>>> 55e5b342
        require(
            expiry == 0 || expiry >= block.timestamp,
            "InvestmentManager.depositIntoStrategyOnBehalfOf: delegation signature expired"
        );
        // calculate struct hash, then increment `staker`'s nonce
        bytes32 structHash = keccak256(abi.encode(DEPOSIT_TYPEHASH, strategy, token, amount, nonces[staker]++, expiry));
        bytes32 digestHash = keccak256(abi.encodePacked("\x19\x01", DOMAIN_SEPARATOR, structHash));
        // check validity of signature
        address recoveredAddress = ECDSA.recover(digestHash, r, vs);
        require(recoveredAddress == staker, "InvestmentManager.depositIntoStrategyOnBehalfOf: sig not from staker");

        shares = _depositIntoStrategy(staker, strategy, token, amount);
    }

    /**
     * @notice Called by a staker to undelegate entirely from EigenLayer. The staker must first withdraw all of their existing deposits
     * (through use of the `queueWithdrawal` function), or else otherwise have never deposited in EigenLayer prior to delegating.
     */
    function undelegate() external {
        _undelegate(msg.sender);
    }

    /**
     * @notice Called by a staker to queue a withdraw in the given token and shareAmount from each of the respective given strategies.
     * @dev Stakers will complete their withdrawal by calling the 'completeQueuedWithdrawal' function.
     * User shares are decreased in this function, but the total number of shares in each strategy remains the same.
     * The total number of shares is decremented in the 'completeQueuedWithdrawal' function instead, which is where
     * the funds are actually sent to the user through use of the strategies' 'withdrawal' function. This ensures
     * that the value per share reported by each strategy will remain consistent, and that the shares will continue
     * to accrue gains during the enforced WITHDRAWAL_WAITING_PERIOD.
     * @param strategyIndexes is a list of the indices in `investorStrats[msg.sender]` that correspond to the strategies
     * for which `msg.sender` is withdrawing 100% of their shares
     * @dev strategies are removed from `investorStrats` by swapping the last entry with the entry to be removed, then
     * popping off the last entry in `investorStrats`. The simplest way to calculate the correct `strategyIndexes` to input
     * is to order the strategies *for which `msg.sender` is withdrawing 100% of their shares* from highest index in
     * `investorStrats` to lowest index
     */
    function queueWithdrawal(
        uint256[] calldata strategyIndexes,
        IInvestmentStrategy[] calldata strategies,
        IERC20[] calldata tokens,
        uint256[] calldata shares,
        WithdrawerAndNonce calldata withdrawerAndNonce,
        bool undelegateIfPossible
    )
        external
        whenNotPaused
        onlyNotFrozen(msg.sender)
        nonReentrant
        returns (bytes32)
    {
        require(
            withdrawerAndNonce.nonce == numWithdrawalsQueued[msg.sender],
            "InvestmentManager.queueWithdrawal: provided nonce incorrect"
        );
        // increment the numWithdrawalsQueued of the sender
        unchecked {
            ++numWithdrawalsQueued[msg.sender];
        }

        uint256 strategyIndexIndex;

        // modify delegated shares accordingly, if applicable
        delegation.decreaseDelegatedShares(msg.sender, strategies, shares);

        for (uint256 i = 0; i < strategies.length;) {
            // the internal function will return 'true' in the event the strategy was
            // removed from the depositor's array of strategies -- i.e. investorStrats[depositor]
            if (_removeShares(msg.sender, strategyIndexes[strategyIndexIndex], strategies[i], shares[i])) {
                unchecked {
                    ++strategyIndexIndex;
                }
            }

            //increment the loop
            unchecked {
                ++i;
            }
        }

        // fetch the address that the `msg.sender` is delegated to
        address delegatedAddress = delegation.delegatedTo(msg.sender);

        // copy arguments into struct and pull delegation info
        QueuedWithdrawal memory queuedWithdrawal = QueuedWithdrawal({
            strategies: strategies,
            tokens: tokens,
            shares: shares,
            depositor: msg.sender,
            withdrawerAndNonce: withdrawerAndNonce,
            delegatedAddress: delegatedAddress
        });

        // calculate the withdrawal root
        bytes32 withdrawalRoot = calculateWithdrawalRoot(queuedWithdrawal);

        //update storage in mapping of queued withdrawals
        queuedWithdrawals[withdrawalRoot] = WithdrawalStorage({
            /**
             * @dev We add `REASONABLE_STAKES_UPDATE_PERIOD` to the current time here to account for the fact that it may take some time for
             * the operator's stake to be updated on all the middlewares. New tasks created between now at this 'initTimestamp' may still
             * subject the `msg.sender` to slashing!
             */
            initTimestamp: uint32(block.timestamp + REASONABLE_STAKES_UPDATE_PERIOD),
            withdrawer: withdrawerAndNonce.withdrawer,
            unlockTimestamp: QUEUED_WITHDRAWAL_INITIALIZED_VALUE
        });

        // If the `msg.sender` has withdrawn all of their funds from EigenLayer in this transaction, then they can choose to also undelegate
        /**
         * Checking that `investorStrats[msg.sender].length == 0` is not strictly necessary here, but prevents reverting very late in logic,
         * in the case that 'undelegate' is set to true but the `msg.sender` still has active deposits in EigenLayer.
         */
        if (undelegateIfPossible && investorStrats[msg.sender].length == 0) {
            _undelegate(msg.sender);
        }

        emit WithdrawalQueued(msg.sender, withdrawerAndNonce.withdrawer, delegatedAddress, withdrawalRoot);

        return withdrawalRoot;
    }

    /*
    * 
    * @notice The withdrawal flow is:
    * - Depositor starts a queued withdrawal, setting the receiver of the withdrawn funds as withdrawer
    * - Withdrawer then waits for the queued withdrawal tx to be included in the chain, and then sets the stakeInactiveAfter. This cannot
    *   be set when starting the queued withdrawal, as it is there may be transactions the increase the tasks upon which the stake is active 
    *   that get mined before the withdrawal.
    * - The withdrawer completes the queued withdrawal after the stake is inactive or a withdrawal fraud proof period has passed,
    *   whichever is longer. They specify whether they would like the withdrawal in shares or in tokens.
    */
<<<<<<< HEAD
    function startQueuedWithdrawalWaitingPeriod(bytes32 withdrawalRoot, uint32 stakeInactiveAfter) external {
=======
    function startQueuedWithdrawalWaitingPeriod(address depositor, bytes32 withdrawalRoot, uint32 stakeInactiveAfter)
        external
    {
>>>>>>> 55e5b342
        require(
            queuedWithdrawals[withdrawalRoot].unlockTimestamp == QUEUED_WITHDRAWAL_INITIALIZED_VALUE,
            "InvestmentManager.startQueuedWithdrawalWaitingPeriod: Withdrawal stake inactive claim has already been made"
        );
        require(
            queuedWithdrawals[withdrawalRoot].withdrawer == msg.sender,
            "InvestmentManager.startQueuedWithdrawalWaitingPeriod: Sender is not the withdrawer"
        );

        require(
            block.timestamp > queuedWithdrawals[withdrawalRoot].initTimestamp,
            "InvestmentManager.startQueuedWithdrawalWaitingPeriod: Stake may still be subject to slashing based on new tasks. Wait to set stakeInactiveAfter."
        );
        //they can only unlock after a withdrawal waiting period or after they are claiming their stake is inactive
        queuedWithdrawals[withdrawalRoot].unlockTimestamp = max((uint32(block.timestamp) + WITHDRAWAL_WAITING_PERIOD), stakeInactiveAfter);
    }

    /**
     * @notice Used to complete a queued withdraw in the given token and shareAmount from each of the respective given strategies,
     * that was initiated by 'depositor'. The 'withdrawer' address is looked up in storage.
     */
    function completeQueuedWithdrawal(QueuedWithdrawal calldata queuedWithdrawal, bool receiveAsTokens)
        external
        whenNotPaused
        // check that the address that the staker *was delegated to* – at the time that they queued the withdrawal – is not frozen
        onlyNotFrozen(queuedWithdrawal.delegatedAddress)
        nonReentrant
    {
        // find the withdrawalRoot
        bytes32 withdrawalRoot = calculateWithdrawalRoot(queuedWithdrawal);
        // copy storage to memory
        WithdrawalStorage memory withdrawalStorageCopy = queuedWithdrawals[withdrawalRoot];

        // verify that the queued withdrawal actually exists
        require(
            withdrawalStorageCopy.unlockTimestamp != 0,
            "InvestmentManager.completeQueuedWithdrawal: withdrawal does not exist"
        );

        require(
            uint32(block.timestamp) >= withdrawalStorageCopy.unlockTimestamp
                || (queuedWithdrawal.delegatedAddress == address(0)),
            "InvestmentManager.completeQueuedWithdrawal: withdrawal waiting period has not yet passed and depositor was delegated when withdrawal initiated"
        );

        // TODO: add testing coverage for this
        require(
            msg.sender == queuedWithdrawal.withdrawerAndNonce.withdrawer,
            "InvestmentManager.completeQueuedWithdrawal: only specified withdrawer can complete a queued withdrawal"
        );

        // reset the storage slot in mapping of queued withdrawals
        delete queuedWithdrawals[withdrawalRoot];

        // store length for gas savings
        uint256 strategiesLength = queuedWithdrawal.strategies.length;
        // if the withdrawer has flagged to receive the funds as tokens, withdraw from strategies
        if (receiveAsTokens) {
            // actually withdraw the funds
            for (uint256 i = 0; i < strategiesLength;) {
                // tell the strategy to send the appropriate amount of funds to the depositor
                queuedWithdrawal.strategies[i].withdraw(
                    withdrawalStorageCopy.withdrawer, queuedWithdrawal.tokens[i], queuedWithdrawal.shares[i]
                );
                unchecked {
                    ++i;
                }
            }
        } else {
            // else increase their shares
            for (uint256 i = 0; i < strategiesLength;) {
                _addShares(withdrawalStorageCopy.withdrawer, queuedWithdrawal.strategies[i], queuedWithdrawal.shares[i]);
                unchecked {
                    ++i;
                }
            }
        }

        emit WithdrawalCompleted(queuedWithdrawal.depositor, withdrawalStorageCopy.withdrawer, withdrawalRoot);
    }

    /**
     * @notice Used prove that the funds to be withdrawn in a queued withdrawal are still at stake in an active query.
     * The result is resetting the WITHDRAWAL_WAITING_PERIOD for the queued withdrawal.
     * @dev The fraudproof requires providing a repository contract and queryHash, corresponding to a query that was
     * created at or before the time when the queued withdrawal was initiated, and expires prior to the time at
     * which the withdrawal can currently be completed. A successful fraudproof sets the queued withdrawal's
     * 'unlockTimestamp' to the current UTC time plus the WITHDRAWAL_WAITING_PERIOD, pushing back the unlock time for the funds to be withdrawn.
     */
    function challengeQueuedWithdrawal(
        QueuedWithdrawal calldata queuedWithdrawal,
        bytes calldata data,
        IServiceManager slashingContract
    )
        external
    {
        // find the withdrawalRoot
        bytes32 withdrawalRoot = calculateWithdrawalRoot(queuedWithdrawal);
        // copy storage to memory
        WithdrawalStorage memory withdrawalStorageCopy = queuedWithdrawals[withdrawalRoot];

        // verify that the queued withdrawal actually exists
        require(
            withdrawalStorageCopy.unlockTimestamp != 0,
            "InvestmentManager.fraudproofQueuedWithdrawal: withdrawal does not exist"
        );

        //verify the withdrawer has already initiated the withdrawal waiting period 
        require(
            withdrawalStorageCopy.unlockTimestamp != QUEUED_WITHDRAWAL_INITIALIZED_VALUE,
            "InvestmentManager.fraudproofQueuedWithdrawal: withdrawal was been initialized, but waiting period hasn't begun"
        );
        // check that it is not too late to provide a fraudproof
        require(
            uint32(block.timestamp) < withdrawalStorageCopy.unlockTimestamp,
            "InvestmentManager.fraudproofQueuedWithdrawal: withdrawal waiting period has already passed"
        );

        address operator = queuedWithdrawal.delegatedAddress;

        require(
            slasher.canSlash(operator, address(slashingContract)),
            "InvestmentManager.fraudproofQueuedWithdrawal: Contract does not have rights to slash operator"
        );

        {
            /**
             * Verify that there is an ongoing task, created at or before the `initTimestamp` and that expires
             * strictly after the `unlockTimestamp` for this queued withdrawal
             */
            slashingContract.stakeWithdrawalVerification(
                data, withdrawalStorageCopy.initTimestamp, withdrawalStorageCopy.unlockTimestamp
            );
        }

        // set the withdrawer equal to address(0), allowing the slasher custody of the funds
        queuedWithdrawals[withdrawalRoot].withdrawer = address(0);
    }

    /**
     * @notice Slashes the shares of 'frozen' operator (or a staker delegated to one)
     * @param strategyIndexes is a list of the indices in `investorStrats[msg.sender]` that correspond to the strategies
     * for which `msg.sender` is withdrawing 100% of their shares
     * @dev strategies are removed from `investorStrats` by swapping the last entry with the entry to be removed, then
     * popping off the last entry in `investorStrats`. The simplest way to calculate the correct `strategyIndexes` to input
     * is to order the strategies *for which `msg.sender` is withdrawing 100% of their shares* from highest index in
     * `investorStrats` to lowest index
     */
    function slashShares(
        address slashedAddress,
        address recipient,
        IInvestmentStrategy[] calldata strategies,
        IERC20[] calldata tokens,
        uint256[] calldata strategyIndexes,
        uint256[] calldata shareAmounts
    )
        external
        whenNotPaused
        onlyOwner
        onlyFrozen(slashedAddress)
        nonReentrant
    {
        uint256 strategyIndexIndex;
        uint256 strategiesLength = strategies.length;
        for (uint256 i = 0; i < strategiesLength;) {
            // the internal function will return 'true' in the event the strategy was
            // removed from the slashedAddress's array of strategies -- i.e. investorStrats[slashedAddress]
            if (_removeShares(slashedAddress, strategyIndexes[strategyIndexIndex], strategies[i], shareAmounts[i])) {
                unchecked {
                    ++strategyIndexIndex;
                }
            }

            // withdraw the shares and send funds to the recipient
            strategies[i].withdraw(recipient, tokens[i], shareAmounts[i]);

            // increment the loop
            unchecked {
                ++i;
            }
        }

        // modify delegated shares accordingly, if applicable
        delegation.decreaseDelegatedShares(slashedAddress, strategies, shareAmounts);
    }

<<<<<<< HEAD
    /// @notice Slashes an existing queued withdrawal that was created by a 'frozen' operator (or a staker delegated to one)
    function slashQueuedWithdrawal(address recipient, QueuedWithdrawal calldata queuedWithdrawal)
=======
    /**
     *  @notice Slashes an existing queued withdrawal
     *  @dev The queued withdrawal must have *either* been created by a 'frozen' operator (or a staker delegated to one)
     *  *OR* successfully challenged by a previous call to `challengeQueuedWithdrawal`
     */
    function slashQueuedWithdrawal(
        IInvestmentStrategy[] calldata strategies,
        IERC20[] calldata tokens,
        uint256[] calldata shares,
        address depositor,
        address recipient,
        WithdrawerAndNonce calldata withdrawerAndNonce
    )
>>>>>>> 55e5b342
        external
        whenNotPaused
        onlyOwner
        nonReentrant
    {
        // find the withdrawalRoot
        bytes32 withdrawalRoot = calculateWithdrawalRoot(queuedWithdrawal);

        // verify that the queued withdrawal actually exists
        require(
            queuedWithdrawals[withdrawalRoot].unlockTimestamp != 0,
            "InvestmentManager.slashQueuedWithdrawal: withdrawal does not exist"
        );

        // verify that *either* the queued withdrawal has been successfully challenged, *or* the `depositor` has been frozen
        require(
            queuedWithdrawals[withdrawalRoot].withdrawer == address(0) || slasher.isFrozen(queuedWithdrawal.depositor),
            "InvestmentManager.slashQueuedWithdrawal: withdrawal has not been successfully challenged or depositor is not frozen"
        );

        // reset the storage slot in mapping of queued withdrawals
        delete queuedWithdrawals[withdrawalRoot];

        uint256 strategiesLength = queuedWithdrawal.strategies.length;
        for (uint256 i = 0; i < strategiesLength;) {
            // tell the strategy to send the appropriate amount of funds to the recipient
            queuedWithdrawal.strategies[i].withdraw(recipient, queuedWithdrawal.tokens[i], queuedWithdrawal.shares[i]);
            unchecked {
                ++i;
            }
        }
    }

    // INTERNAL FUNCTIONS

    /// @notice This function adds shares for a given strategy to a depositor and runs through the necessary update logic
    function _addShares(address depositor, IInvestmentStrategy strategy, uint256 shares) internal {
        // sanity check on `shares` input
        require(shares != 0, "InvestmentManager._addShares: shares should not be zero!");

        // if they dont have existing shares of this strategy, add it to their strats
        if (investorStratShares[depositor][strategy] == 0) {
            require(
                investorStrats[depositor].length <= MAX_INVESTOR_STRATS_LENGTH,
                "InvestmentManager._addShares: deposit would exceed MAX_INVESTOR_STRATS_LENGTH"
            );
            investorStrats[depositor].push(strategy);
        }

        // add the returned shares to their existing shares for this strategy
        investorStratShares[depositor][strategy] += shares;

        // if applicable, increase delegated shares accordingly
        delegation.increaseDelegatedShares(depositor, strategy, shares);
    }

    function _depositIntoStrategy(address depositor, IInvestmentStrategy strategy, IERC20 token, uint256 amount)
        internal
        returns (uint256 shares)
    {
        // transfer tokens from the sender to the strategy
        token.safeTransferFrom(msg.sender, address(strategy), amount);

        // deposit the assets into the specified strategy and get the equivalent amount of shares in that strategy
        shares = strategy.deposit(token, amount);

        // add the returned shares to the depositor's existing shares for this strategy
        _addShares(depositor, strategy, shares);

        return shares;
    }

    /**
     * @notice Withdraws `shareAmount` shares that `depositor` holds in `strategy`, to their address
     * @dev If the amount of shares represents all of the depositor`s shares in said strategy,
     * then the strategy is removed from investorStrats[depositor] and `true` is returned. Otherwise `false` is returned.
     */
    function _withdrawFromStrategy(
        address depositor,
        uint256 strategyIndex,
        IInvestmentStrategy strategy,
        IERC20 token,
        uint256 shareAmount
    )
        internal
        returns (bool strategyRemovedFromArray)
    {
        strategyRemovedFromArray = _removeShares(depositor, strategyIndex, strategy, shareAmount);
        // tell the strategy to send the appropriate amount of funds to the depositor
        strategy.withdraw(depositor, token, shareAmount);
    }

    /**
     * @notice Decreases the shares that `depositor` holds in `strategy` by `shareAmount`.
     * @dev If the amount of shares represents all of the depositor`s shares in said strategy,
     * then the strategy is removed from investorStrats[depositor] and `true` is returned. Otherwise `false` is returned.
     */
    function _removeShares(address depositor, uint256 strategyIndex, IInvestmentStrategy strategy, uint256 shareAmount)
        internal
        returns (bool)
    {
        // sanity check on `shareAmount` input
        require(shareAmount != 0, "InvestmentManager._removeShares: shareAmount should not be zero!");

        //check that the user has sufficient shares
        uint256 userShares = investorStratShares[depositor][strategy];

        require(shareAmount <= userShares, "InvestmentManager._removeShares: shareAmount too high");
        //unchecked arithmetic since we just checked this above
        unchecked {
            userShares = userShares - shareAmount;
        }

        // subtract the shares from the depositor's existing shares for this strategy
        investorStratShares[depositor][strategy] = userShares;
        // if no existing shares, remove is from this investors strats

        if (userShares == 0) {
            // remove the strategy from the depositor's dynamic array of strategies
            _removeStrategyFromInvestorStrats(depositor, strategyIndex, strategy);

            // return true in the event that the strategy was removed from investorStrats[depositor]
            return true;
        }
        // return false in the event that the strategy was *not* removed from investorStrats[depositor]
        return false;
    }

    /**
     * @notice Removes `strategy` from `depositor`'s dynamic array of strategies, i.e. from `investorStrats[depositor]`
     * @dev the provided `strategyIndex` input is optimistically used to find the strategy quickly in the list. If the specified
     * index is incorrect, then we revert to a brute-force search.
     */
    function _removeStrategyFromInvestorStrats(address depositor, uint256 strategyIndex, IInvestmentStrategy strategy) internal {
        // if the strategy matches with the strategy index provided
        if (investorStrats[depositor][strategyIndex] == strategy) {
            // replace the strategy with the last strategy in the list
            investorStrats[depositor][strategyIndex] =
                investorStrats[depositor][investorStrats[depositor].length - 1];
        } else {
            //loop through all of the strategies, find the right one, then replace
            uint256 stratsLength = investorStrats[depositor].length;

            for (uint256 j = 0; j < stratsLength;) {
                if (investorStrats[depositor][j] == strategy) {
                    //replace the strategy with the last strategy in the list
                    investorStrats[depositor][j] = investorStrats[depositor][investorStrats[depositor].length - 1];
                    break;
                }
                unchecked {
                    ++j;
                }
            }
        }

        // pop off the last entry in the list of strategies
        investorStrats[depositor].pop();
    }

    /**
     * @notice If the `depositor` has no existing shares, then they can `undelegate` themselves.
     * This allows people a "hard reset" in their relationship with EigenLayer after withdrawing all of their stake.
     */
    function _undelegate(address depositor) internal {
        require(investorStrats[depositor].length == 0, "InvestmentManager._undelegate: depositor has active deposits");
        delegation.undelegate(depositor);
    }

    function max(uint32 x, uint32 y) internal pure returns (uint32) {
        return x > y ? x : y;
    }

    // VIEW FUNCTIONS

    /**
     * @notice Used to check if a queued withdrawal can be completed
     */
    function canCompleteQueuedWithdrawal(QueuedWithdrawal calldata queuedWithdrawal) external view returns (bool) {
        // find the withdrawalRoot
        bytes32 withdrawalRoot = calculateWithdrawalRoot(queuedWithdrawal);

        // verify that the queued withdrawal actually exists
        require(
            queuedWithdrawals[withdrawalRoot].unlockTimestamp != 0,
            "InvestmentManager.canCompleteQueuedWithdrawal: withdrawal does not exist"
        );

        if (slasher.isFrozen(queuedWithdrawal.delegatedAddress)) {
            return false;
        }

        return (
            uint32(block.timestamp) >= queuedWithdrawals[withdrawalRoot].unlockTimestamp
                || (queuedWithdrawal.delegatedAddress == address(0))
        );
    }

    /**
     * @notice Get all details on the depositor's investments and corresponding shares
     * @return (depositor's strategies, shares in these strategies)
     */
    function getDeposits(address depositor) external view returns (IInvestmentStrategy[] memory, uint256[] memory) {
        uint256 strategiesLength = investorStrats[depositor].length;
        uint256[] memory shares = new uint256[](strategiesLength);

        for (uint256 i = 0; i < strategiesLength;) {
            shares[i] = investorStratShares[depositor][investorStrats[depositor][i]];
            unchecked {
                ++i;
            }
        }
        return (investorStrats[depositor], shares);
    }

    function investorStratsLength(address investor) external view returns (uint256) {
        return investorStrats[investor].length;
    }

    function calculateWithdrawalRoot(QueuedWithdrawal memory queuedWithdrawal) public pure returns (bytes32) {
        return (
            keccak256(
                abi.encode(
                    queuedWithdrawal.strategies,
                    queuedWithdrawal.tokens,
                    queuedWithdrawal.shares,
                    queuedWithdrawal.depositor,
                    queuedWithdrawal.withdrawerAndNonce,
                    queuedWithdrawal.delegatedAddress
                )
            )
        );
    }
}<|MERGE_RESOLUTION|>--- conflicted
+++ resolved
@@ -128,15 +128,6 @@
         nonReentrant
         returns (uint256 shares)
     {
-<<<<<<< HEAD
-        // make not frozen check here instead of modifier
-        require(
-            !slasher.isFrozen(staker),
-            "InvestmentManager.depositIntoStrategyOnBehalfOf: staker has been frozen and may be subject to slashing"
-        );
-
-=======
->>>>>>> 55e5b342
         require(
             expiry == 0 || expiry >= block.timestamp,
             "InvestmentManager.depositIntoStrategyOnBehalfOf: delegation signature expired"
@@ -269,13 +260,7 @@
     * - The withdrawer completes the queued withdrawal after the stake is inactive or a withdrawal fraud proof period has passed,
     *   whichever is longer. They specify whether they would like the withdrawal in shares or in tokens.
     */
-<<<<<<< HEAD
     function startQueuedWithdrawalWaitingPeriod(bytes32 withdrawalRoot, uint32 stakeInactiveAfter) external {
-=======
-    function startQueuedWithdrawalWaitingPeriod(address depositor, bytes32 withdrawalRoot, uint32 stakeInactiveAfter)
-        external
-    {
->>>>>>> 55e5b342
         require(
             queuedWithdrawals[withdrawalRoot].unlockTimestamp == QUEUED_WITHDRAWAL_INITIALIZED_VALUE,
             "InvestmentManager.startQueuedWithdrawalWaitingPeriod: Withdrawal stake inactive claim has already been made"
@@ -284,7 +269,6 @@
             queuedWithdrawals[withdrawalRoot].withdrawer == msg.sender,
             "InvestmentManager.startQueuedWithdrawalWaitingPeriod: Sender is not the withdrawer"
         );
-
         require(
             block.timestamp > queuedWithdrawals[withdrawalRoot].initTimestamp,
             "InvestmentManager.startQueuedWithdrawalWaitingPeriod: Stake may still be subject to slashing based on new tasks. Wait to set stakeInactiveAfter."
@@ -462,24 +446,8 @@
         delegation.decreaseDelegatedShares(slashedAddress, strategies, shareAmounts);
     }
 
-<<<<<<< HEAD
     /// @notice Slashes an existing queued withdrawal that was created by a 'frozen' operator (or a staker delegated to one)
     function slashQueuedWithdrawal(address recipient, QueuedWithdrawal calldata queuedWithdrawal)
-=======
-    /**
-     *  @notice Slashes an existing queued withdrawal
-     *  @dev The queued withdrawal must have *either* been created by a 'frozen' operator (or a staker delegated to one)
-     *  *OR* successfully challenged by a previous call to `challengeQueuedWithdrawal`
-     */
-    function slashQueuedWithdrawal(
-        IInvestmentStrategy[] calldata strategies,
-        IERC20[] calldata tokens,
-        uint256[] calldata shares,
-        address depositor,
-        address recipient,
-        WithdrawerAndNonce calldata withdrawerAndNonce
-    )
->>>>>>> 55e5b342
         external
         whenNotPaused
         onlyOwner
