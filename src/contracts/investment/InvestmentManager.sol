// SPDX-License-Identifier: UNLICENSED
pragma solidity ^0.8.9.0;

import "@openzeppelin-upgrades/contracts/proxy/utils/Initializable.sol";
import "@openzeppelin-upgrades/contracts/access/OwnableUpgradeable.sol";
import "@openzeppelin-upgrades/contracts/security/ReentrancyGuardUpgradeable.sol";
import "@openzeppelin/contracts/token/ERC20/utils/SafeERC20.sol";
import "../utils/Pausable.sol";
import "./InvestmentManagerStorage.sol";
import "../interfaces/IServiceManager.sol";
import "forge-std/Test.sol";

/**
 * @notice This contract is for managing investments in different strategies. The main
 *         functionalities are:
 *            - adding and removing investment strategies that any delegator can invest into
 *            - enabling deposit of assets into specified investment strategy(s)
 *            - enabling removal of assets from specified investment strategy(s)
 *            - recording deposit of ETH into settlement layer
 *            - recording deposit of Eigen for securing EigenLayr
 *            - slashing of assets for permissioned strategies
 */
contract InvestmentManager is
    Initializable,
    OwnableUpgradeable,
    ReentrancyGuardUpgradeable,
<<<<<<< HEAD
    InvestmentManagerStorage
    ,DSTest
=======
    InvestmentManagerStorage,
    Pausable
    // ,DSTest
>>>>>>> 65d14a14
{
    using SafeERC20 for IERC20;

    //value to set initTimestamp and unlockTimestamp to indicate a withdrawal is queued
    uint32 public constant QUEUED_WITHDRAWAL_INITIALIZED_VALUE = type(uint32).max;

    event WithdrawalQueued(
        address indexed depositor,
        address indexed withdrawer,
        bytes32 withdrawalRoot
    );
    event WithdrawalCompleted(
        address indexed depositor,
        address indexed withdrawer,
        bytes32 withdrawalRoot
    );

    modifier onlyNotDelegated(address user) {
        require(
            delegation.isNotDelegated(user),
            "InvestmentManager.onlyNotDelegated: user is actively delegated"
        );
        _;
    }

    modifier onlyNotFrozen(address staker) {
        require(!slasher.isFrozen(staker), "InvestmentManager.onlyNotFrozen: staker has been frozen and may be subject to slashing");
        _;
    }

    modifier onlyFrozen(address staker) {
        require(slasher.isFrozen(staker), "InvestmentManager.onlyFrozen: staker has not been frozen");
        _;
    }

    constructor(
        IEigenLayrDelegation _delegation
    ) InvestmentManagerStorage(_delegation) {
        // TODO: uncomment for production use!
        //_disableInitializers();
    }

    // EXTERNAL FUNCTIONS


    /**
     * @notice Initializes the investment manager contract with a given set of strategies
     *         and slashing rules.
     */
    /**
     * @param _slasher is the set of slashing rules to be used for the strategies associated with 
     *        this investment manager contract   
     */
    function initialize(
        ISlasher _slasher,
        IPauserRegistry pauserRegistry,
        address _governor
    ) external initializer {
        _transferOwnership(_governor);
        slasher = _slasher;
        
        _initializePauser(pauserRegistry);
    }
    /**
     * @notice used for investing a depositor's asset into the specified strategy in the
     *         behalf of the depositor
     */
    /**
     * @param depositor is the address of the user who is investing assets into specified strategy,
     * @param strategy is the specified strategy where investment is to be made,
     * @param token is the denomination in which the investment is to be made,
     * @param amount is the amount of token to be invested in the strategy by the depositor
     */
    /**
     * @dev this function is called when a user stakes ETH for the purpose of depositing
     *      into liquid staking first, use the associated liquid stake token for providing
     *      validation service to EigenLayr and invest the token in DeFi. For more details,
     *      see EigenLayrDeposit.sol.
     */
    function depositIntoStrategy(
        IInvestmentStrategy strategy,
        IERC20 token,
        uint256 amount
    )
        external 
        onlyNotFrozen(msg.sender)
        nonReentrant
        returns (uint256 shares) 
    {
        shares = _depositIntoStrategy(msg.sender, strategy, token, amount);
    }

    /**
     * @notice Used to withdraw the given token and shareAmount from the given strategy.
     */
    /**
     * @dev Only those stakers who have notified the system that they want to undelegate
     *      from the system, via calling commitUndelegation in EigenLayrDelegation.sol, can
     *      call this function.
     */
    function withdrawFromStrategy(
        uint256 strategyIndex,
        IInvestmentStrategy strategy,
        IERC20 token,
        uint256 shareAmount
    ) 
        external
        whenNotPaused
        onlyNotFrozen(msg.sender)
        onlyNotDelegated(msg.sender)
        nonReentrant
    {
        _withdrawFromStrategy(
            msg.sender,
            strategyIndex,
            strategy,
            token,
            shareAmount
        );
        //decrease corresponding operator's shares, if applicable
        delegation.decreaseDelegatedShares(msg.sender, strategy, shareAmount);
    }

    /**
     * @notice Called by a staker to queue a withdraw in the given token and shareAmount from each of the respective given strategies.
     */
    /**
     * @dev Stakers will complete their withdrawal by calling the 'completeQueuedWithdrawal' function.
     *      User shares are decreased in this function, but the total number of shares in each strategy remains the same.
     *      The total number of shares is decremented in the 'completeQueuedWithdrawal' function instead, which is where
     *      the funds are actually sent to the user through use of the strategies' 'withdrawal' function. This ensures
     *      that the value per share reported by each strategy will remain consistent, and that the shares will continue
     *      to accrue gains during the enforced WITHDRAWAL_WAITING_PERIOD.
     */
    function queueWithdrawal(
        uint256[] calldata strategyIndexes,
        IInvestmentStrategy[] calldata strategies,
        IERC20[] calldata tokens,
        uint256[] calldata shares,
        WithdrawerAndNonce calldata withdrawerAndNonce
    )
        external
        whenNotPaused
        onlyNotFrozen(msg.sender)
        nonReentrant
<<<<<<< HEAD
        returns(bytes32)
=======
        
>>>>>>> 65d14a14
    {
        require(
            withdrawerAndNonce.nonce == numWithdrawalsQueued[msg.sender],
            "InvestmentManager.queueWithdrawal: provided nonce incorrect"
        );
        // increment the numWithdrawalsQueued of the sender
        unchecked {
            ++numWithdrawalsQueued[msg.sender];
        }
        
        uint256 strategyIndexIndex;        
        // modify delegated shares accordingly, if applicable
        delegation.decreaseDelegatedShares(msg.sender, strategies, shares);

        uint256 strategiesLength = strategies.length;
        for (uint256 i = 0; i < strategiesLength; ) {
            // the internal function will return 'true' in the event the strategy was
            // removed from the depositor's array of strategies -- i.e. investorStrats[depositor]
            
            if (
                _removeShares(
                    msg.sender,
                    strategyIndexes[strategyIndexIndex],
                    strategies[i],
                    shares[i]
                )
            ) {
                unchecked {
                    ++strategyIndexIndex;
                }
            }

            //increment the loop
            unchecked {
                ++i;
            }
        }

        bytes32 withdrawalRoot = calculateWithdrawalRoot(
                strategies, 
                tokens, 
                shares, 
                withdrawerAndNonce
            );


        //update storage in mapping of queued withdrawals
        queuedWithdrawals[msg.sender][withdrawalRoot] = WithdrawalStorage({
            initTimestamp: QUEUED_WITHDRAWAL_INITIALIZED_VALUE,
            withdrawer: withdrawerAndNonce.withdrawer,
            unlockTimestamp: QUEUED_WITHDRAWAL_INITIALIZED_VALUE
        });

        emit WithdrawalQueued(
            msg.sender,
            withdrawerAndNonce.withdrawer,
            withdrawalRoot
        );

        return withdrawalRoot;
    }
    /*
    * 
    * The withdrawal flow is:
    * - Depositer starts a queued withdrawal, setting the receiver of the withdrawn funds as withdrawer
    * - Withdrawer then waits for the queued withdrawal tx to be included in the chain, and then sets the stakeInactiveAfter. This cannot
    *   be set when starting the queued withdrawal, as it is there may be transactions the increase the tasks upon which the stake is active 
    *   that get mined before the withdrawal.
    * - The withdrawer completes the queued withdrawal after the stake is inactive or a withdrawal fraud proof period has passed,
    *   whichever is longer. They specify whether they would like the withdrawal in shares or in tokens.
    */
    function startQueuedWithdrawalWaitingPeriod(
        address depositor,
        bytes32 withdrawalRoot,
        uint32 stakeInactiveAfter
    ) external {
        require(
            queuedWithdrawals[depositor][withdrawalRoot].initTimestamp ==
                type(uint32).max,
            "Withdrawal stake inactive claim has already been made"
        );
        require(
            queuedWithdrawals[depositor][withdrawalRoot].withdrawer ==
                msg.sender,
            "InvestmentManager.setStakeInactiveAfterClaim: Sender is not the withdrawer"
        );
        //they can only unlock after a withdrawal waiting period or after they are claiming their stake is inactive
        queuedWithdrawals[depositor][withdrawalRoot] = WithdrawalStorage({
            initTimestamp: uint32(block.timestamp),
            withdrawer: msg.sender,
            unlockTimestamp: max(
                (uint32(block.timestamp) + WITHDRAWAL_WAITING_PERIOD),
                stakeInactiveAfter
            )
        });
    }

    function max(uint32 x, uint32 y) internal pure returns (uint32) {
        return x > y ? x : y;
    }


    /**
     * @notice Used to complete a queued withdraw in the given token and shareAmount from each of the respective given strategies,
     *          that was initiated by 'depositor'. The 'withdrawer' address is looked up in storage.
     */
    function completeQueuedWithdrawal(
        IInvestmentStrategy[] calldata strategies,
        IERC20[] calldata tokens,
        uint256[] calldata shares,
        address depositor,
        WithdrawerAndNonce calldata withdrawerAndNonce,
        bool receiveAsTokens
    )
        external
        whenNotPaused
        onlyNotFrozen(depositor)
        nonReentrant
    {
        // find the withdrawalRoot
        bytes32 withdrawalRoot = calculateWithdrawalRoot(
            strategies, 
            tokens, 
            shares, 
            withdrawerAndNonce
        );
        // copy storage to memory
        WithdrawalStorage memory withdrawalStorageCopy = queuedWithdrawals[depositor][withdrawalRoot];

        // verify that the queued withdrawal actually exists
        require(
            withdrawalStorageCopy.initTimestamp > 0,
            "InvestmentManager.completeQueuedWithdrawal: withdrawal does not exist"
        );

        require(
            uint32(block.timestamp) >= withdrawalStorageCopy.unlockTimestamp ||
                delegation.isNotDelegated(depositor),
            "InvestmentManager.completeQueuedWithdrawal: withdrawal waiting period has not yet passed and depositor is still delegated"
        );

        // TODO: add testing coverage for this
        require(
            msg.sender == withdrawerAndNonce.withdrawer,
            "InvestmentManager.completeQueuedWithdrawal: only specified withdrawer can complete a queued withdrawal"
        );

        //reset the storage slot in mapping of queued withdrawals
        delete queuedWithdrawals[depositor][withdrawalRoot];

        //if the depositor has no existing shares and they are delegated, undelegate 
        //this allows people a "hard reset" in their relationship with EigenLayer after 
        //withdrawing all of their stake
        if(investorStrats[depositor].length == 0 && delegation.isDelegated(depositor)) {
            delegation.undelegate(depositor);
        }
        //if the withdrawer has flagged to receive the funds as tokens, withdraw from strategies
        if(receiveAsTokens){
            
            // actually withdraw the funds
            //uint256 strategiesLength = strategies.length;
            for (uint256 i = 0; i < strategies.length; ) {
                // tell the strategy to send the appropriate amount of funds to the depositor
                emit log_named_uint("IM BALALNCE", strategies[i].underlyingToken().balanceOf(address(strategies[i])));
                strategies[i].withdraw(
                    withdrawalStorageCopy.withdrawer,
                    tokens[i],
                    shares[i]
                );
                unchecked {
                    ++i;
                }
            }
        } else {
            //else increase their shares
            //TODO: @JEFFC please help optimize this call and cleanup delegation checks
            for (uint i = 0; i < strategies.length; i++) {
                _addShares(msg.sender, strategies[i], shares[i]);
            }
        }

        emit WithdrawalCompleted(depositor, withdrawalStorageCopy.withdrawer, withdrawalRoot);
    }

    /**
     * @notice Used prove that the funds to be withdrawn in a queued withdrawal are still at stake in an active query.
     *         The result is resetting the WITHDRAWAL_WAITING_PERIOD for the queued withdrawal.
     * @dev The fraudproof requires providing a repository contract and queryHash, corresponding to a query that was
     *      created at or before the time when the queued withdrawal was initiated, and expires prior to the time at
     *      which the withdrawal can currently be completed. A successful fraudproof sets the queued withdrawal's
     *      'unlockTimestamp' to the current UTC time plus the WITHDRAWAL_WAITING_PERIOD, pushing back the unlock time for the funds to be withdrawn.
     */
    function challengeQueuedWithdrawal(
        IInvestmentStrategy[] calldata strategies,
        IERC20[] calldata tokens,
        uint256[] calldata shares,
        address depositor,
        WithdrawerAndNonce calldata withdrawerAndNonce,
        bytes calldata data,
        IServiceManager slashingContract
    ) external {
        // find the withdrawalRoot
        bytes32 withdrawalRoot = calculateWithdrawalRoot(
            strategies, 
            tokens, 
            shares, 
            withdrawerAndNonce
        );
        // copy storage to memory
        WithdrawalStorage memory withdrawalStorageCopy = queuedWithdrawals[depositor][withdrawalRoot];

        //verify the withdrawer has supplied the unbonding time
        require(
            withdrawalStorageCopy.initTimestamp != type(uint32).max,
            "InvestmentManager.fraudproofQueuedWithdrawal: withdrawal was been initialized, but waiting period hasn't begun"
        );

        // verify that the queued withdrawal actually exists
        require(
            withdrawalStorageCopy.initTimestamp > 0,
            "InvestmentManager.fraudproofQueuedWithdrawal: withdrawal does not exist"
        );

        // check that it is not too late to provide a fraudproof
        require(
            uint32(block.timestamp) < withdrawalStorageCopy.unlockTimestamp,
            "InvestmentManager.fraudproofQueuedWithdrawal: withdrawal waiting period has already passed"
        );

        address operator = delegation.delegation(depositor);

        require(
            slasher.canSlash(
                operator,
                address(slashingContract)
            ),
            "InvestmentManager.fraudproofQueuedWithdrawal: Contract does not have rights to slash operator"
        );

        {
            // ongoing task is still active at time when staker was finalizing undelegation
            // and, therefore, hasn't served its obligation.
            slashingContract.stakeWithdrawalVerification(
                data, 
                withdrawalStorageCopy.initTimestamp, 
                withdrawalStorageCopy.unlockTimestamp
            );
        }
        
        // set the withdrawer equal to address(0), allowing the slasher custody of the funs
        queuedWithdrawals[depositor][withdrawalRoot].withdrawer = address(0);
    }

    function slashShares(
        address slashedAddress,
        address recipient,
        IInvestmentStrategy[] calldata strategies,
        IERC20[] calldata tokens,
        uint256[] calldata strategyIndexes,
        uint256[] calldata shareAmounts
    ) external whenNotPaused onlyOwner onlyFrozen(slashedAddress) nonReentrant {
        uint256 strategyIndexIndex;
        uint256 strategiesLength = strategies.length;
        for (uint256 i = 0; i < strategiesLength; ) {
            // the internal function will return 'true' in the event the strategy was
            // removed from the slashedAddress's array of strategies -- i.e. investorStrats[slashedAddress]
            if (
                _removeShares(
                    slashedAddress,
                    strategyIndexes[strategyIndexIndex],
                    strategies[i],
                    shareAmounts[i]
                )
            ) {
                unchecked {
                    ++strategyIndexIndex;
                }
            }

            // withdraw the shares and send funds to the recipient
            strategies[i].withdraw(recipient, tokens[i], shareAmounts[i]);

            // increment the loop
            unchecked {
                ++i;
            }
        }

        // modify delegated shares accordingly, if applicable
        delegation.decreaseDelegatedShares(slashedAddress, strategies, shareAmounts);
    }

    function slashQueuedWithdrawal(       
        IInvestmentStrategy[] calldata strategies,
        IERC20[] calldata tokens,
        uint256[] calldata shares,
        address slashedAddress,
        address recipient,
        WithdrawerAndNonce calldata withdrawerAndNonce
<<<<<<< HEAD
    ) external onlyOwner nonReentrant {
=======
    ) external whenNotPaused onlyOwner onlyFrozen(slashedAddress) nonReentrant {
>>>>>>> 65d14a14
        // find the withdrawalRoot
        bytes32 withdrawalRoot = calculateWithdrawalRoot(
            strategies, 
            tokens, 
            shares, 
            withdrawerAndNonce
        );

        // verify that the queued withdrawal actually exists
        require(
            queuedWithdrawals[slashedAddress][withdrawalRoot].initTimestamp > 0,
            "InvestmentManager.slashQueuedWithdrawal: withdrawal does not exist"
        );

        // verify that the queued withdrawal has been successfully challenged
        require(
            queuedWithdrawals[slashedAddress][withdrawalRoot].withdrawer == address(0),
            "InvestmentManager.slashQueuedWithdrawal: withdrawal has not been successfully challenged"
        );

        // reset the storage slot in mapping of queued withdrawals
        delete queuedWithdrawals[slashedAddress][withdrawalRoot];

        uint256 strategiesLength = strategies.length;
        for (uint256 i = 0; i < strategiesLength; ) {
            // tell the strategy to send the appropriate amount of funds to the recipient
            strategies[i].withdraw(recipient, tokens[i], shares[i]);
            unchecked {
                ++i;
            }
        }
    }
    
    // INTERNAL FUNCTIONS

    //this function adds shares for a given strategy to a depositor and runs through 
    //all necessary logic that needs to be run on a deposit
    function _addShares(address depositor, IInvestmentStrategy strategy, uint256 shares) internal {
        // if they dont have existing shares of this strategy, add it to their strats
        if (investorStratShares[depositor][strategy] == 0) {
            require(
                investorStrats[depositor].length <= MAX_INVESTOR_STRATS_LENGTH,
                "InvestmentManager._addShares: deposit would exceed MAX_INVESTOR_STRATS_LENGTH"
            );
            investorStrats[depositor].push(strategy);
        }

        // add the returned shares to their existing shares for this strategy
        investorStratShares[depositor][strategy] += shares;

        // if applicable, increase delegated shares accordingly
        delegation.increaseDelegatedShares(depositor, strategy, shares);
    }

    function _depositIntoStrategy(
        address depositor,
        IInvestmentStrategy strategy,
        IERC20 token,
        uint256 amount
    ) internal returns (uint256 shares) {
        // transfer tokens from the sender to the strategy
        token.safeTransferFrom(msg.sender, address(strategy), amount);

        // deposit the assets into the specified strategy and get the equivalent amount of
        // shares in that strategy
        shares = strategy.deposit(token, amount);
        require(shares != 0, "InvestmentManager._depositIntoStrategy: shares should not be zero!");

        // add the returned shares to their existing shares for this strategy
        //add the new shares to the depositor
        _addShares(depositor, strategy, shares);

        

        return shares;
    }
    
    // withdraws 'shareAmount' shares that 'depositor' holds in 'strategy', to their address
    // if the amount of shares represents all of the depositor's shares in said strategy,
    // then the strategy is removed from investorStrats[depositor] and 'true' is returned
    function _withdrawFromStrategy(
        address depositor,
        uint256 strategyIndex,
        IInvestmentStrategy strategy,
        IERC20 token,
        uint256 shareAmount
    ) internal returns (bool strategyRemovedFromArray) {
        strategyRemovedFromArray = _removeShares(
            depositor,
            strategyIndex,
            strategy,
            shareAmount
        );
        // tell the strategy to send the appropriate amount of funds to the depositor
        strategy.withdraw(depositor, token, shareAmount);
    }

    // decreases the shares that 'depositor' holds in 'strategy' by 'shareAmount'
    // if the amount of shares represents all of the depositor's shares in said strategy,
    // then the strategy is removed from investorStrats[depositor] and 'true' is returned
    function _removeShares(
        address depositor,
        uint256 strategyIndex,
        IInvestmentStrategy strategy,
        uint256 shareAmount
    ) internal returns (bool) {
        //check that the user has sufficient shares
        uint256 userShares = investorStratShares[depositor][strategy];

        require(shareAmount <= userShares, "InvestmentManager._removeShares: shareAmount too high");
        //unchecked arithmetic since we just checked this above
        unchecked {
            userShares = userShares - shareAmount;
        }

        // subtract the shares from the depositor's existing shares for this strategy
        investorStratShares[depositor][strategy] = userShares;
        // if no existing shares, remove is from this investors strats

        if (userShares == 0) {
            // if the strategy matches with the strategy index provided
            if (investorStrats[depositor][strategyIndex] == strategy) {

                // replace the strategy with the last strategy in the list
                investorStrats[depositor][strategyIndex] = investorStrats[
                    depositor
                ][investorStrats[depositor].length - 1];
                
            } else {

                //loop through all of the strategies, find the right one, then replace
                uint256 stratsLength = investorStrats[depositor].length;

                for (uint256 j = 0; j < stratsLength; ) {
                    if (investorStrats[depositor][j] == strategy) {
                        //replace the strategy with the last strategy in the list
                        investorStrats[depositor][j] = investorStrats[
                            depositor
                        ][investorStrats[depositor].length - 1];
                        break;
                    }
                    unchecked {
                        ++j;
                    }
                }
            }

            // pop off the last entry in the list of strategies
            investorStrats[depositor].pop();
            
            // return true in the event that the strategy was removed from investorStrats[depositor]
            return true;
        }
        // return false in the event that the strategy was *not* removed from investorStrats[depositor]
        return false;
    }

    // VIEW FUNCTIONS

    /**
     * @notice Used to check if a queued withdrawal can be completed
     */
    function canCompleteQueuedWithdrawal(
        IInvestmentStrategy[] calldata strategies,
        IERC20[] calldata tokens,
        uint256[] calldata shareAmounts,
        address depositor,
        WithdrawerAndNonce calldata withdrawerAndNonce
    ) external returns (bool) {
        // find the withdrawalRoot
        bytes32 withdrawalRoot = calculateWithdrawalRoot(
            strategies,
            tokens,
            shareAmounts,
            withdrawerAndNonce
        );

        // verify that the queued withdrawal actually exists
        require(
            queuedWithdrawals[depositor][withdrawalRoot].initTimestamp > 0,
            "InvestmentManager.canCompleteQueuedWithdrawal: withdrawal does not exist"
        );

        return (uint32(block.timestamp) >=
            queuedWithdrawals[depositor][withdrawalRoot].unlockTimestamp ||
            delegation.isNotDelegated(depositor));
    }
    
    /**
     * @notice get all details on the depositor's investments and shares
     */
    /**
     * @return (depositor's strategies, shares in these strategies)
     */
    function getDeposits(address depositor)
        external
        view
        returns (
            IInvestmentStrategy[] memory,
            uint256[] memory
        )
    {
        uint256 strategiesLength = investorStrats[depositor].length;
        uint256[] memory shares = new uint256[](strategiesLength);
        for (uint256 i = 0; i < strategiesLength; ) {
            shares[i] = investorStratShares[depositor][
                investorStrats[depositor][i]
            ];
            unchecked {
                ++i;
            }
        }
        return (
            investorStrats[depositor],
            shares
        );
    }

    function investorStratsLength(address investor)
        external
        view
        returns (uint256)
    {
        return investorStrats[investor].length;
    }

    function calculateWithdrawalRoot(
        IInvestmentStrategy[] calldata strategies,
        IERC20[] calldata tokens,
        uint256[] calldata shareAmounts,
        WithdrawerAndNonce calldata withdrawerAndNonce
    )
        public pure returns (bytes32)
    {
        return (
            keccak256(
                abi.encode(
                    strategies,
                    tokens,
                    shareAmounts,
                    withdrawerAndNonce
                )
            )
        );
    }
}<|MERGE_RESOLUTION|>--- conflicted
+++ resolved
@@ -24,14 +24,10 @@
     Initializable,
     OwnableUpgradeable,
     ReentrancyGuardUpgradeable,
-<<<<<<< HEAD
-    InvestmentManagerStorage
-    ,DSTest
-=======
     InvestmentManagerStorage,
     Pausable
     // ,DSTest
->>>>>>> 65d14a14
+
 {
     using SafeERC20 for IERC20;
 
@@ -177,11 +173,8 @@
         whenNotPaused
         onlyNotFrozen(msg.sender)
         nonReentrant
-<<<<<<< HEAD
         returns(bytes32)
-=======
-        
->>>>>>> 65d14a14
+
     {
         require(
             withdrawerAndNonce.nonce == numWithdrawalsQueued[msg.sender],
@@ -481,11 +474,8 @@
         address slashedAddress,
         address recipient,
         WithdrawerAndNonce calldata withdrawerAndNonce
-<<<<<<< HEAD
-    ) external onlyOwner nonReentrant {
-=======
     ) external whenNotPaused onlyOwner onlyFrozen(slashedAddress) nonReentrant {
->>>>>>> 65d14a14
+
         // find the withdrawalRoot
         bytes32 withdrawalRoot = calculateWithdrawalRoot(
             strategies, 
