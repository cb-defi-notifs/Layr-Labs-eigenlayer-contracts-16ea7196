--- conflicted
+++ resolved
@@ -26,33 +26,14 @@
     ReentrancyGuardUpgradeable,
     InvestmentManagerStorage,
     Pausable
-<<<<<<< HEAD
-    // ,DSTest
-
-=======
->>>>>>> 5cba4d80
 {
-
     using SafeERC20 for IERC20;
 
-<<<<<<< HEAD
     // value to which `initTimestamp` and `unlockTimestamp` to is set to indicate a withdrawal is queued/initialized, but has not yet had its waiting period triggered
     uint32 public constant QUEUED_WITHDRAWAL_INITIALIZED_VALUE = type(uint32).max;
 
-    event WithdrawalQueued(
-        address indexed depositor,
-        address indexed withdrawer,
-        bytes32 withdrawalRoot
-    );
-    event WithdrawalCompleted(
-        address indexed depositor,
-        address indexed withdrawer,
-        bytes32 withdrawalRoot
-    );
-=======
     event WithdrawalQueued(address indexed depositor, address indexed withdrawer, bytes32 withdrawalRoot);
     event WithdrawalCompleted(address indexed depositor, address indexed withdrawer, bytes32 withdrawalRoot);
->>>>>>> 5cba4d80
 
     modifier onlyNotDelegated(address user) {
         require(delegation.isNotDelegated(user), "InvestmentManager.onlyNotDelegated: user is actively delegated");
@@ -108,18 +89,8 @@
      * validation service to EigenLayr and invest the token in DeFi. For more details,
      * see EigenLayrDeposit.sol.
      */
-<<<<<<< HEAD
-    function depositIntoStrategy(
-        IInvestmentStrategy strategy,
-        IERC20 token,
-        uint256 amount
-    )
-        external 
-=======
-
     function depositIntoStrategy(address depositor, IInvestmentStrategy strategy, IERC20 token, uint256 amount)
         external
->>>>>>> 5cba4d80
         onlyNotFrozen(msg.sender)
         nonReentrant
         returns (uint256 shares)
@@ -174,11 +145,7 @@
         whenNotPaused
         onlyNotFrozen(msg.sender)
         nonReentrant
-<<<<<<< HEAD
-        returns(bytes32)
-
-=======
->>>>>>> 5cba4d80
+        returns (bytes32)
     {
         require(
             withdrawerAndNonce.nonce == numWithdrawalsQueued[msg.sender],
@@ -188,16 +155,11 @@
         unchecked {
             ++numWithdrawalsQueued[msg.sender];
         }
-<<<<<<< HEAD
-        
-        uint256 strategyIndexIndex;        
-=======
 
         uint256 strategyIndexIndex;
 
         bytes32 withdrawalRoot = calculateWithdrawalRoot(strategies, tokens, shareAmounts, withdrawerAndNonce);
 
->>>>>>> 5cba4d80
         // modify delegated shares accordingly, if applicable
         delegation.decreaseDelegatedShares(msg.sender, strategies, shares);
 
@@ -205,20 +167,7 @@
         for (uint256 i = 0; i < strategiesLength;) {
             // the internal function will return 'true' in the event the strategy was
             // removed from the depositor's array of strategies -- i.e. investorStrats[depositor]
-<<<<<<< HEAD
-            
-            if (
-                _removeShares(
-                    msg.sender,
-                    strategyIndexes[strategyIndexIndex],
-                    strategies[i],
-                    shares[i]
-                )
-            ) {
-=======
-
             if (_removeShares(msg.sender, strategyIndexes[strategyIndexIndex], strategies[i], shareAmounts[i])) {
->>>>>>> 5cba4d80
                 unchecked {
                     ++strategyIndexIndex;
                 }
@@ -245,12 +194,7 @@
             unlockTimestamp: QUEUED_WITHDRAWAL_INITIALIZED_VALUE
         });
 
-<<<<<<< HEAD
-        emit WithdrawalQueued(
-            msg.sender,
-            withdrawerAndNonce.withdrawer,
-            withdrawalRoot
-        );
+        emit WithdrawalQueued(msg.sender, withdrawerAndNonce.withdrawer, withdrawalRoot);
 
         return withdrawalRoot;
     }
@@ -292,9 +236,6 @@
 
     function max(uint32 x, uint32 y) internal pure returns (uint32) {
         return x > y ? x : y;
-=======
-        emit WithdrawalQueued(msg.sender, withdrawerAndNonce.withdrawer, withdrawalRoot);
->>>>>>> 5cba4d80
     }
 
 
@@ -353,7 +294,6 @@
         }
         // store length for gas savings
         uint256 strategiesLength = strategies.length;
-<<<<<<< HEAD
         //if the withdrawer has flagged to receive the funds as tokens, withdraw from strategies
         if(receiveAsTokens){
             
@@ -376,13 +316,6 @@
                 unchecked {
                     ++i;
                 }
-=======
-        for (uint256 i = 0; i < strategiesLength;) {
-            // tell the strategy to send the appropriate amount of funds to the depositor
-            strategies[i].withdraw(withdrawalStorageCopy.withdrawer, tokens[i], shareAmounts[i]);
-            unchecked {
-                ++i;
->>>>>>> 5cba4d80
             }
         }
 
@@ -447,24 +380,12 @@
             // ongoing task is still active at time when staker was finalizing undelegation
             // and, therefore, hasn't served its obligation.
             slashingContract.stakeWithdrawalVerification(
-<<<<<<< HEAD
-                data, 
-                withdrawalStorageCopy.initTimestamp, 
-                withdrawalStorageCopy.unlockTimestamp
-            );
-        }
-        
-        // set the withdrawer equal to address(0), allowing the slasher custody of the funs
-        queuedWithdrawals[depositor][withdrawalRoot].withdrawer = address(0);
-=======
                 data, withdrawalStorageCopy.initTimestamp, withdrawalStorageCopy.unlockTimestamp
             );
         }
-
-        // update unlockTimestamp in storage, which resets the WITHDRAWAL_WAITING_PERIOD for the withdrawal
-        queuedWithdrawals[depositor][withdrawalRoot].unlockTimestamp =
-            uint32(block.timestamp) + WITHDRAWAL_WAITING_PERIOD;
->>>>>>> 5cba4d80
+        
+        // set the withdrawer equal to address(0), allowing the slasher custody of the funds
+        queuedWithdrawals[depositor][withdrawalRoot].withdrawer = address(0);
     }
 
     function slashShares(
@@ -512,10 +433,6 @@
         address slashedAddress,
         address recipient,
         WithdrawerAndNonce calldata withdrawerAndNonce
-<<<<<<< HEAD
-    ) external whenNotPaused onlyOwner onlyFrozen(slashedAddress) nonReentrant {
-
-=======
     )
         external
         whenNotPaused
@@ -523,7 +440,6 @@
         onlyFrozen(slashedAddress)
         nonReentrant
     {
->>>>>>> 5cba4d80
         // find the withdrawalRoot
         bytes32 withdrawalRoot = calculateWithdrawalRoot(
             strategies, 
@@ -559,7 +475,6 @@
     
     // INTERNAL FUNCTIONS
 
-<<<<<<< HEAD
     //this function adds shares for a given strategy to a depositor and runs through 
     //all necessary logic that needs to be run on a deposit
     function _addShares(address depositor, IInvestmentStrategy strategy, uint256 shares) internal {
@@ -567,13 +482,6 @@
         require(shares != 0, "InvestmentManager._addShares: shares should not be zero!");
 
        // if they dont have existing shares of this strategy, add it to their strats
-=======
-    function _depositIntoStrategy(address depositor, IInvestmentStrategy strategy, IERC20 token, uint256 amount)
-        internal
-        returns (uint256 shares)
-    {
-        // if they dont have existing shares of this strategy, add it to their strats
->>>>>>> 5cba4d80
         if (investorStratShares[depositor][strategy] == 0) {
             require(
                 investorStrats[depositor].length <= MAX_INVESTOR_STRATS_LENGTH,
@@ -589,12 +497,10 @@
         delegation.increaseDelegatedShares(depositor, strategy, shares);
     }
 
-    function _depositIntoStrategy(
-        address depositor,
-        IInvestmentStrategy strategy,
-        IERC20 token,
-        uint256 amount
-    ) internal returns (uint256 shares) {
+    function _depositIntoStrategy(address depositor, IInvestmentStrategy strategy, IERC20 token, uint256 amount)
+        internal
+        returns (uint256 shares)
+    {
         // transfer tokens from the sender to the strategy
         token.safeTransferFrom(msg.sender, address(strategy), amount);
 
@@ -628,22 +534,13 @@
     // decreases the shares that 'depositor' holds in 'strategy' by 'shareAmount'
     // if the amount of shares represents all of the depositor's shares in said strategy,
     // then the strategy is removed from investorStrats[depositor] and 'true' is returned
-<<<<<<< HEAD
-    function _removeShares(
-        address depositor,
-        uint256 strategyIndex,
-        IInvestmentStrategy strategy,
-        uint256 shareAmount
-    ) internal returns (bool) {
-        // sanity check on `shareAmount` input
-        require(shareAmount != 0, "InvestmentManager._removeShares: shareAmount should not be zero!");
-
-=======
     function _removeShares(address depositor, uint256 strategyIndex, IInvestmentStrategy strategy, uint256 shareAmount)
         internal
         returns (bool)
     {
->>>>>>> 5cba4d80
+        // sanity check on `shareAmount` input
+        require(shareAmount != 0, "InvestmentManager._removeShares: shareAmount should not be zero!");
+
         //check that the user has sufficient shares
         uint256 userShares = investorStratShares[depositor][strategy];
 
@@ -718,16 +615,10 @@
             "InvestmentManager.canCompleteQueuedWithdrawal: withdrawal does not exist"
         );
 
-<<<<<<< HEAD
-        return (uint32(block.timestamp) >=
-            queuedWithdrawals[depositor][withdrawalRoot].unlockTimestamp ||
-            delegation.isNotDelegated(depositor));
-=======
         return (
             uint32(block.timestamp) >= queuedWithdrawals[depositor][withdrawalRoot].unlockTimestamp
                 || delegation.isNotDelegated(depositor)
         );
->>>>>>> 5cba4d80
     }
 
     /**
@@ -739,15 +630,9 @@
     function getDeposits(address depositor) external view returns (IInvestmentStrategy[] memory, uint256[] memory) {
         uint256 strategiesLength = investorStrats[depositor].length;
         uint256[] memory shares = new uint256[](strategiesLength);
-<<<<<<< HEAD
-        for (uint256 i = 0; i < strategiesLength; ) {
-            shares[i] = investorStratShares[depositor][
-                investorStrats[depositor][i]
-            ];
-=======
+
         for (uint256 i = 0; i < strategiesLength;) {
             shares[i] = investorStratShares[depositor][investorStrats[depositor][i]];
->>>>>>> 5cba4d80
             unchecked {
                 ++i;
             }
