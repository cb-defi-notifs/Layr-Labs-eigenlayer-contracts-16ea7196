// SPDX-License-Identifier: UNLICENSED
pragma solidity ^0.8.9;

import "../utils/Governed.sol";
import "../utils/Initializable.sol";
import "./InvestmentManagerStorage.sol";
import "../utils/ERC1155TokenReceiver.sol";

// TODO: withdrawals of consensus layer ETH?
/**
 * @notice This contract is for managing investments in different strategies. The main
 *         functionalities are:
 *            - adding and removing investment strategies that any delegator can invest into
 *            - enabling deposit of assets into specified investment strategy(s)
 *            - enabling removal of assets from specified investment strategy(s)
 *            - recording deposit of ETH into settlement layer
 *            - recording deposit of Eigen for securing EigenLayr
 *            - slashing of assets for permissioned strategies
 */
contract InvestmentManager is
    Initializable,
    Governed,
    InvestmentManagerStorage,
    ERC1155TokenReceiver
{
    event WithdrawalQueued(
        address indexed depositor,
        address indexed withdrawer,
        bytes32 withdrawalRoot
    );
    event WithdrawalCompleted(
        address indexed depositor,
        address indexed withdrawer,
        bytes32 withdrawalRoot
    );

    modifier onlyNotDelegated(address user) {
        require(
            delegation.isNotDelegated(user),
            "InvestmentManager: onlyNotDelegated"
        );
        _;
    }

    modifier onlyEigenLayrDepositContract() {
        require(
            msg.sender == eigenLayrDepositContract,
            "InvestmentManager: onlyEigenLayrDepositContract"
        );
        _;
    }

    constructor(
        IERC1155 _EIGEN,
        IEigenLayrDelegation _delegation,
        IServiceFactory _serviceFactory
    ) InvestmentManagerStorage(_EIGEN, _delegation, _serviceFactory) {}

    /**
     * @notice Initializes the investment manager contract with a given set of strategies
     *         and slashing rules.
     */
    /**
<<<<<<< HEAD
     * @param _slasher is the set of slashing rules to be used for the strategies associated with 
     *        this investment manager contract   
=======
     * @param strategies are the initial set of strategies
     * @param _slasher is the set of slashing rules to be used for the strategies associated with
     *        this investment manager contract
>>>>>>> ec6ecbd3
     */
    function initialize(
        Slasher _slasher,
        address _governor,
        address _eigenLayrDepositContract
    ) external initializer {
        // make the sender who is initializing the investment manager as the governor
        _transferGovernor(_governor);
        slasher = _slasher;
        eigenLayrDepositContract = _eigenLayrDepositContract;
<<<<<<< HEAD
=======
        consensusLayerEthStrat = strategies[0];
        proofOfStakingEthStrat = strategies[1];

        // record the strategies as approved
        uint256 strategiesLength = strategies.length;
        for (uint256 i = 0; i < strategiesLength; ) {
            stratApproved[strategies[i]] = true;
            if (!stratEverApproved[strategies[i]]) {
                stratEverApproved[strategies[i]] = true;
            }
            unchecked {
                ++i;
            }
        }
    }

    /**
     * @notice used for adding new investment strategies to the list of approved stratgeies
     *         of the investment manager contract
     */
    /**
     * @param strategies are new strategies to be added
     */
    /**
     * @dev only the governor can add new strategies
     */
    function addInvestmentStrategies(IInvestmentStrategy[] calldata strategies)
        external
        onlyGovernor
    {
        uint256 strategiesLength = strategies.length;
        for (uint256 i = 0; i < strategiesLength; ) {
            stratApproved[strategies[i]] = true;
            if (!stratEverApproved[strategies[i]]) {
                stratEverApproved[strategies[i]] = true;
            }
            unchecked {
                ++i;
            }
        }
    }

    /**
     * @notice used for removing investment strategies from the list of approved stratgeies
     *         of the investment manager contract
     */
    /**
     * @param strategies are strategies to be removed
     */
    /**
     * @dev only the governor can remove strategies, disabling new deposits to them
     */
    function removeInvestmentStrategies(
        IInvestmentStrategy[] calldata strategies
    ) external onlyGovernor {
        // set the approval status to false
        uint256 strategiesLength = strategies.length;
        for (uint256 i = 0; i < strategiesLength; ) {
            stratApproved[strategies[i]] = false;
            unchecked {
                ++i;
            }
        }
>>>>>>> ec6ecbd3
    }

    /**
     * @notice used for investing a depositor's asset into the specified strategy in the
     *         behalf of the depositor
     */
    /**
     * @param depositor is the address of the user who is investing assets into specified strategy,
     * @param strategy is the specified strategy where investment is to be made,
     * @param token is the denomination in which the investment is to be made,
     * @param amount is the amount of token to be invested in the strategy by the depositor
     */
    /**
     * @dev this function is called when a user stakes ETH for the purpose of depositing
     *      into liquid staking first, use the associated liquid stake token for providing
     *      validation service to EigenLayr and invest the token in DeFi. For more details,
     *      see EigenLayrDeposit.sol.
     */
    function depositIntoStrategy(
        address depositor,
        IInvestmentStrategy strategy,
        IERC20 token,
        uint256 amount
    ) external returns (uint256 shares) {
        shares = _depositIntoStrategy(depositor, strategy, token, amount);
    }

    /**
     * @notice used for investing a depositor's assets into multiple specified strategy, in the
     *         behalf of the depositor, with each of the investment being done in terms of a
     *         specified token and their respective amount.
     */
    function depositIntoStrategies(
        address depositor,
        IInvestmentStrategy[] calldata strategies,
        IERC20[] calldata tokens,
        uint256[] calldata amounts
    ) external returns (uint256[] memory) {
        uint256 strategiesLength = strategies.length;
        uint256[] memory shares = new uint256[](strategiesLength);
        for (uint256 i = 0; i < strategiesLength; ) {
            shares[i] = _depositIntoStrategy(
                depositor,
                strategies[i],
                tokens[i],
                amounts[i]
            );
            unchecked {
                ++i;
            }
        }
        return shares;
    }

    function _depositIntoStrategy(
        address depositor,
        IInvestmentStrategy strategy,
        IERC20 token,
        uint256 amount
    ) internal returns (uint256 shares) {
        // if they dont have existing shares of this strategy, add it to their strats
        if (investorStratShares[depositor][strategy] == 0) {
            investorStrats[depositor].push(strategy);
        }

        // transfer tokens from the sender to the strategy
        bool success = token.transferFrom(
            msg.sender,
            address(strategy),
            amount
        );
        require(success, "failed to transfer token");

        // deposit the assets into the specified strategy and get the equivalent amount of
        // shares in that strategy
        shares = strategy.deposit(token, amount);

        // add the returned shares to their existing shares for this strategy
        investorStratShares[depositor][strategy] += shares;
    }

    /**
     * @notice Used to withdraw the given token and shareAmount from the given strategies.
     */
    /**
     * @dev Only those stakers who have notified the system that they want to undelegate
     *      from the system, via calling commitUndelegation in EigenLayrDelegation.sol, can
     *      call this function.
     */
    function withdrawFromStrategies(
        uint256[] calldata strategyIndexes,
        IInvestmentStrategy[] calldata strategies,
        IERC20[] calldata tokens,
        uint256[] calldata shareAmounts
    ) external onlyNotDelegated(msg.sender) {
        uint256 strategyIndexIndex;
        address depositor = msg.sender;

        uint256 strategiesLength = strategies.length;
        for (uint256 i = 0; i < strategiesLength; ) {
            //check that the user has sufficient shares
            uint256 userShares = investorStratShares[depositor][strategies[i]];
            require(shareAmounts[i] <= userShares, "shareAmount too high");
            //unchecked arithmetic since we just checked this above
            unchecked {
                userShares = userShares - shareAmounts[i];
            }
            // subtract the shares from the depositor's existing shares for this strategy
            investorStratShares[depositor][strategies[i]] = userShares;

            // the internal function will return 'true' in the event the strategy was
            // removed from the depositor's array of strategies -- i.e. investorStrats[depositor]
            if (
                _withdrawFromStrategy(
                    depositor,
                    strategyIndexes[strategyIndexIndex],
                    strategies[i],
                    tokens[i],
                    shareAmounts[i]
                )
            ) {
                unchecked {
                    ++strategyIndexIndex;
                }
            }
            //increment the loop
            unchecked {
                ++i;
            }
        }
    }

    // withdraws 'shareAmount' shares that 'depositor' holds in 'strategy', to their address
    // if the amount of shares represents all of the depositor's shares in said strategy,
    // then the strategy is removed from investorStrats[depositor] and 'true' is returned
    function _withdrawFromStrategy(
        address depositor,
        uint256 strategyIndex,
        IInvestmentStrategy strategy,
        IERC20 token,
        uint256 shareAmount
    ) internal returns (bool strategyRemovedFromArray) {
        strategyRemovedFromArray = _removeShares(
            depositor,
            strategyIndex,
            strategy,
            shareAmount
        );
        // tell the strategy to send the appropriate amount of funds to the depositor
        strategy.withdraw(depositor, token, shareAmount);
    }

    // reduces the shares that 'depositor' holds in 'strategy' by 'shareAmount'
    // if the amount of shares represents all of the depositor's shares in said strategy,
    // then the strategy is removed from investorStrats[depositor] and 'true' is returned
    function _removeShares(
        address depositor,
        uint256 strategyIndex,
        IInvestmentStrategy strategy,
        uint256 shareAmount
    ) internal returns (bool) {
        //check that the user has sufficient shares
        uint256 userShares = investorStratShares[depositor][strategy];
        require(shareAmount <= userShares, "shareAmount too high");
        //unchecked arithmetic since we just checked this above
        unchecked {
            userShares = userShares - shareAmount;
        }
        // subtract the shares from the depositor's existing shares for this strategy
        investorStratShares[depositor][strategy] = userShares;
        // if no existing shares, remove is from this investors strats
        if (investorStratShares[depositor][strategy] == 0) {
            // if the strategy matches with the strategy index provided
            if (investorStrats[depositor][strategyIndex] == strategy) {
                // replace the strategy with the last strategy in the list
                investorStrats[depositor][strategyIndex] = investorStrats[
                    depositor
                ][investorStrats[depositor].length - 1];
            } else {
                //loop through all of the strategies, find the right one, then replace
                uint256 stratsLength = investorStrats[depositor].length;

                for (uint256 j = 0; j < stratsLength; ) {
                    if (investorStrats[depositor][j] == strategy) {
                        //replace the strategy with the last strategy in the list
                        investorStrats[depositor][j] = investorStrats[
                            depositor
                        ][investorStrats[depositor].length - 1];
                        break;
                    }
                    unchecked {
                        ++j;
                    }
                }
            }

            // return true in the event that the strategy was removed from investorStrats[depositor]
            return true;
        }
        // return false in the event that the strategy was *not* removed from investorStrats[depositor]
        return false;
    }

    // TODO: decide if we should force an update to the depositor's delegationTerms contract, if they are actively delegated.
    /**
     * @notice Used to queue a withdraw in the given token and shareAmount from each of the respective given strategies.
     */
    /**
     * @dev Stakers will complete their withdrawal by calling the 'completeQueuedWithdrawal' function.
     *      User shares are decreased in this function, but the total number of shares in each strategy remains the same.
     *      The total number of shares is decremented in the 'completeQueuedWithdrawal' function instead, which is where
     *      the funds are actually sent to the user through use of the strategies' 'withdrawal' function. This ensures
     *      that the value per share reported by each strategy will remain consistent, and that the shares will continue
     *      to accrue gains during the enforced WITHDRAWAL_WAITING_PERIOD.
     */
    function queueWithdrawal(
        uint256[] calldata strategyIndexes,
        uint256[] calldata operatorStrategyIndexes,
        IInvestmentStrategy[] calldata strategies,
        IERC20[] calldata tokens,
        uint256[] calldata shareAmounts,
        WithdrawerAndNonce memory withdrawerAndNonce
    ) external {
        require(
            withdrawerAndNonce.nonce == numWithdrawalsQueued[msg.sender],
            "provided nonce incorrect"
        );
        // increment the numWithdrawalsQueued of the sender
        unchecked {
            ++numWithdrawalsQueued[msg.sender];
        }
        uint256 strategyIndexIndex;

        bytes32 withdrawalRoot = keccak256(
            abi.encodePacked(
                strategies,
                tokens,
                shareAmounts,
                withdrawerAndNonce.nonce
            )
        );

        // had to check against this directly rather than store it to solve 'stack too deep' error
        // address operator = delegation.delegation(msg.sender);
        // i.e. if the msg.sender is not a self-operator
        if (delegation.delegation(msg.sender) != msg.sender) {
            delegation.reduceOperatorShares(
                delegation.delegation(msg.sender),
                operatorStrategyIndexes,
                strategies,
                shareAmounts
            );
        }

        //TODO: take this nearly identically duplicated code and move it into a function
        // had to check against this rather than store it to solve 'stack too deep' error
        // uint256 strategiesLength = strategies.length;
        for (uint256 i = 0; i < strategies.length; ) {
            // the internal function will return 'true' in the event the strategy was
            // removed from the depositor's array of strategies -- i.e. investorStrats[depositor]
            if (
                _removeShares(
                    msg.sender,
                    strategyIndexes[strategyIndexIndex],
                    strategies[i],
                    shareAmounts[i]
                )
            ) {
                unchecked {
                    ++strategyIndexIndex;
                }
            }

            //increment the loop
            unchecked {
                ++i;
            }
        }

        //update storage in mapping of queued withdrawals
        queuedWithdrawals[msg.sender][withdrawalRoot] = WithdrawalStorage({
            initTimestamp: uint32(block.timestamp),
            latestFraudproofTimestamp: uint32(block.timestamp),
            withdrawer: withdrawerAndNonce.withdrawer
        });

        emit WithdrawalQueued(
            msg.sender,
            withdrawerAndNonce.withdrawer,
            withdrawalRoot
        );
    }

    /**
     * @notice Used to check if a queued withdrawal can be completed
     */
    function canCompleteQueuedWithdrawal(
        IInvestmentStrategy[] calldata strategies,
        IERC20[] calldata tokens,
        uint256[] calldata shareAmounts,
        address depositor,
        uint96 queuedWithdrawalNonce
    ) external view returns (bool) {
        bytes32 withdrawalRoot = keccak256(
            abi.encodePacked(
                strategies,
                tokens,
                shareAmounts,
                queuedWithdrawalNonce
            )
        );
        WithdrawalStorage memory withdrawalStorage = queuedWithdrawals[
            depositor
        ][withdrawalRoot];
        uint32 unlockTime = withdrawalStorage.latestFraudproofTimestamp +
            WITHDRAWAL_WAITING_PERIOD;
        require(
            withdrawalStorage.initTimestamp > 0,
            "withdrawal does not exist"
        );
        return (uint32(block.timestamp) >= unlockTime ||
            delegation.isNotDelegated(depositor));
    }

    //TODO: add something related to slashing for queued withdrawals
    /**
     * @notice Used to complete a queued withdraw in the given token and shareAmount from each of the respective given strategies,
     *          that was initiated by 'depositor'. The 'withdrawer' address is looked up in storage.
     */
    function completeQueuedWithdrawal(
        IInvestmentStrategy[] calldata strategies,
        IERC20[] calldata tokens,
        uint256[] calldata shareAmounts,
        address depositor,
        uint96 queuedWithdrawalNonce
    ) external {
        bytes32 withdrawalRoot = keccak256(
            abi.encodePacked(
                strategies,
                tokens,
                shareAmounts,
                queuedWithdrawalNonce
            )
        );
        WithdrawalStorage memory withdrawalStorage = queuedWithdrawals[
            depositor
        ][withdrawalRoot];
        uint32 unlockTime = withdrawalStorage.latestFraudproofTimestamp +
            WITHDRAWAL_WAITING_PERIOD;
        address withdrawer = withdrawalStorage.withdrawer;
        require(
            withdrawalStorage.initTimestamp > 0,
            "withdrawal does not exist"
        );
        require(
            uint32(block.timestamp) >= unlockTime ||
                delegation.isNotDelegated(depositor),
            "withdrawal waiting period has not yet passed and depositor is still delegated"
        );

        //reset the storage slot in mapping of queued withdrawals
        queuedWithdrawals[depositor][withdrawalRoot] = WithdrawalStorage({
            initTimestamp: uint32(0),
            latestFraudproofTimestamp: uint32(0),
            withdrawer: address(0)
        });

        uint256 strategiesLength = strategies.length;
        for (uint256 i = 0; i < strategiesLength; ) {
            // tell the strategy to send the appropriate amount of funds to the depositor
            strategies[i].withdraw(withdrawer, tokens[i], shareAmounts[i]);
            unchecked {
                ++i;
            }
        }

        emit WithdrawalCompleted(depositor, withdrawer, withdrawalRoot);
    }

    /**
     * @notice Used prove that the funds to be withdrawn in a queued withdrawal are still at stake in an active query.
     *         The result is resetting the WITHDRAWAL_WAITING_PERIOD for the queued withdrawal.
     * @dev The fraudproof requires providing a repository contract and queryHash, corresponding to a query that was
     *      created at or before the time when the queued withdrawal was initiated, and expires prior to the time at
     *      which the withdrawal can currently be completed. A successful fraudproof sets the queued withdrawal's
     *      'latestFraudproofTimestamp' to the current UTC time, pushing back the unlock time for the funds to be withdrawn.
     */
    // TODO: de-duplicate this code and the code in EigenLayrDelegation's 'contestUndelegationCommit' function, if at all possible
    function fraudproofQueuedWithdrawal(
        IInvestmentStrategy[] calldata strategies,
        IERC20[] calldata tokens,
        uint256[] calldata shareAmounts,
        address depositor,
        uint256 queuedWithdrawalNonce,
        bytes32 serviceObjectHash,
        IServiceFactory serviceFactory,
        IRepository repository,
        IRegistrationManager registrationManager
    ) external {
        bytes32 withdrawalRoot = keccak256(
            abi.encodePacked(
                strategies,
                tokens,
                shareAmounts,
                queuedWithdrawalNonce
            )
        );
        WithdrawalStorage memory withdrawalStorage = queuedWithdrawals[
            depositor
        ][withdrawalRoot];
        uint32 unlockTime = withdrawalStorage.latestFraudproofTimestamp +
            WITHDRAWAL_WAITING_PERIOD;
        uint32 initTimestamp = queuedWithdrawals[depositor][withdrawalRoot]
            .initTimestamp;
        require(initTimestamp > 0, "withdrawal does not exist");
        require(
            uint32(block.timestamp) < unlockTime,
            "withdrawal waiting period has already passed"
        );

        address operator = delegation.delegation(depositor);

        require(
            slasher.canSlash(
                operator,
                serviceFactory,
                repository,
                registrationManager
            ),
            "Contract does not have rights to prevent undelegation"
        );

        IServiceManager serviceManager = repository.serviceManager();

        // ongoing serviceObject is still active at time when staker was finalizing undelegation
        // and, therefore, hasn't served its obligation.
        require(
            initTimestamp >
                serviceManager.getServiceObjectCreationTime(
                    serviceObjectHash
                ) &&
                unlockTime <
                serviceManager.getServiceObjectExpiry(serviceObjectHash),
            "serviceObject does not meet requirements"
        );

        //update latestFraudproofTimestamp in storage, which resets the WITHDRAWAL_WAITING_PERIOD for the withdrawal
        queuedWithdrawals[depositor][withdrawalRoot]
            .latestFraudproofTimestamp = uint32(block.timestamp);
    }

    /**
     * @notice Used to withdraw the given token and shareAmount from the given strategy.
     */
    /**
     * @dev Only those stakers who have notified the system that they want to undelegate
     *      from the system, via calling commitUndelegation in EigenLayrDelegation.sol, can
     *      call this function.
     */
    // CRITIC:     a staker can get its asset back before finalizeUndelegation. Therefore,
    //             what is the incentive for calling finalizeUndelegation and starting off
    //             the challenge period when the staker can get its asset back before
    //             fulfilling its obligations. More details in slack.
    function withdrawFromStrategy(
        uint256 strategyIndex,
        IInvestmentStrategy strategy,
        IERC20 token,
        uint256 shareAmount
    ) external onlyNotDelegated(msg.sender) {
        _withdrawFromStrategy(
            msg.sender,
            strategyIndex,
            strategy,
            token,
            shareAmount
        );
    }

    /**
     * @notice Used for slashing a certain user and transferring the slashed assets to
     *         the a certain recipient.
     */
    /**
     * @dev only Slasher contract can call this function and slashing can be done only for
     *      investment strategies that have permitted the Slasher contract to do slashing.
     *      More details on that in Slasher.sol.
     */
    function slashShares(
        address slashed,
        address recipient,
        IInvestmentStrategy[] calldata strategies,
        uint256[] calldata strategyIndexes,
        uint256[] calldata shareAmounts,
        uint256 maxSlashedAmount
    ) external {
        require(msg.sender == address(slasher), "Only Slasher");

        uint256 strategyIndexIndex;
        uint256 slashedAmount;
        for (uint256 i = 0; i < strategies.length; ) {
            // add the value of the slashed shares to the total amount slashed
            slashedAmount += strategies[i].underlyingEthValueOfShares(
                shareAmounts[i]
            );

            // the internal function will return 'true' in the event the strategy was
            // removed from the depositor's array of strategies -- i.e. investorStrats[depositor]
            if (
                _removeShares(
                    slashed,
                    strategyIndexes[strategyIndexIndex],
                    strategies[i],
                    shareAmounts[i]
                )
            ) {
                unchecked {
                    ++strategyIndexIndex;
                }
            }

            // add investor strats to that of recipient if it has not invested in this strategy yet
            if (investorStratShares[recipient][strategies[i]] == 0) {
                investorStrats[recipient].push(strategies[i]);
            }

            // add the slashed shares to that of the recipient
            investorStratShares[recipient][strategies[i]] += shareAmounts[i];

            // increment the loop
            unchecked {
                ++i;
            }
        }

        require(slashedAmount <= maxSlashedAmount, "excessive slashing");
    }

    function depositConsenusLayerEth(address depositor, uint256 amount)
        external
        onlyEigenLayrDepositContract
        returns (uint256)
    {
        if (investorStratShares[depositor][consensusLayerEthStrat] == 0) {
            investorStrats[depositor].push(consensusLayerEthStrat);
        }

        //this will be a "HollowInvestmentStrategy"
        uint256 shares = consensusLayerEthStrat.deposit(IERC20(address(0)), amount);

        // record the ETH that has been staked by the depositor
        investorStratShares[depositor][consensusLayerEthStrat] += shares;

        return shares;
    }

    function depositProofOfStakingEth(address depositor, uint256 amount)
        external
        onlyEigenLayrDepositContract
        returns (uint256)
    {
        if (investorStratShares[depositor][proofOfStakingEthStrat] == 0) {
            investorStrats[depositor].push(proofOfStakingEthStrat);
        }
        //this will be a "HollowInvestmentStrategy"
        uint256 shares = proofOfStakingEthStrat.deposit(IERC20(address(0)), amount);

        // record the proof of staking ETH that has been staked by the depositor
        investorStratShares[depositor][proofOfStakingEthStrat] += shares;

        return shares;
    }

    //returns depositor's new eigenBalance
    /**
    /// @notice Used for staking Eigen in EigenLayr.
     */
    function depositEigen(uint256 amount) external returns (uint256) {
        EIGEN.safeTransferFrom(
            msg.sender,
            address(this),
            eigenTokenId,
            amount,
            ""
        );
        uint256 deposited = eigenDeposited[msg.sender];
        totalEigenStaked = (totalEigenStaked + amount) - deposited;

        eigenDeposited[msg.sender] += amount;

        return (deposited + amount);
    }

    /**
     * @notice Used for withdrawing Eigen
     */
    function withdrawEigen(uint256 amount)
        external
        onlyNotDelegated(msg.sender)
    {
        eigenDeposited[msg.sender] -= amount;
        totalEigenStaked -= amount;
        EIGEN.safeTransferFrom(
            address(this),
            msg.sender,
            // fixed tokenId. TODO: make this flexible?
            0,
            amount,
            ""
        );
    }

    /**
     * @notice gets depositor's strategies
     */
    function getStrategies(address depositor)
        external
        view
        returns (IInvestmentStrategy[] memory)
    {
        return investorStrats[depositor];
    }

    /**
     * @notice gets depositor's shares in its strategies
     */
    function getStrategyShares(address depositor)
        external
        view
        returns (uint256[] memory)
    {
        uint256[] memory shares = new uint256[](
            investorStrats[depositor].length
        );

        for (uint256 i = 0; i < shares.length; i++) {
            shares[i] = investorStratShares[depositor][
                investorStrats[depositor][i]
            ];
        }

        return shares;
    }

    /**
     * @notice gets depositor's ETH that has been deposited directly to settlement layer
     */
    function getConsensusLayerEth(address depositor)
        external
        view
        returns (uint256)
    {
        return investorStratShares[depositor][consensusLayerEthStrat];
    }

    function getProofOfStakingEth(address depositor)
        external
        view
        returns (uint256)
    {
        return investorStratShares[depositor][proofOfStakingEthStrat];
    }

    /**
     * @notice gets depositor's Eigen that has been deposited
     */
    function getEigen(address depositor) external view returns (uint256) {
        return eigenDeposited[depositor];
    }

    /**
     * @notice get all details on the depositor's investments, shares, ETH and Eigen staked.
     */
    /**
     * @return (depositor's strategies, shares in these strategies, ETH staked, Eigen staked)
     */
    function getDeposits(address depositor)
        external
        view
        returns (
            IInvestmentStrategy[] memory,
            uint256[] memory,
            uint256
        )
    {
        uint256[] memory shares = new uint256[](
            investorStrats[depositor].length
        );
        for (uint256 i = 0; i < shares.length; i++) {
            shares[i] = investorStratShares[depositor][
                investorStrats[depositor][i]
            ];
        }
        return (
            investorStrats[depositor],
            shares,
            eigenDeposited[depositor]
        );
    }

    /**
     * @notice get underlying sum of actual ETH staked into settlement layer and
     *         and the ETH-denominated value of shares in various investment strategies
     *         for the given depositor
     */
    function getUnderlyingEthStaked(address depositor)
        external
        returns (uint256)
    {
        uint256 stake;
        //TODO: This counts POSt ETH and CLE ETH as 1 ETH
        // for all strats find uderlying eth value of shares
        uint256 numStrats = investorStrats[depositor].length;
        for (uint256 i = 0; i < numStrats; i++) {
            IInvestmentStrategy strat = investorStrats[depositor][i];
            stake += strat.underlyingEthValueOfShares(
                investorStratShares[depositor][strat]
            );
        }

        return stake;
    }

    function getUnderlyingEthStakedView(address depositor)
        external
        view
        returns (uint256)
    {
        uint256 stake;
        //TODO: This counts POSt ETH and CLE ETH as 1 ETH
        uint256 numStrats = investorStrats[depositor].length;
        // for all strats find uderlying eth value of shares
        for (uint256 i = 0; i < numStrats; i++) {
            IInvestmentStrategy strat = investorStrats[depositor][i];
            stake += strat.underlyingEthValueOfSharesView(
                investorStratShares[depositor][strat]
            );
        }
        return stake;
    }

    /**
     * @notice get the ETH-denominated value of shares in specified investment strategies
     */
    function getUnderlyingEthOfStrategyShares(
        IInvestmentStrategy[] calldata strats,
        uint256[] calldata shares
    ) external returns (uint256) {
        uint256 stake;
        uint256 numStrats = strats.length;
        require(
            numStrats == shares.length,
            "shares and strats must be same length"
        );

        // for all strats find uderlying eth value of shares
        for (uint256 i = 0; i < numStrats; i++) {
            stake += strats[i].underlyingEthValueOfShares(shares[i]);
        }
        return stake;
    }

    function getUnderlyingEthOfStrategySharesView(
        IInvestmentStrategy[] calldata strats,
        uint256[] calldata shares
    ) external view returns (uint256) {
        uint256 stake;
        uint256 numStrats = strats.length;
        require(
            numStrats == shares.length,
            "shares and strats must be same length"
        );
        // for all strats find uderlying eth value of shares
        for (uint256 i = 0; i < numStrats; i++) {
            stake += strats[i].underlyingEthValueOfSharesView(shares[i]);
        }
        return stake;
    }

    function investorStratsLength(address investor)
        external
        view
        returns (uint256)
    {
        return investorStrats[investor].length;
    }
}<|MERGE_RESOLUTION|>--- conflicted
+++ resolved
@@ -61,14 +61,8 @@
      *         and slashing rules.
      */
     /**
-<<<<<<< HEAD
      * @param _slasher is the set of slashing rules to be used for the strategies associated with 
      *        this investment manager contract   
-=======
-     * @param strategies are the initial set of strategies
-     * @param _slasher is the set of slashing rules to be used for the strategies associated with
-     *        this investment manager contract
->>>>>>> ec6ecbd3
      */
     function initialize(
         Slasher _slasher,
@@ -79,72 +73,6 @@
         _transferGovernor(_governor);
         slasher = _slasher;
         eigenLayrDepositContract = _eigenLayrDepositContract;
-<<<<<<< HEAD
-=======
-        consensusLayerEthStrat = strategies[0];
-        proofOfStakingEthStrat = strategies[1];
-
-        // record the strategies as approved
-        uint256 strategiesLength = strategies.length;
-        for (uint256 i = 0; i < strategiesLength; ) {
-            stratApproved[strategies[i]] = true;
-            if (!stratEverApproved[strategies[i]]) {
-                stratEverApproved[strategies[i]] = true;
-            }
-            unchecked {
-                ++i;
-            }
-        }
-    }
-
-    /**
-     * @notice used for adding new investment strategies to the list of approved stratgeies
-     *         of the investment manager contract
-     */
-    /**
-     * @param strategies are new strategies to be added
-     */
-    /**
-     * @dev only the governor can add new strategies
-     */
-    function addInvestmentStrategies(IInvestmentStrategy[] calldata strategies)
-        external
-        onlyGovernor
-    {
-        uint256 strategiesLength = strategies.length;
-        for (uint256 i = 0; i < strategiesLength; ) {
-            stratApproved[strategies[i]] = true;
-            if (!stratEverApproved[strategies[i]]) {
-                stratEverApproved[strategies[i]] = true;
-            }
-            unchecked {
-                ++i;
-            }
-        }
-    }
-
-    /**
-     * @notice used for removing investment strategies from the list of approved stratgeies
-     *         of the investment manager contract
-     */
-    /**
-     * @param strategies are strategies to be removed
-     */
-    /**
-     * @dev only the governor can remove strategies, disabling new deposits to them
-     */
-    function removeInvestmentStrategies(
-        IInvestmentStrategy[] calldata strategies
-    ) external onlyGovernor {
-        // set the approval status to false
-        uint256 strategiesLength = strategies.length;
-        for (uint256 i = 0; i < strategiesLength; ) {
-            stratApproved[strategies[i]] = false;
-            unchecked {
-                ++i;
-            }
-        }
->>>>>>> ec6ecbd3
     }
 
     /**
