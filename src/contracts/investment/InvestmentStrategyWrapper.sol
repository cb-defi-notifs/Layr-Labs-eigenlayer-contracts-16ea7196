// SPDX-License-Identifier: UNLICENSED
pragma solidity ^0.8.9.0;

import "../interfaces/IInvestmentManager.sol";
import "@openzeppelin/contracts/token/ERC20/IERC20.sol";
import "@openzeppelin/contracts/token/ERC20/utils/SafeERC20.sol";

/**
 * @title Extremely simple implementation of `IInvestmentStrategy` interface.
 * @author Layr Labs, Inc.
 * @notice Simple, basic, "do-nothing" InvestmentStrategy that holds a single underlying token and returns it on withdrawals.
 * Assumes shares are always 1-to-1 with the underlyingToken.
<<<<<<< HEAD
 * @dev Unlike `InvestmentStrategyBase`, this contract is *not* designed to be inherited from.
*/
contract InvestmentStrategyWrapper is
    IInvestmentStrategy
{
=======
 */
contract InvestmentStrategyWrapper is IInvestmentStrategy {
>>>>>>> 5cba4d80
    using SafeERC20 for IERC20;

    IInvestmentManager public immutable investmentManager;
    IERC20 public immutable underlyingToken;
    uint256 public totalShares;

    modifier onlyInvestmentManager() {
        require(msg.sender == address(investmentManager), "InvestmentStrategyWrapper.onlyInvestmentManager");
        _;
    }

    constructor(IInvestmentManager _investmentManager, IERC20 _underlyingToken) {
        investmentManager = _investmentManager;
        underlyingToken = _underlyingToken;
    }

    /**
     * @notice Used to deposit tokens into this InvestmentStrategy
     * @param token is the ERC20 token being deposited
     * @param amount is the amount of token being deposited
     * @dev This function is only callable by the investmentManager contract. It is invoked inside of the investmentManager's
     * `depositIntoStrategy` function, and individual share balances are recorded in the investmentManager as well
     * @return newShares is the number of new shares issued at the current exchange ratio.
     */
    function deposit(IERC20 token, uint256 amount) external virtual override onlyInvestmentManager returns (uint256) {
        require(token == underlyingToken, "InvestmentStrategyWrapper.deposit: Can only deposit underlyingToken");
        totalShares += amount;
        return amount;
    }

    /**
     * @notice Used to withdraw tokens from this InvestmentStrategy, to the `depositor`'s address
     * @param token is the ERC20 token being transferred out
     * @param shareAmount is the amount of shares being withdrawn
     * @dev This function is only callable by the investmentManager contract. It is invoked inside of the investmentManager's
     * other functions, and individual share balances are recorded in the investmentManager as well
     */
    function withdraw(address depositor, IERC20 token, uint256 shareAmount)
        external
        virtual
        override
        onlyInvestmentManager
    {
        require(token == underlyingToken, "InvestmentStrategyWrapper.withdraw: Can only withdraw the strategy token");
        require(
            shareAmount <= totalShares,
            "InvestmentStrategyWrapper.withdraw: shareAmount must be less than or equal to totalShares"
        );
        // Decrease `totalShares` to reflect withdrawal. Unchecked arithmetic since we just checked this above.
        unchecked {
            totalShares -= shareAmount;
        }
        underlyingToken.safeTransfer(depositor, shareAmount);
    }

    /**
     * @notice Currently returns a brief string explaining the strategy's goal & purpose, but for more complex
     * strategies, may be a link to metadata that explains in more detail.
     */
    function explanation() external pure virtual override returns (string memory) {
        return "Wrapper InvestmentStrategy to simply store tokens. Assumes fixed 1-to-1 share-underlying exchange.";
    }

    /**
     * @notice Used to convert a number of shares to the equivalent amount of underlying tokens for this strategy.
     * @notice In contrast to `sharesToUnderlying`, this function guarantees no state modifications
     * @param amountShares is the amount of shares to calculate its conversion into the underlying token
     * @dev Implementation for these functions in particular may vary signifcantly for different strategies
     */
    function sharesToUnderlyingView(uint256 amountShares) public view virtual override returns (uint256) {
        return amountShares;
    }

    /**
     * @notice Used to convert a number of shares to the equivalent amount of underlying tokens for this strategy.
     * @notice In contrast to `sharesToUnderlyingView`, this function **may** make state modifications
     * @param amountShares is the amount of shares to calculate its conversion into the underlying token
     * @dev Implementation for these functions in particular may vary signifcantly for different strategies
     */
    function sharesToUnderlying(uint256 amountShares) public view virtual override returns (uint256) {
        return amountShares;
    }

    /**
     * @notice Used to convert an amount of underlying tokens to the equivalent amount of shares in this strategy.
     * @notice In contrast to `underlyingToShares`, this function guarantees no state modifications
     * @param amountUnderlying is the amount of `underlyingToken` to calculate its conversion into strategy shares
     * @dev Implementation for these functions in particular may vary signifcantly for different strategies
     */
    function underlyingToSharesView(uint256 amountUnderlying) external view virtual returns (uint256) {
        return amountUnderlying;
    }

    /**
     * @notice Used to convert an amount of underlying tokens to the equivalent amount of shares in this strategy.
     * @notice In contrast to `underlyingToSharesView`, this function **may** make state modifications
     * @param amountUnderlying is the amount of `underlyingToken` to calculate its conversion into strategy shares
     * @dev Implementation for these functions in particular may vary signifcantly for different strategies
     */
    function underlyingToShares(uint256 amountUnderlying) external view virtual returns (uint256) {
        return amountUnderlying;
    }

    /**
     * @notice convenience function for fetching the current underlying value of all of the `user`'s shares in
     * this strategy. In contrast to `userUnderlying`, this function guarantees no state modifications
     */
    function userUnderlyingView(address user) external view virtual returns (uint256) {
        return sharesToUnderlyingView(shares(user));
    }

    /**
     * @notice convenience function for fetching the current underlying value of all of the `user`'s shares in
     * this strategy. In contrast to `userUnderlyingView`, this function **may** make state modifications
     */
    function userUnderlying(address user) external virtual returns (uint256) {
        return sharesToUnderlying(shares(user));
    }

    /**
     * @notice convenience function for fetching the current total shares of `user` in this strategy, by
     * querying the `investmentManager` contract
     */
    function shares(address user) public view virtual returns (uint256) {
        return IInvestmentManager(investmentManager).investorStratShares(user, IInvestmentStrategy(address(this)));
    }
}<|MERGE_RESOLUTION|>--- conflicted
+++ resolved
@@ -10,16 +10,9 @@
  * @author Layr Labs, Inc.
  * @notice Simple, basic, "do-nothing" InvestmentStrategy that holds a single underlying token and returns it on withdrawals.
  * Assumes shares are always 1-to-1 with the underlyingToken.
-<<<<<<< HEAD
  * @dev Unlike `InvestmentStrategyBase`, this contract is *not* designed to be inherited from.
 */
-contract InvestmentStrategyWrapper is
-    IInvestmentStrategy
-{
-=======
- */
 contract InvestmentStrategyWrapper is IInvestmentStrategy {
->>>>>>> 5cba4d80
     using SafeERC20 for IERC20;
 
     IInvestmentManager public immutable investmentManager;
