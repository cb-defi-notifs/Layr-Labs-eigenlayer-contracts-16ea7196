// SPDX-License-Identifier: UNLICENSED
pragma solidity ^0.8.9.0;

import "../interfaces/IRepository.sol";
import "../interfaces/ISlasher.sol";
import "../interfaces/IEigenLayrDelegation.sol";
import "../interfaces/IInvestmentManager.sol";
import "../permissions/Pausable.sol";
import "@openzeppelin-upgrades/contracts/access/OwnableUpgradeable.sol";
import "@openzeppelin-upgrades/contracts/proxy/utils/Initializable.sol";

import "forge-std/Test.sol";


/**
 * @title The primary 'slashing' contract for EigenLayr.
 * @author Layr Labs, Inc.
 * @notice This contract specifies details on slashing. The functionalities are:
 *          - adding contracts who have permission to perform slashing,
 *          - revoking permission for slashing from specified contracts,
 *          - calling investManager to do actual slashing.          
 */
contract Slasher is 
    Initializable,
    OwnableUpgradeable,
    ISlasher,
    Pausable
    // ,DSTest 
{
    /// @notice The central InvestmentManager contract of EigenLayr
    IInvestmentManager public investmentManager;
    /// @notice The EigenLayrDelegation contract of EigenLayr
    IEigenLayrDelegation public delegation;
    // contract address => whether or not the contract is allowed to slash any staker (or operator) in EigenLayr
    mapping(address => bool) public globallyPermissionedContracts;
    // user => contract => the time before which the contract is allowed to slash the user
    mapping(address => mapping(address => uint32)) public bondedUntil;
    // staker => if their funds are 'frozen' and potentially subject to slashing or not
    mapping(address => bool) public frozenStatus;

    uint32 internal constant MAX_BONDED_UNTIL = type(uint32).max;

    event GloballyPermissionedContractAdded(address indexed contractAdded);
    event GloballyPermissionedContractRemoved(address indexed contractRemoved);
    event OptedIntoSlashing(address indexed operator, address indexed contractAddress);
    event SlashingAbilityRevoked(address indexed operator, address indexed contractAddress, uint32 unbondedAfter);
    event OperatorSlashed(address indexed slashedOperator, address indexed slashingContract);
    event FrozenStatusReset(address indexed previouslySlashedAddress);

    constructor(){
        _disableInitializers();
    }

    // EXTERNAL FUNCTIONS
    function initialize(
        IInvestmentManager _investmentManager,
        IEigenLayrDelegation _delegation,
        IPauserRegistry _pauserRegistry,
        address _eigenLayrGovernance
    ) external initializer {
        _initializePauser(_pauserRegistry);
        investmentManager = _investmentManager;
        delegation = _delegation;
        _transferOwnership(_eigenLayrGovernance);
        // add EigenLayrDelegation to list of permissioned contracts
        _addGloballyPermissionedContract(address(_delegation));
    }

    /// @notice Used to give global slashing permission to specific contracts. 
    function addGloballyPermissionedContracts(address[] calldata contracts) external onlyOwner {
        for (uint256 i = 0; i < contracts.length;) {
            _addGloballyPermissionedContract(contracts[i]);
            unchecked {
                ++i;
            }
        } 
    }

    /// @notice Used to revoke global slashing permission from contracts. 
    function removeGloballyPermissionedContracts(address[] calldata contracts) external onlyOwner {
        for (uint256 i = 0; i < contracts.length;) {
            _removeGloballyPermissionedContract(contracts[i]);
            unchecked {
                ++i;
            }
        }
    }

    /// @notice Gives the `contractAddress` permission to slash your funds.
    function allowToSlash(address contractAddress) external {
        _optIntoSlashing(msg.sender, contractAddress);        
    }
    /*
     TODO: we still need to figure out how/when to appropriately call this function
     perhaps a registry can safely call this function after an operator has been deregistered for a very safe amount of time (like a month)
    */
<<<<<<< HEAD
    /// @notice Called by a contract to revoke its ability to slash `operator`.
    function revokeSlashingAbility(address operator) external {
        _revokeSlashingAbility(operator, msg.sender);
=======
    // called by a contract to revoke its ability to slash `operator`
    function revokeSlashingAbility(address operator, uint32 unbondedAfter) external {
        _revokeSlashingAbility(operator, msg.sender, unbondedAfter);
>>>>>>> 66038c33
    }

    /**
     * @notice Used for 'slashing' a certain operator.
     * @dev Technically the operator is 'frozen' (hence the name of this function), and then subject to slashing.
     * @param toBeFrozen The operator to be frozen.
     */
    function freezeOperator(
        address toBeFrozen
    ) external whenNotPaused {
        require(canSlash(toBeFrozen, msg.sender), "Slasher.freezeOperator: msg.sender does not have permission to slash this operator");
        _freezeOperator(toBeFrozen, msg.sender);
    }

    /// @notice Removes the 'frozen' status from all the `frozenAddresses`
    function resetFrozenStatus(address[] calldata frozenAddresses) external onlyOwner {
        for (uint256 i = 0; i < frozenAddresses.length; ) {
            _resetFrozenStatus(frozenAddresses[i]);
            unchecked { ++i; }
        }
    }

    // INTERNAL FUNCTIONS
    function _optIntoSlashing(address operator, address contractAddress) internal {
        //allow the contract to slash anytime before a time VERY far in the future
        bondedUntil[operator][contractAddress] = MAX_BONDED_UNTIL;
        emit OptedIntoSlashing(operator, contractAddress);        
    }

    function _revokeSlashingAbility(address operator, address contractAddress, uint32 unbondedAfter) internal {
        if (bondedUntil[operator][contractAddress] == MAX_BONDED_UNTIL) {
            //contractAddress can now only slash operator before unbondedAfter
            bondedUntil[operator][contractAddress] = unbondedAfter;
            emit SlashingAbilityRevoked(operator, contractAddress, unbondedAfter);        
        }
    }

    function _addGloballyPermissionedContract(address contractToAdd) internal {
        if (!globallyPermissionedContracts[contractToAdd]) {
            globallyPermissionedContracts[contractToAdd] = true;
            emit GloballyPermissionedContractAdded(contractToAdd);
        }
    }

    function _removeGloballyPermissionedContract(address contractToRemove) internal {
        if (globallyPermissionedContracts[contractToRemove]) {
            globallyPermissionedContracts[contractToRemove] = false;
            emit GloballyPermissionedContractRemoved(contractToRemove);
        }
    }

    function _freezeOperator(address toBeFrozen, address slashingContract) internal {
        if (!frozenStatus[toBeFrozen]) {
            frozenStatus[toBeFrozen] = true;
            emit OperatorSlashed(toBeFrozen, slashingContract);
        }
    }

    function _resetFrozenStatus(address previouslySlashedAddress) internal {
        if (frozenStatus[previouslySlashedAddress]) {
            frozenStatus[previouslySlashedAddress] = false;
            emit FrozenStatusReset(previouslySlashedAddress);
        }
    }

    // VIEW FUNCTIONS
    /**
     * @notice Used to determine whether `staker` is actively 'frozen'.
     * @return Returns 'true' if `staker` themselves has their status set to frozen, OR if the staker is delegated
     * to an operator who has their status set to frozen. Otherwise returns 'false'.
     */
    function isFrozen(address staker) external view returns (bool) {
        if (frozenStatus[staker]) {
            return true;
        } else if (delegation.isDelegated(staker)) {
            address operatorAddress = delegation.delegation(staker);
            return(frozenStatus[operatorAddress]);
        } else {
            return false;
        }
    }

    /// @notice Checks if `slashingContract` is allowed to slash `toBeSlashed`.
    function canSlash(address toBeSlashed, address slashingContract) public view returns (bool) {
        if (globallyPermissionedContracts[slashingContract]) {
            return true;
        } else if (block.timestamp < bondedUntil[toBeSlashed][slashingContract]) {
            return true;
        } else {
            return false;
        }
    }
}<|MERGE_RESOLUTION|>--- conflicted
+++ resolved
@@ -94,15 +94,9 @@
      TODO: we still need to figure out how/when to appropriately call this function
      perhaps a registry can safely call this function after an operator has been deregistered for a very safe amount of time (like a month)
     */
-<<<<<<< HEAD
-    /// @notice Called by a contract to revoke its ability to slash `operator`.
-    function revokeSlashingAbility(address operator) external {
-        _revokeSlashingAbility(operator, msg.sender);
-=======
-    // called by a contract to revoke its ability to slash `operator`
+    /// @notice Called by a contract to revoke its ability to slash `operator`, once `unbondedAfter` is reached.
     function revokeSlashingAbility(address operator, uint32 unbondedAfter) external {
         _revokeSlashingAbility(operator, msg.sender, unbondedAfter);
->>>>>>> 66038c33
     }
 
     /**
