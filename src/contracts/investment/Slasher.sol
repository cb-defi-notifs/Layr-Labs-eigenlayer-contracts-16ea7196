// SPDX-License-Identifier: UNLICENSED
pragma solidity ^0.8.9;

import "../interfaces/IRepository.sol";
import "../interfaces/ISlasher.sol";
import "../interfaces/IEigenLayrDelegation.sol";
import "../interfaces/IInvestmentManager.sol";
import "../libraries/StructuredLinkedList.sol";
import "../permissions/Pausable.sol";
import "@openzeppelin-upgrades/contracts/access/OwnableUpgradeable.sol";
import "@openzeppelin-upgrades/contracts/proxy/utils/Initializable.sol";

import "forge-std/Test.sol";

/**
 * @title The primary 'slashing' contract for EigenLayr.
 * @author Layr Labs, Inc.
 * @notice This contract specifies details on slashing. The functionalities are:
 * - adding contracts who have permission to perform slashing,
 * - revoking permission for slashing from specified contracts,
 * - calling investManager to do actual slashing.
 */
contract Slasher is Initializable, OwnableUpgradeable, ISlasher, Pausable, DSTest {
    using StructuredLinkedList for StructuredLinkedList.List;

    uint256 private constant HEAD = 0;

    /// @notice The central InvestmentManager contract of EigenLayr
    IInvestmentManager public immutable investmentManager;
    /// @notice The EigenLayrDelegation contract of EigenLayr
    IEigenLayrDelegation public immutable delegation;
    // contract address => whether or not the contract is allowed to slash any staker (or operator) in EigenLayr
    mapping(address => bool) public globallyPermissionedContracts;
    // user => contract => the time before which the contract is allowed to slash the user
    mapping(address => mapping(address => uint32)) public bondedUntil;
    // staker => if their funds are 'frozen' and potentially subject to slashing or not
    mapping(address => bool) internal frozenStatus;

    uint32 internal constant MAX_BONDED_UNTIL = type(uint32).max;

    /**
     * operator => a linked list of the addresses of the whitelisted middleware slashing the operator is  
     * serving sorted by the block for which they were last updated (content of updates below) in ascending order 
     */
    mapping(address => StructuredLinkedList.List) operatorToWhitelistedContractsByUpdate;
    //operator => whitelisted middleware slashing => block it was last updated
    mapping(address => mapping(address => uint32)) operatorToWhitelistedContractsToLatestUpdateBlock;
    /**
     * operator => 
     *  [
     *      (
     *          the least recent update block of all of the middlewares it's serving/served, 
     *          latest time the the stake bonded at that update needed to serve until
     *      )
     *  ]
     */
    mapping(address => MiddlewareTimes[]) public operatorToMiddlewareTimes;

    event GloballyPermissionedContractAdded(address indexed contractAdded);
    event GloballyPermissionedContractRemoved(address indexed contractRemoved);
    event OptedIntoSlashing(address indexed operator, address indexed contractAddress);
    event SlashingAbilityRevoked(address indexed operator, address indexed contractAddress, uint32 unbondedAfter);
    event OperatorSlashed(address indexed slashedOperator, address indexed slashingContract);
    event FrozenStatusReset(address indexed previouslySlashedAddress);

    constructor(IInvestmentManager _investmentManager, IEigenLayrDelegation _delegation) {
        investmentManager = _investmentManager;
        delegation = _delegation;
        _disableInitializers();
    }

    /// @notice Ensures that the caller is allowed to slash the operator.
    modifier onlyCanSlash(address operator) {
        require(canSlash(operator, msg.sender), "Slasher.onlyCanSlash: only slashing contracts");
        _;
    }

    // EXTERNAL FUNCTIONS
    function initialize(
        IPauserRegistry _pauserRegistry,
        address initialOwner
    ) external initializer {
        _initializePauser(_pauserRegistry);
        _transferOwnership(initialOwner);
        // add InvestmentManager & EigenLayrDelegation to list of permissioned contracts
        _addGloballyPermissionedContract(address(investmentManager));
        _addGloballyPermissionedContract(address(delegation));
    }

    /**
     * @notice Gives the `contractAddress` permission to slash the funds of the caller.
     * @dev Typically, this function must be called prior to registering for a middleware.
     */
    function allowToSlash(address contractAddress) external {
        _optIntoSlashing(msg.sender, contractAddress);
    }

    /*
     TODO: we still need to figure out how/when to appropriately call this function
     perhaps a registry can safely call this function after an operator has been deregistered for a very safe amount of time (like a month)
    */
    /// @notice Called by a contract to revoke its ability to slash `operator`, once `unbondedAfter` is reached.
    function revokeSlashingAbility(address operator, uint32 unbondedAfter) external {
        _revokeSlashingAbility(operator, msg.sender, unbondedAfter);
    }

    /**
     * @notice Used for 'slashing' a certain operator.
     * @param toBeFrozen The operator to be frozen.
     * @dev Technically the operator is 'frozen' (hence the name of this function), and then subject to slashing pending a decision by a human-in-the-loop.
     * @dev The operator must have previously given the caller (which should be a contract) the ability to slash them, through a call to `allowToSlash`.
     */
    function freezeOperator(address toBeFrozen) external whenNotPaused {
        require(
            canSlash(toBeFrozen, msg.sender),
            "Slasher.freezeOperator: msg.sender does not have permission to slash this operator"
        );
        _freezeOperator(toBeFrozen, msg.sender);
    }

    /**
     * @notice Used to give global slashing permission to `contracts`.
     * @dev Callable only by the contract owner (i.e. governance).
     */
    function addGloballyPermissionedContracts(address[] calldata contracts) external onlyOwner {
        for (uint256 i = 0; i < contracts.length;) {
            _addGloballyPermissionedContract(contracts[i]);
            unchecked {
                ++i;
            }
        }
    }

    /**
     * @notice Used to revoke global slashing permission from `contracts`.
     * @dev Callable only by the contract owner (i.e. governance).
     */
    function removeGloballyPermissionedContracts(address[] calldata contracts) external onlyOwner {
        for (uint256 i = 0; i < contracts.length;) {
            _removeGloballyPermissionedContract(contracts[i]);
            unchecked {
                ++i;
            }
        }
    }

    /**
     * @notice Removes the 'frozen' status from each of the `frozenAddresses`
     * @dev Callable only by the contract owner (i.e. governance).
     */
    function resetFrozenStatus(address[] calldata frozenAddresses) external onlyOwner {
        for (uint256 i = 0; i < frozenAddresses.length;) {
            _resetFrozenStatus(frozenAddresses[i]);
            unchecked {
                ++i;
            }
        }
    }

    /**
     * @notice this function is a called by middlewares during an operator's registration to make sure the operator's stake at registration 
     *         is slashable until serveUntil
     * @param operator the operator whose stake update is being recorded
     * @param serveUntil the timestamp until which the operator's stake at the current block is slashable
     * @dev adds the middleware's slashing contract to the operator's linked list
     */
    function recordFirstStakeUpdate(address operator, uint32 serveUntil) external onlyCanSlash(operator) {

        // update latest update
        _recordUpdateAndAddToMiddlewareTimes(operator, uint32(block.number), serveUntil);

        // Push the middleware to the end of the update list. This will fail if the caller *is* already in the list.
        require(operatorToWhitelistedContractsByUpdate[operator].pushBack(addressToUint(msg.sender)), 
            "Slasher.recordFirstStakeUpdate: Appending middleware unsuccessful");
    }

    /**
     * @notice this function is a called by middlewares during a stake update for an operator (perhaps to free pending withdrawals)
     *         to make sure the operator's stake at updateBlock is slashable until serveUntil
     * @param operator the operator whose stake update is being recorded
     * @param updateBlock the block for which the stake update is being recorded
     * @param serveUntil the timestamp until which the operator's stake at updateBlock is slashable
     * @param insertAfter the element of the operators linked list that the currently updating middleware should be inserted after
     * @dev insertAfter should be calculated offchain before making the transaction that calls this. this is subject to race conditions, 
     *      but it is anticipated to be rare and not detrimental.
     */
    function recordStakeUpdate(address operator, uint32 updateBlock, uint32 serveUntil, uint256 insertAfter) 
        external 
        onlyCanSlash(operator) 
    {
        // sanity check on input
        require(updateBlock <= block.number, "Slasher.recordStakeUpdate: cannot provide update for future block");
        // update latest update
        _recordUpdateAndAddToMiddlewareTimes(operator, updateBlock, serveUntil);

        /**
         * Move the middleware to its correct update position, determined by `updateBlock` and indicated via `insertAfter`.
         * If the the middleware is the only one in the list, then no need to mutate the list
         */
        if (operatorToWhitelistedContractsByUpdate[operator].sizeOf() != 1) {
            // Remove the caller (middleware) from the list. This will fail if the caller is *not* already in the list.
            require(operatorToWhitelistedContractsByUpdate[operator].remove(addressToUint(msg.sender)) != 0, 
                "Slasher.recordStakeUpdate: Removing middleware unsuccessful");
            // Run routine for updating the `operator`'s linked list of middlewares
            _updateMiddlewareList(operator, updateBlock, insertAfter);
        }
    }

    /**
     * @notice this function is a called by middlewares during an operator's deregistration to make sure the operator's stake at deregistration 
     *         is slashable until serveUntil
     * @param operator the operator whose stake update is being recorded
     * @param serveUntil the timestamp until which the operator's stake at the current block is slashable
     * @dev removes the middleware's slashing contract to the operator's linked list
     */
    function recordLastStakeUpdate(address operator, uint32 serveUntil) external onlyCanSlash(operator) {

        //update latest update
        _recordUpdateAndAddToMiddlewareTimes(operator, uint32(block.number), serveUntil);
        //remove the middleware from the list
        require(operatorToWhitelistedContractsByUpdate[operator].remove(addressToUint(msg.sender)) != 0,
             "Slasher.recordLastStakeUpdate: Removing middleware unsuccessful");
    }

    // VIEW FUNCTIONS

    /**
     * @notice Used to determine whether `staker` is actively 'frozen'. If a staker is frozen, then they are potentially subject to
     * slashing of their funds, and cannot cannot deposit or withdraw from the investmentManager until the slashing process is completed
     * and the staker's status is reset (to 'unfrozen').
     * @return Returns 'true' if `staker` themselves has their status set to frozen, OR if the staker is delegated
     * to an operator who has their status set to frozen. Otherwise returns 'false'.
     */
    function isFrozen(address staker) external view returns (bool) {
        if (frozenStatus[staker]) {
            return true;
        } else if (delegation.isDelegated(staker)) {
            address operatorAddress = delegation.delegatedTo(staker);
            return (frozenStatus[operatorAddress]);
        } else {
            return false;
        }
    }

    /// @notice Returns true if `slashingContract` is currently allowed to slash `toBeSlashed`.
    function canSlash(address toBeSlashed, address slashingContract) public view returns (bool) {
        if (globallyPermissionedContracts[slashingContract]) {
            return true;
        } else if (block.timestamp < bondedUntil[toBeSlashed][slashingContract]) {
            return true;
        } else {
            return false;
        }
    }

    function canWithdraw(address operator, uint32 withdrawalStartBlock, uint256 middlewareTimesIndex) external view returns(bool) {
<<<<<<< HEAD
=======

>>>>>>> ff083fbc
        if (operatorToMiddlewareTimes[operator].length == 0) {
            return true;
        }
        //make sure earliest update block at the time is after withdrawalStartBlock
        //make sure the current time is after the latestServeUntil at the time
        //this assures us that this that
        //all middlewares were updated after the withdrawal and
        //the stake is no longer slashable
        MiddlewareTimes memory update = operatorToMiddlewareTimes[operator][middlewareTimesIndex];
        
        // emit log("withdrawalStartBlock < update.leastRecentUpdateBlock");
        // emit log_named_uint("withdrawalStartBlock", withdrawalStartBlock);
        // emit log_named_uint("update.leastRecentUpdateBlock ", update.leastRecentUpdateBlock );

        // emit log("uint32(block.timestamp) > update.latestServeUntil");
        // emit log_named_uint("uint32(block.timestamp)", uint32(block.timestamp));
        // emit log_named_uint("update.latestServeUntil", update.latestServeUntil);

        return(
            withdrawalStartBlock < update.leastRecentUpdateBlock 
            &&
            uint32(block.timestamp) > update.latestServeUntil
        );
    }

    function getMiddlewareTimesIndexBlock(address operator, uint32 index) external view returns(uint32){
        return operatorToMiddlewareTimes[operator][index].leastRecentUpdateBlock;
    }

    function getMiddlewareTimesIndexServeUntil(address operator, uint32 index) external view returns(uint32) {
        return operatorToMiddlewareTimes[operator][index].latestServeUntil;
    }

    // INTERNAL FUNCTIONS

    function _optIntoSlashing(address operator, address contractAddress) internal {
        //allow the contract to slash anytime before a time VERY far in the future
        bondedUntil[operator][contractAddress] = MAX_BONDED_UNTIL;
        emit OptedIntoSlashing(operator, contractAddress);
    }

    function _revokeSlashingAbility(address operator, address contractAddress, uint32 unbondedAfter) internal {
        if (bondedUntil[operator][contractAddress] == MAX_BONDED_UNTIL) {
            //contractAddress can now only slash operator before unbondedAfter
            bondedUntil[operator][contractAddress] = unbondedAfter;
            emit SlashingAbilityRevoked(operator, contractAddress, unbondedAfter);
        }
    }

    function _addGloballyPermissionedContract(address contractToAdd) internal {
        if (!globallyPermissionedContracts[contractToAdd]) {
            globallyPermissionedContracts[contractToAdd] = true;
            emit GloballyPermissionedContractAdded(contractToAdd);
        }
    }

    function _removeGloballyPermissionedContract(address contractToRemove) internal {
        if (globallyPermissionedContracts[contractToRemove]) {
            globallyPermissionedContracts[contractToRemove] = false;
            emit GloballyPermissionedContractRemoved(contractToRemove);
        }
    }

    function _freezeOperator(address toBeFrozen, address slashingContract) internal {
        if (!frozenStatus[toBeFrozen]) {
            frozenStatus[toBeFrozen] = true;
            emit OperatorSlashed(toBeFrozen, slashingContract);
        }
    }

    function _resetFrozenStatus(address previouslySlashedAddress) internal {
        if (frozenStatus[previouslySlashedAddress]) {
            frozenStatus[previouslySlashedAddress] = false;
            emit FrozenStatusReset(previouslySlashedAddress);
        }
    }

    /**
     * @notice records the most recent updateBlock for the currently updating middleware and appends an entry to the operator's list of 
     *         MiddlewareTimes if relavent information has updated
     * @param operator the entity whose stake update is being recorded
     * @param updateBlock the block number for which the currently updating middleware is updating the serveUntil for
     * @param serveUntil the timestamp until which the operator's stake at updateBlock is slashable
     * @dev this function is only called during externally called stake updates by middleware contracts that can slash operator
     */
    function _recordUpdateAndAddToMiddlewareTimes(address operator, uint32 updateBlock, uint32 serveUntil) internal {
        // reject any stale update, i.e. one from before that of the most recent recorded update for the currently updating middleware
        require(operatorToWhitelistedContractsToLatestUpdateBlock[operator][msg.sender] <= updateBlock, 
                "Slasher._recordUpdateAndAddToMiddlewareTimes: can't push a previous update");
        operatorToWhitelistedContractsToLatestUpdateBlock[operator][msg.sender] = updateBlock;
        // get the latest recorded MiddlewareTimes, if the operator's list of MiddlwareTimes is non empty
        MiddlewareTimes memory curr;
        if(operatorToMiddlewareTimes[operator].length != 0) {
            curr = operatorToMiddlewareTimes[operator][operatorToMiddlewareTimes[operator].length - 1];
        }
        MiddlewareTimes memory next = curr;
        bool pushToMiddlewareTimes;
        // if the serve until is later than the latest recorded one, update it
        if(serveUntil > curr.latestServeUntil) {
            next.latestServeUntil = serveUntil;
            // mark that we need push next to middleware times array because it contains new information
            pushToMiddlewareTimes = true;
        } 
        
        // If this is the very first middleware added to the operator's list of middlewware, then we add an entry to operatorToMiddlewareTimes
        if (operatorToWhitelistedContractsByUpdate[operator].size == 0) {
            pushToMiddlewareTimes = true;
            next.leastRecentUpdateBlock = updateBlock;
        }
        // If the middleware is the first in the list, we will update the `leastRecentUpdateBlock` field in MiddlwareTimes
        else if (operatorToWhitelistedContractsByUpdate[operator].getHead() == addressToUint(msg.sender)) {
            // if the updated middleware was the earliest update, set it to the 2nd earliest update's update time
            (bool hasNext, uint256 nextNode) = operatorToWhitelistedContractsByUpdate[operator].getNextNode(addressToUint(msg.sender));

            if(hasNext) {
                // get the next middleware's most latest update block
                uint32 nextMiddlewaresLeastRecentUpdateBlock = operatorToWhitelistedContractsToLatestUpdateBlock[operator][uintToAddress(nextNode)];
                if(nextMiddlewaresLeastRecentUpdateBlock < updateBlock) {
                    // if there is a next node, then set the leastRecentUpdateBlock to its recorded value
                    next.leastRecentUpdateBlock = nextMiddlewaresLeastRecentUpdateBlock;
                } else {
                    //otherwise updateBlock is the least recent update as well
                    next.leastRecentUpdateBlock = updateBlock;
                }
            } else {
                // otherwise this is the only middleware so right now is the leastRecentUpdateBlock
                next.leastRecentUpdateBlock = updateBlock;
            }
            // mark that we need push next to middleware times array because it contains new information
            pushToMiddlewareTimes = true;
        }
        
        // if next has new information, push it
        if(pushToMiddlewareTimes) {
            operatorToMiddlewareTimes[operator].push(next);
        }
        // emit log("____________________________________________");
        // emit log_named_uint("next.latestServeUntil", next.latestServeUntil);
        // emit log_named_uint("next.leastRecentUpdateBlock", next.leastRecentUpdateBlock);
        // emit log_named_uint("updateBlock", updateBlock);
        // emit log("____________________________________________");

    }

    /// @notice A routine for updating the `operator`'s linked list of middlewares, inside `recordStakeUpdate`.
    function _updateMiddlewareList(address operator, uint32 updateBlock, uint256 insertAfter) internal {
        /**
         * boolean used to track if the `insertAfter input to this function is incorrect. If it is, then `runFallbackRoutine` will
         * be flipped to 'true', and we will use `_getCorrectValueForInsertAfter` to find the correct input. This routine helps solve
         * a race condition where the proper value of `insertAfter` changes while a transaction is pending.
         */
        bool runFallbackRoutine = false;
        // If this condition is met, then the `updateBlock` input should be after `insertAfter`'s latest updateBlock
        if (insertAfter != HEAD) {
            // Check that `insertAfter` exists. If not, we will use the fallback routine to find the correct value for `insertAfter`.
            if (!operatorToWhitelistedContractsByUpdate[operator].nodeExists(insertAfter)) {
                runFallbackRoutine = true;
            }

            /**
             * Make sure `insertAfter` specifies a node for which the most recent updateBlock was *at or before* updateBlock.
             * Again, if not,  we will use the fallback routine to find the correct value for `insertAfter`.
             */
            if ((!runFallbackRoutine) && (operatorToWhitelistedContractsToLatestUpdateBlock[operator][uintToAddress(insertAfter)] > updateBlock)) {
                runFallbackRoutine = true;
            }

            // if we have not marked `runFallbackRoutine` as 'true' yet, then that means the `insertAfter` input was correct so far
            if (!runFallbackRoutine) {
                // Get `insertAfter`'s successor. `hasNext` will be false if `insertAfter` is the last node in the list
                (bool hasNext, uint256 nextNode) = operatorToWhitelistedContractsByUpdate[operator].getNextNode(insertAfter);
                if (hasNext) {
                    /**
                     * Make sure the element after `insertAfter`'s most recent updateBlock was *strictly after* `updateBlock`.
                     * Again, if not,  we will use the fallback routine to find the correct value for `insertAfter`.
                     */
                    if (operatorToWhitelistedContractsToLatestUpdateBlock[operator][uintToAddress(nextNode)] <= updateBlock) {
                        runFallbackRoutine = true;
                    }
                }
            }

            // if we have not marked `runFallbackRoutine` as 'true' yet, then that means the `insertAfter` input was correct on all counts
            if (!runFallbackRoutine) {
                /** 
                 * Insert the caller (middleware) after `insertAfter`.
                 * This will fail if `msg.sender` is already in the list, which they shouldn't be because they were removed from the list above.
                 */
                require(operatorToWhitelistedContractsByUpdate[operator].insertAfter(insertAfter, addressToUint(msg.sender)),
                    "Slasher.recordStakeUpdate: Inserting middleware unsuccessful");
            // in this case (runFallbackRoutine == true), we run a search routine to find the correct input value of `insertAfter` and then rerun this function
            } else {
                insertAfter = _getCorrectValueForInsertAfter(operator, updateBlock);
                _updateMiddlewareList(operator, updateBlock, insertAfter);
            }
        // In this case (insertAfter == HEAD), the `updateBlock` input should be before every other middleware's latest updateBlock.
        } else {
            /**
             * Check that `updateBlock` is before any other middleware's latest updateBlock.
             * If not, use the fallback routine to find the correct value for `insertAfter`.
             */
            if (operatorToWhitelistedContractsToLatestUpdateBlock[operator][
                uintToAddress(operatorToWhitelistedContractsByUpdate[operator].getHead()) ] <= updateBlock)
            {
                runFallbackRoutine = true;
            }
        }
            // if we have not marked `runFallbackRoutine` as 'true' yet, then that means the `insertAfter` input was correct on all counts
            if (!runFallbackRoutine) {
                /**
                 * Insert the middleware at the start (i.e. HEAD) of the list.
                 * This will fail if `msg.sender` is already in the list, which they shouldn't be because they were removed from the list above.
                 */
                require(operatorToWhitelistedContractsByUpdate[operator].pushFront(addressToUint(msg.sender)), 
                    "Slasher.recordStakeUpdate: Preppending middleware unsuccessful");
            // in this case (runFallbackRoutine == true), we run a search routine to find the correct input value of `insertAfter` and then rerun this function
            } else {
                insertAfter = _getCorrectValueForInsertAfter(operator, updateBlock);
                _updateMiddlewareList(operator, updateBlock, insertAfter);
            }
    }

    /**
     * @notice A search routine for finding the correct input value of `insertAfter` to `_updateMiddlewareList`.
     * @dev Used only as a fallback in the case when an incorrect value of `insertAfter` is supplied as an input to `_updateMiddlewareList`.
     */
    function _getCorrectValueForInsertAfter(address operator, uint32 updateBlock) internal view returns (uint256) {
        uint256 node = operatorToWhitelistedContractsByUpdate[operator].getHead();
        // special case in which the correct node is actually the HEAD of the list
        if (operatorToWhitelistedContractsToLatestUpdateBlock[operator][uintToAddress(node)] > updateBlock) {
            return HEAD;
        }
        /**
         * `node` being zero indicates an empty/non-existent node, i.e. reaching the end of the linked list.
         * Since the linked list is ordered in ascending order of update blocks, we simply start from the HEAD and step through until
         * we find a `node` for which `operatorToWhitelistedContractsToLatestUpdateBlock[operator][node] >= updateBlock`
         */
        while ((node != 0) && (updateBlock < operatorToWhitelistedContractsToLatestUpdateBlock[operator][uintToAddress(node)])) {
            (, node) = operatorToWhitelistedContractsByUpdate[operator].getNextNode(node);
        }
        // We must also select the *latest* node with the exact given updateBlock, since there may be multiple.
        (, uint256 nextNode) = operatorToWhitelistedContractsByUpdate[operator].getNextNode(node);
        while (
                (node != 0)
                &&
                (
                    operatorToWhitelistedContractsToLatestUpdateBlock[operator][uintToAddress(node)]
                    == operatorToWhitelistedContractsToLatestUpdateBlock[operator][uintToAddress(nextNode)]
                )
            )
        {
            node = nextNode;
            (, nextNode) = operatorToWhitelistedContractsByUpdate[operator].getNextNode(node);

        }
        require(operatorToWhitelistedContractsToLatestUpdateBlock[operator][uintToAddress(node)] <= updateBlock,
            "Slasher._getCorrectValueForInsertAfter: error in fallback routine. Incorrect node returned");
        return node;
    }

    function addressToUint(address addr) internal pure returns(uint256) {
        return uint256(uint160(addr));
    }

    function uintToAddress(uint256 x) internal pure returns(address) {
        return address(uint160(x));
<<<<<<< HEAD
    }

    function getMiddlewareTimesIndexBlock(address operator, uint32 index) external view returns(uint32){
        return operatorToMiddlewareTimes[operator][index].leastRecentUpdateBlock;
    }

    function getMiddlewareTimesIndexServeUntil(address operator, uint32 index) external view returns(uint32) {
        return operatorToMiddlewareTimes[operator][index].latestServeUntil;
    }
    
=======
    }    
>>>>>>> ff083fbc
}<|MERGE_RESOLUTION|>--- conflicted
+++ resolved
@@ -254,10 +254,6 @@
     }
 
     function canWithdraw(address operator, uint32 withdrawalStartBlock, uint256 middlewareTimesIndex) external view returns(bool) {
-<<<<<<< HEAD
-=======
-
->>>>>>> ff083fbc
         if (operatorToMiddlewareTimes[operator].length == 0) {
             return true;
         }
@@ -524,18 +520,5 @@
 
     function uintToAddress(uint256 x) internal pure returns(address) {
         return address(uint160(x));
-<<<<<<< HEAD
-    }
-
-    function getMiddlewareTimesIndexBlock(address operator, uint32 index) external view returns(uint32){
-        return operatorToMiddlewareTimes[operator][index].leastRecentUpdateBlock;
-    }
-
-    function getMiddlewareTimesIndexServeUntil(address operator, uint32 index) external view returns(uint32) {
-        return operatorToMiddlewareTimes[operator][index].latestServeUntil;
-    }
-    
-=======
     }    
->>>>>>> ff083fbc
 }