--- conflicted
+++ resolved
@@ -181,12 +181,9 @@
      * @dev adds the middleware's slashing contract to the operator's linked list
      */
     function recordFirstStakeUpdate(address operator, uint32 serveUntil) external onlyCanSlash(operator) {
-<<<<<<< HEAD
 
         // update latest update
-=======
-        // update the 'stalest' stakes update time + latest 'serveUntil' time of the `operator`
->>>>>>> 606af05a
+
         _recordUpdateAndAddToMiddlewareTimes(operator, uint32(block.number), serveUntil);
 
         // Push the middleware to the end of the update list. This will fail if the caller *is* already in the list.
