// SPDX-License-Identifier: UNLICENSED
pragma solidity ^0.8.9;

import "../interfaces/IInvestmentManager.sol";
import "@openzeppelin/contracts/token/ERC20/IERC20.sol";
import "@openzeppelin-upgrades/contracts/proxy/utils/Initializable.sol";

/**
 * Simple, basic, "do-nothing" InvestmentStrategy that holds a single underlying token and returns it on withdrawals
 * Implements minimal versions of the IInvestmentStrategy functions, this contract is designed to be inerhited by
 * more complex investment strategies, which can then override its functions as necessary.
*/
contract InvestmentStrategyBase is
    Initializable,
    IInvestmentStrategy
{
    IInvestmentManager public immutable investmentManager;
    IERC20 public underlyingToken;
    uint256 public totalShares;

    modifier onlyInvestmentManager() {
        require(msg.sender == address(investmentManager), "InvestmentStrategyBase.onlyInvestmentManager");
        _;
    }

    constructor(IInvestmentManager _investmentManager) {
        investmentManager = _investmentManager;
        // TODO: uncomment for production use!
        //_disableInitializers();
    }

    function initialize(IERC20 _underlyingToken) initializer public {
        underlyingToken = _underlyingToken;
    }

    /**
     * @notice Used to deposit tokens into this InvestmentStrategy
     * @param token is the ERC20 token being deposited
     * @param amount is the amount of token being deposited
     * @dev This function is only callable by the investmentManager contract. It is invoked inside of the investmentManager's
     *       `depositIntoStrategy` function, and individual share balances are recorded in the investmentManager as well
     * @return newShares is the number of new shares issued at the current exchange ratio.
     */
    function deposit(IERC20 token, uint256 amount)
        external virtual override
        onlyInvestmentManager
        returns (uint256 newShares)
    {
        require(token == underlyingToken, "InvestmentStrategyBase.deposit: Can only deposit underlyingToken");
<<<<<<< HEAD
        newShares = amount;
=======
        // newShares = underlyingToShares(amount);
        /**
         * @notice calculation of newShares *mirrors* `underlyingToShares(amount)`, but is different since the balance of `underlyingToken`
         *          has already been increased due to the `investmentManager transferring tokens to this strategy prior to calling this function
        */
        uint256 priorTokenBalance = _tokenBalance() - amount;
        if (priorTokenBalance == 0 || totalShares == 0) {
            newShares = amount;
        } else {
            newShares = (amount * totalShares) / priorTokenBalance;            
        }
>>>>>>> 106a0c95
        totalShares += newShares;
        return newShares;
    }

    /**
     * @notice Used to withdraw tokens from this InvestmentStrategy, to the `depositor`'s address
     * @param token is the ERC20 token being transferred out
     * @param shareAmount is the amount of shares being withdrawn
     * @dev This function is only callable by the investmentManager contract. It is invoked inside of the investmentManager's
     *      other functions, and individual share balances are recorded in the investmentManager as well
     */
    function withdraw(
        address depositor,
        IERC20 token,
        uint256 shareAmount
    ) external virtual override onlyInvestmentManager {
        require(token == underlyingToken, "InvestmentStrategyBase.withdraw: Can only withdraw the strategy token");
<<<<<<< HEAD
        require(shareAmount <= totalShares, "InvestmentStrategyBase.withdraw: withdrawal amount must be greater than total shares");
=======
        // copy `totalShares` value prior to decrease
        uint256 priorTotalShares = totalShares;
        // decrease `totalShares` to reflect withdrawal
>>>>>>> 106a0c95
        totalShares -= shareAmount;
        /**
         * @notice calculation of amountToSend *mirrors* `sharesToUnderlying(shareAmount)`, but is different since the `totalShares` has already
         *          been decremented
        */
        uint256 amountToSend;
        if (priorTotalShares == shareAmount) {
            amountToSend = _tokenBalance();
        } else {
            amountToSend = (_tokenBalance() * shareAmount) / priorTotalShares;            
        }
        underlyingToken.transfer(depositor, amountToSend);
    }

    /** 
     * @notice Currently returns a brief string explaining the strategy's goal & purpose, but for more complex
     *          strategies, may be a link to metadata that explains in more detail.
     */
    function explanation() external pure virtual override returns (string memory) {
        return "Base InvestmentStrategy implementation to inherit from";
    }

    /**
     * @notice Used to convert a number of shares to the equivalent amount of underlying tokens for this strategy.
     * @notice In contrast to `sharesToUnderlying`, this function guarantees no state modifications
     * @param amountShares is the amount of shares to calculate its conversion into the underlying token
     * @dev Implementation for these functions in particular may vary signifcantly for different strategies
     */
    function sharesToUnderlyingView(uint256 amountShares)
        public
        view virtual override
        returns (uint256)
    {
        if (totalShares == 0) {
            return amountShares;
        } else {
            return (_tokenBalance() * amountShares) / totalShares;            
        }
    }

    /**
     * @notice Used to convert a number of shares to the equivalent amount of underlying tokens for this strategy.
     * @notice In contrast to `sharesToUnderlyingView`, this function **may** make state modifications
     * @param amountShares is the amount of shares to calculate its conversion into the underlying token
     * @dev Implementation for these functions in particular may vary signifcantly for different strategies
     */
    function sharesToUnderlying(uint256 amountShares)
        public
        view virtual override
        returns (uint256)
    {
        return sharesToUnderlyingView(amountShares);
    }

    /**
     * @notice Used to convert an amount of underlying tokens to the equivalent amount of shares in this strategy.
     * @notice In contrast to `underlyingToShares`, this function guarantees no state modifications
     * @param amountUnderlying is the amount of `underlyingToken` to calculate its conversion into strategy shares
     * @dev Implementation for these functions in particular may vary signifcantly for different strategies
     */
    function underlyingToSharesView(uint256 amountUnderlying)
        public
        view virtual
        returns (uint256)
    {
        uint256 tokenBalance = _tokenBalance();
        if (tokenBalance == 0 || totalShares == 0) {
            return amountUnderlying;
        } else {
            return (amountUnderlying * totalShares) / tokenBalance;            
        }
    }

    /**
     * @notice Used to convert an amount of underlying tokens to the equivalent amount of shares in this strategy.
     * @notice In contrast to `underlyingToSharesView`, this function **may** make state modifications
     * @param amountUnderlying is the amount of `underlyingToken` to calculate its conversion into strategy shares
     * @dev Implementation for these functions in particular may vary signifcantly for different strategies
     */
    function underlyingToShares(uint256 amountUnderlying)
        public
        view virtual
        returns (uint256)
    {
        return underlyingToSharesView(amountUnderlying);
    }

    /**
     * @notice convenience function for fetching the current underlying value of all of the `user`'s shares in
     *         this strategy. In contrast to `userUnderlying`, this function guarantees no state modifications
     */
    function userUnderlyingView(address user) public view virtual returns (uint256) {
        return sharesToUnderlyingView(shares(user));
    }

    /**
     * @notice convenience function for fetching the current underlying value of all of the `user`'s shares in
     *         this strategy. In contrast to `userUnderlyingView`, this function **may** make state modifications
     */
    function userUnderlying(address user) public virtual returns (uint256) {
        return sharesToUnderlying(shares(user));
    }

    /**
     * @notice convenience function for fetching the current total shares of `user` in this strategy, by
     *          querying the `investmentManager` contract
     */
    function shares(address user) public view virtual returns (uint256) {
        return
            IInvestmentManager(investmentManager).investorStratShares(
                user,
                IInvestmentStrategy(address(this))
            );
    }

    // internal function used to fetch this contract's current balance of `underlyingToken`
    function _tokenBalance() internal view virtual returns(uint256) {
        return underlyingToken.balanceOf(address(this));
    }
}<|MERGE_RESOLUTION|>--- conflicted
+++ resolved
@@ -47,10 +47,7 @@
         returns (uint256 newShares)
     {
         require(token == underlyingToken, "InvestmentStrategyBase.deposit: Can only deposit underlyingToken");
-<<<<<<< HEAD
-        newShares = amount;
-=======
-        // newShares = underlyingToShares(amount);
+
         /**
          * @notice calculation of newShares *mirrors* `underlyingToShares(amount)`, but is different since the balance of `underlyingToken`
          *          has already been increased due to the `investmentManager transferring tokens to this strategy prior to calling this function
@@ -61,7 +58,7 @@
         } else {
             newShares = (amount * totalShares) / priorTokenBalance;            
         }
->>>>>>> 106a0c95
+
         totalShares += newShares;
         return newShares;
     }
@@ -79,13 +76,9 @@
         uint256 shareAmount
     ) external virtual override onlyInvestmentManager {
         require(token == underlyingToken, "InvestmentStrategyBase.withdraw: Can only withdraw the strategy token");
-<<<<<<< HEAD
-        require(shareAmount <= totalShares, "InvestmentStrategyBase.withdraw: withdrawal amount must be greater than total shares");
-=======
         // copy `totalShares` value prior to decrease
         uint256 priorTotalShares = totalShares;
         // decrease `totalShares` to reflect withdrawal
->>>>>>> 106a0c95
         totalShares -= shareAmount;
         /**
          * @notice calculation of amountToSend *mirrors* `sharesToUnderlying(shareAmount)`, but is different since the `totalShares` has already
