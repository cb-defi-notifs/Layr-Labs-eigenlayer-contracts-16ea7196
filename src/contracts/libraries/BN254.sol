// SPDX-License-Identifier: MIT
// Copyright 2017 Christian Reitwiessner
// Permission is hereby granted, free of charge, to any person obtaining a copy
// of this software and associated documentation files (the "Software"), to
// deal in the Software without restriction, including without limitation the
// rights to use, copy, modify, merge, publish, distribute, sublicense, and/or
// sell copies of the Software, and to permit persons to whom the Software is
// furnished to do so, subject to the following conditions:
// The above copyright notice and this permission notice shall be included in
// all copies or substantial portions of the Software.
// THE SOFTWARE IS PROVIDED "AS IS", WITHOUT WARRANTY OF ANY KIND, EXPRESS OR
// IMPLIED, INCLUDING BUT NOT LIMITED TO THE WARRANTIES OF MERCHANTABILITY,
// FITNESS FOR A PARTICULAR PURPOSE AND NONINFRINGEMENT. IN NO EVENT SHALL THE
// AUTHORS OR COPYRIGHT HOLDERS BE LIABLE FOR ANY CLAIM, DAMAGES OR OTHER
// LIABILITY, WHETHER IN AN ACTION OF CONTRACT, TORT OR OTHERWISE, ARISING
// FROM, OUT OF OR IN CONNECTION WITH THE SOFTWARE OR THE USE OR OTHER DEALINGS
// IN THE SOFTWARE.

// 2019 OKIMS

<<<<<<< HEAD
// ADAPTED BY LayrLabs Inc.
pragma solidity ^0.8.12.0;
=======
pragma solidity ^0.8.12;
>>>>>>> de8173ea

library BN254 {
    uint256 internal constant PRIME_Q = 21888242871839275222246405745257275088696311157297823662689037894645226208583;

    struct G1Point {
        uint256 X;
        uint256 Y;
    }

    // Encoding of field elements is: X[0] * z + X[1]
    struct G2Point {
        uint256[2] X;
        uint256[2] Y;
    }

    /*
   * @return The negation of p, i.e. p.plus(p.negate()) should be zero.
   */
    function negate(G1Point memory p) internal pure returns (G1Point memory) {
        // The prime q in the base field F_q for G1
        if (p.X == 0 && p.Y == 0) {
            return G1Point(0, 0);
        } else {
            return G1Point(p.X, PRIME_Q - (p.Y % PRIME_Q));
        }
    }

    /*
   * @return r the sum of two points of G1
   */
    function plus(G1Point memory p1, G1Point memory p2) internal view returns (G1Point memory r) {
        uint256[4] memory input;
        input[0] = p1.X;
        input[1] = p1.Y;
        input[2] = p2.X;
        input[3] = p2.Y;
        bool success;

        // solium-disable-next-line security/no-inline-assembly
        assembly {
            success := staticcall(sub(gas(), 2000), 6, input, 0x80, r, 0x40)
            // Use "invalid" to make gas estimation work
            switch success
            case 0 { invalid() }
        }

        require(success, "pairing-add-failed");
    }

    /*
   * @return r the product of a point on G1 and a scalar, i.e.
   *         p == p.scalar_mul(1) and p.plus(p) == p.scalar_mul(2) for all
   *         points p.
   */
    function scalar_mul(G1Point memory p, uint256 s) internal view returns (G1Point memory r) {
        uint256[3] memory input;
        input[0] = p.X;
        input[1] = p.Y;
        input[2] = s;
        bool success;
        // solium-disable-next-line security/no-inline-assembly
        assembly {
            success := staticcall(sub(gas(), 2000), 7, input, 0x60, r, 0x40)
            // Use "invalid" to make gas estimation work
            switch success
            case 0 { invalid() }
        }
        require(success, "pairing-mul-failed");
    }

    /* @return The result of computing the pairing check
   *         e(p1[0], p2[0]) *  .... * e(p1[n], p2[n]) == 1
   *         For example,
   *         pairing([P1(), P1().negate()], [P2(), P2()]) should return true.
   */
    function pairing(G1Point memory a1, G2Point memory a2, G1Point memory b1, G2Point memory b2)
        internal
        view
        returns (bool)
    {
        G1Point[2] memory p1 = [a1, b1];
        G2Point[2] memory p2 = [a2, b2];

        uint256[12] memory input;

        for (uint256 i = 0; i < 2; i++) {
            uint256 j = i * 6;
            input[j + 0] = p1[i].X;
            input[j + 1] = p1[i].Y;
            input[j + 2] = p2[i].X[0];
            input[j + 3] = p2[i].X[1];
            input[j + 4] = p2[i].Y[0];
            input[j + 5] = p2[i].Y[1];
        }

        uint256[1] memory out;
        bool success;

        // solium-disable-next-line security/no-inline-assembly
        assembly {
            success := staticcall(sub(gas(), 2000), 8, input, mul(12, 0x20), out, 0x20)
            // Use "invalid" to make gas estimation work
            switch success
            case 0 { invalid() }
        }

        require(success, "pairing-opcode-failed");

        return out[0] != 0;
    }
}<|MERGE_RESOLUTION|>--- conflicted
+++ resolved
@@ -18,12 +18,8 @@
 
 // 2019 OKIMS
 
-<<<<<<< HEAD
 // ADAPTED BY LayrLabs Inc.
-pragma solidity ^0.8.12.0;
-=======
 pragma solidity ^0.8.12;
->>>>>>> de8173ea
 
 library BN254 {
     uint256 internal constant PRIME_Q = 21888242871839275222246405745257275088696311157297823662689037894645226208583;
