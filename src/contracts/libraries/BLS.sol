--- conflicted
+++ resolved
@@ -337,33 +337,18 @@
 
     /**
      * @notice This function is for removing a pubkey from aggregated pubkey. The thesis of this operation:
-<<<<<<< HEAD
-     *          - conversion to Jacobian coordinates,
-     *          - do the subtraction of pubkey from aggregated pubkey,
-     *          - convert the updated aggregated pubkey back to affine coordinates.   
+     * - conversion to Jacobian coordinates,
+     * - do the subtraction of pubkey from aggregated pubkey,
+     * - convert the updated aggregated pubkey back to affine coordinates.
      * @param pubkeyToRemoveAff is the pubkey that is to be removed,
      * @param existingAggPubkeyAff is the aggregated pubkey.
      * @dev Jacobian coordinates are stored in the form [x0, x1, y0, y1, z0, z1]
      */ 
-    function removePubkeyFromAggregate(uint256[4] memory pubkeyToRemoveAff, uint256[4] memory existingAggPubkeyAff) internal view returns (uint256, uint256, uint256, uint256) {
-=======
-     * - conversion to Jacobian coordinates,
-     * - do the subtraction of pubkey from aggregated pubkey,
-     * - convert the updated aggregated pubkey back to affine coordinates.
-     */
-    /**
-     * @param pubkeyToRemoveAff is the pubkey that is to be removed,
-     * @param existingAggPubkeyAff is the aggregated pubkey.
-     */
-    /**
-     * @dev Jacobian coordinates are stored in the form [x0, x1, y0, y1, z0, z1]
-     */
     function removePubkeyFromAggregate(uint256[4] memory pubkeyToRemoveAff, uint256[4] memory existingAggPubkeyAff)
         internal
         view
         returns (uint256, uint256, uint256, uint256)
     {
->>>>>>> 5cba4d80
         uint256[6] memory pubkeyToRemoveJac;
         uint256[6] memory existingAggPubkeyJac;
 
@@ -379,15 +364,8 @@
         pubkeyToRemoveJac[4] = 1;
         existingAggPubkeyJac[4] = 1;
 
-<<<<<<< HEAD
         /// @notice subtract pubkeyToRemoveJac from the aggregate pubkey
         // negate pubkeyToRemoveJac  
-=======
-        /**
-         * @notice subtract pubkeyToRemoveJac from the aggregate pubkey
-         */
-        // negate pubkeyToRemoveJac
->>>>>>> 5cba4d80
         pubkeyToRemoveJac[2] = (MODULUS - pubkeyToRemoveJac[2]) % MODULUS;
         pubkeyToRemoveJac[3] = (MODULUS - pubkeyToRemoveJac[3]) % MODULUS;
         // add the negation to existingAggPubkeyJac
