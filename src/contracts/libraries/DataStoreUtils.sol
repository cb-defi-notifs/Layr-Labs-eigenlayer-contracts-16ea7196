--- conflicted
+++ resolved
@@ -5,12 +5,6 @@
 import "../interfaces/IDataLayrServiceManager.sol";
 
 library DataStoreUtils {
-<<<<<<< HEAD
-    function computeDataStoreHash(IDataLayrServiceManager.DataStoreMetadata memory metadata)
-        internal
-        pure
-        returns (bytes32)
-=======
     function computeSignatoryRecordHash(uint32 globalDataStoreId, bytes32[] memory nonSignerPubkeyHashes, uint256 totalEthStakeSigned, uint256 totalEigenStakeSigned) internal pure returns(bytes32) {
         return keccak256(
             abi.encodePacked(
@@ -26,7 +20,6 @@
         IDataLayrServiceManager.DataStoreMetadata memory metadata
     ) 
         internal pure returns (bytes32)
->>>>>>> 66038c33
     {
         bytes32 dsHash = keccak256(
             abi.encodePacked(
@@ -50,23 +43,25 @@
         uint96 fee,
         address confirmer,
         bytes32 signatoryRecordHash
-    )
-        internal
-        pure
-        returns (bytes32)
-    {
+    ) internal pure returns (bytes32) {
         bytes32 dsHash = keccak256(
             abi.encodePacked(
-                headerHash, durationDataStoreId, globalDataStoreId, blockNumber, fee, confirmer, signatoryRecordHash
+                headerHash,
+                durationDataStoreId,
+                globalDataStoreId,
+                blockNumber,
+                fee,
+                confirmer,
+                signatoryRecordHash
             )
         );
         return dsHash;
     }
 
-    function packDataStoreMetadata(IDataLayrServiceManager.DataStoreMetadata memory metadata)
-        internal
-        pure
-        returns (bytes memory)
+    function packDataStoreMetadata(
+        IDataLayrServiceManager.DataStoreMetadata memory metadata
+    )
+        internal pure returns (bytes memory)
     {
         return (
             abi.encodePacked(
@@ -81,14 +76,17 @@
         );
     }
 
-    function packDataStoreSearchData(IDataLayrServiceManager.DataStoreSearchData memory searchData)
-        internal
-        pure
-        returns (bytes memory)
+    function packDataStoreSearchData(
+        IDataLayrServiceManager.DataStoreSearchData memory searchData
+    )
+        internal pure returns (bytes memory)
     {
         return (
             abi.encodePacked(
-                packDataStoreMetadata(searchData.metadata), searchData.duration, searchData.timestamp, searchData.index
+                packDataStoreMetadata(searchData.metadata),
+                searchData.duration,
+                searchData.timestamp,
+                searchData.index
             )
         );
     }
@@ -166,10 +164,10 @@
     // pointer to start of single 'bytes calldata' input -- accounts for function signture, length and offset encoding
     // uint256 internal constant pointer = 68;
 
-    function unpackDataStoreMetadata(bytes calldata packedMetadata)
-        internal
-        pure
-        returns (IDataLayrServiceManager.DataStoreMetadata memory metadata)
+    function unpackDataStoreMetadata(
+        bytes calldata packedMetadata
+    )
+        internal pure returns (IDataLayrServiceManager.DataStoreMetadata memory metadata)
     {
         uint256 pointer;
         assembly {
@@ -185,31 +183,41 @@
                 // store in the durationDataStoreId memory location in `metadata`
                 add(metadata, MEMORY_OFFSET_durationDataStoreId),
                 // read the durationDataStoreId from its calldata position in `packedMetadata`
-                shr(BIT_SHIFT_durationDataStoreId, calldataload(add(pointer, CALLDATA_OFFSET_durationDataStoreId)))
+                shr(BIT_SHIFT_durationDataStoreId,
+                    calldataload(add(pointer, CALLDATA_OFFSET_durationDataStoreId))
+                )
             )
             mstore(
                 // store in the globalDataStoreId memory location in `metadata`
                 add(metadata, MEMORY_OFFSET_globalDataStoreId),
                 // read the globalDataStoreId from its calldata position in `packedMetadata`
-                shr(BIT_SHIFT_globalDataStoreId, calldataload(add(pointer, CALLDATA_OFFSET_globalDataStoreId)))
+                shr(BIT_SHIFT_globalDataStoreId,
+                    calldataload(add(pointer, CALLDATA_OFFSET_globalDataStoreId))
+                )
             )
             mstore(
                 // store in the blockNumber memory location in `metadata`
                 add(metadata, MEMORY_OFFSET_blockNumber),
                 // read the blockNumber from its calldata position in `packedMetadata`
-                shr(BIT_SHIFT_blockNumber, calldataload(add(pointer, CALLDATA_OFFSET_blockNumber)))
+                shr(BIT_SHIFT_blockNumber,
+                    calldataload(add(pointer, CALLDATA_OFFSET_blockNumber))
+                )
             )
             mstore(
                 // store in the fee memory location in `metadata`
                 add(metadata, MEMORY_OFFSET_fee),
                 // read the fee from its calldata position in `packedMetadata`
-                shr(BIT_SHIFT_fee, calldataload(add(pointer, CALLDATA_OFFSET_fee)))
+                shr(BIT_SHIFT_fee,
+                    calldataload(add(pointer, CALLDATA_OFFSET_fee))
+                )
             )
             mstore(
                 // store in the confirmer memory location in `metadata`
                 add(metadata, MEMORY_OFFSET_confirmer),
                 // read the confirmer from its calldata position in `packedMetadata`
-                shr(BIT_SHIFT_confirmer, calldataload(add(pointer, CALLDATA_OFFSET_confirmer)))
+                shr(BIT_SHIFT_confirmer,
+                    calldataload(add(pointer, CALLDATA_OFFSET_confirmer))
+                )
             )
             mstore(
                 // store in the signatoryRecordHash memory location in `metadata`
@@ -221,10 +229,10 @@
         return metadata;
     }
 
-    function unpackDataStoreSearchData(bytes calldata packedSearchData)
-        internal
-        pure
-        returns (IDataLayrServiceManager.DataStoreSearchData memory searchData)
+    function unpackDataStoreSearchData(
+        bytes calldata packedSearchData
+    )
+        internal pure returns (IDataLayrServiceManager.DataStoreSearchData memory searchData)
     {
         searchData.metadata = (unpackDataStoreMetadata(packedSearchData));
         uint256 pointer;
@@ -235,7 +243,9 @@
                 // store in the duration memory location of `searchData`
                 add(searchData, MEMORY_OFFSET_duration),
                 // read the duration from its calldata position in `packedSearchData`
-                shr(BIT_SHIFT_duration, calldataload(add(pointer, CALLDATA_OFFSET_duration)))
+                shr(BIT_SHIFT_duration,
+                    calldataload(add(pointer, CALLDATA_OFFSET_duration))
+                )
             )
             mstore(
                 // store in the timestamp memory location of `searchData`
@@ -247,7 +257,9 @@
                 // store in the index memory location of `searchData`
                 add(searchData, MEMORY_OFFSET_index),
                 // read the index from its calldata position in `packedSearchData`
-                shr(BIT_SHIFT_index, calldataload(add(pointer, CALLDATA_OFFSET_index)))
+                shr(BIT_SHIFT_index,
+                    calldataload(add(pointer, CALLDATA_OFFSET_index))
+                )
             )
         }
         return searchData;
