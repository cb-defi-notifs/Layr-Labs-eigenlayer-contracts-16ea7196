// SPDX-License-Identifier: UNLICENSED
pragma solidity ^0.8.9.0;

import "./TestHelper.t.sol";
import "../contracts/investment/InvestmentManagerStorage.sol";
import "./utils/DataStoreUtilsWrapper.sol";

contract InvestmentTests is TestHelper {
    /**
     * @notice Verifies that it is possible to deposit WETH
     * @param amountToDeposit Fuzzed input for amount of WETH to deposit
     */
    function testWethDeposit(uint256 amountToDeposit) public returns (uint256 amountDeposited) {
        return _testWethDeposit(signers[0], amountToDeposit);
    }

    ///@notice This test verifies that it is possible to withdraw WETH after depositing it
    ///@param amountToDeposit The amount of WETH to try depositing
    ///@param amountToWithdraw The amount of shares to try withdrawing
<<<<<<< HEAD
    function testWethWithdrawal(
        uint96 amountToDeposit,
        uint96 amountToWithdraw
    ) public {
        // want to deposit at least 1 wei
        cheats.assume(amountToDeposit > 0);
        // want to withdraw at least 1 wei
        cheats.assume(amountToWithdraw > 0);
        // cannot withdraw more than we deposit
=======
    function testWethWithdrawal(uint96 amountToDeposit, uint96 amountToWithdraw) public {
>>>>>>> 5cba4d80
        cheats.assume(amountToWithdraw <= amountToDeposit);
        // hard-coded inputs
        address sender = signers[0];
        uint256 strategyIndex = 0;
        _testDepositToStrategy(sender, amountToDeposit, weth, wethStrat);
        _testWithdrawFromStrategy(sender, strategyIndex, amountToWithdraw, weth, wethStrat);
    }

    /**
     * @notice Verifies that a strategy gets removed from the dynamic array 'investorStrats' when the user no longer has any shares in the strategy
     * @param amountToDeposit Fuzzed input for the amount deposited into the strategy, prior to withdrawing all shares
     */
    function testRemovalOfStrategyOnWithdrawal(uint96 amountToDeposit) public {
        // hard-coded inputs
        IInvestmentStrategy _strat = wethStrat;
        IERC20 underlyingToken = weth;
        address sender = signers[0];

        _testDepositToStrategy(sender, amountToDeposit, underlyingToken, _strat);
        uint256 investorStratsLengthBefore = investmentManager.investorStratsLength(sender);
        uint256 investorSharesBefore = investmentManager.investorStratShares(sender, _strat);
        _testWithdrawFromStrategy(sender, 0, investorSharesBefore, underlyingToken, _strat);
        uint256 investorSharesAfter = investmentManager.investorStratShares(sender, _strat);
        uint256 investorStratsLengthAfter = investmentManager.investorStratsLength(sender);
        assertEq(investorSharesAfter, 0, "testRemovalOfStrategyOnWithdrawal: did not remove all shares!");
        assertEq(
            investorStratsLengthBefore - investorStratsLengthAfter,
            1,
            "testRemovalOfStrategyOnWithdrawal: strategy not removed from dynamic array when it should be"
        );
    }

    /**
     * Testing queued withdrawals in the investment manager
     * @notice This test registers `staker` as a delegate if `registerAsDelegate` is set to 'true', deposits `amountToDeposit` into a simple WETH strategy,
     * and then starts a queued withdrawal for `amountToWithdraw` of shares in the same WETH strategy. It then tries to call `completeQueuedWithdrawal`
     * and verifies that it correctly (passes) reverts in the event that the `staker` is (not) delegated.
     * @notice In the event that the call to `completeQueuedWithdrawal` correctly reverted above, this function then fast-forwards to just past the `unlockTime`
     * for the queued withdrawal and verifies that a call to `completeQueuedWithdrawal` completes appropriately.
     * @param staker The caller who will create the queued withdrawal.
     * @param registerAsDelegate When true, `staker` will register as a delegate inside of the call to `_createQueuedWithdrawal`. Otherwise they will not.
     * @param amountToDeposit Fuzzed input of amount of WETH deposited. Currently `_createQueuedWithdrawal` uses this as an input to `_testWethDeposit`.
     * @param amountToWithdraw Fuzzed input of the amount of shares to queue the withdrawal for.
     */
    function testQueuedWithdrawal(
        address staker,
        bool registerAsDelegate,
        uint96 amountToDeposit,
        uint96 amountToWithdraw
    )
        public
        fuzzedAddress(staker)
    {
        // want to deposit at least 1 wei
        cheats.assume(amountToDeposit > 0);
        // want to withdraw at least 1 wei
        cheats.assume(amountToWithdraw > 0);
        // cannot withdraw more than we deposit
        cheats.assume(amountToWithdraw <= amountToDeposit);

        IInvestmentStrategy[] memory strategyArray = new IInvestmentStrategy[](1);
        IERC20[] memory tokensArray = new IERC20[](1);
        uint256[] memory shareAmounts = new uint256[](1);
        uint256[] memory strategyIndexes = new uint256[](1);

        shareAmounts[0] = amountToWithdraw;
        // harcoded inputs
        {
            strategyArray[0] = wethStrat;
            tokensArray[0] = weth;
            strategyIndexes[0] = 0;
        }
        IInvestmentManager.WithdrawerAndNonce memory withdrawerAndNonce =
            IInvestmentManager.WithdrawerAndNonce({withdrawer: staker, nonce: 0});

        // create the queued withdrawal
        _createQueuedWithdrawal(
            staker,
            registerAsDelegate,
            amountToDeposit,
            strategyArray,
            tokensArray,
            shareAmounts,
            strategyIndexes,
            withdrawerAndNonce
        );

        // If `staker` is actively delegated, then verify that the next call -- to `completeQueuedWithdrawal` -- reverts appropriately
        if (delegation.isDelegated(staker)) {
            cheats.expectRevert(
                "InvestmentManager.completeQueuedWithdrawal: withdrawal waiting period has not yet passed and depositor is still delegated"
            );
        }

        cheats.startPrank(staker);
        // try to complete the queued withdrawal
        investmentManager.completeQueuedWithdrawal(strategyArray, tokensArray, shareAmounts, staker, withdrawerAndNonce, true);
        // TODO: add checks surrounding successful completion (e.g. funds being correctly transferred)

        if (delegation.isDelegated(staker)) {
            // retrieve information about the queued withdrawal
            // bytes32 withdrawalRoot = investmentManager.calculateWithdrawalRoot(strategyArray, tokensArray, shareAmounts, withdrawerAndNonce);
            // (uint32 initTimestamp, uint32 unlockTimestamp, address withdrawer) = investmentManager.queuedWithdrawals(staker, withdrawalRoot);
            uint32 unlockTimestamp;
            {
                bytes32 withdrawalRoot = investmentManager.calculateWithdrawalRoot(
                    strategyArray, tokensArray, shareAmounts, withdrawerAndNonce
                );
                (, unlockTimestamp,) = investmentManager.queuedWithdrawals(staker, withdrawalRoot);
            }
            // warp to unlock time (i.e. past fraudproof period) and verify that queued withdrawal works at this time
            cheats.warp(unlockTimestamp);
<<<<<<< HEAD
            investmentManager.completeQueuedWithdrawal(strategyArray, tokensArray, shareAmounts, staker, withdrawerAndNonce, true);
=======
            investmentManager.completeQueuedWithdrawal(
                strategyArray, tokensArray, shareAmounts, staker, withdrawerAndNonce
            );
>>>>>>> 5cba4d80
        }
        cheats.stopPrank();
    }

    /**
     * @notice This test checks that fraudproofing queued withdrawals through the InvestmentManager is possible.
     * @param amountToDeposit Fuzzed input of amount of WETH deposited. Currently `_createQueuedWithdrawal` uses this as an input to `_testWethDeposit`.
     * @param amountToWithdraw Fuzzed input of the amount of shares to queue the withdrawal for.
     */
    function testFraudproofQueuedWithdrawal(uint256 amountToDeposit, uint256 amountToWithdraw) public {
        IInvestmentStrategy[] memory strategyArray = new IInvestmentStrategy[](1);
        IERC20[] memory tokensArray = new IERC20[](1);
        uint256[] memory shareAmounts = new uint256[](1);
        uint256[] memory strategyIndexes = new uint256[](1);

        // want to deposit at least 1 wei
        cheats.assume(amountToDeposit > 0);
        // want to withdraw at least 1 wei
        cheats.assume(amountToWithdraw > 0);
        // cannot withdraw more than we deposit
        cheats.assume(amountToWithdraw <= amountToDeposit);

        // harcoded inputs
        address staker = acct_0;
        bool registerAsDelegate = true;
        IInvestmentManager.WithdrawerAndNonce memory withdrawerAndNonce =
            IInvestmentManager.WithdrawerAndNonce({withdrawer: staker, nonce: 0});
        // TODO: this is copied input from `_testConfirmDataStoreSelfOperators` -- test fails unless I do this `warp`
        uint256 initTime = 1000000001;
        cheats.warp(initTime);
        {
            // harcoded inputs, also somewhat shared with `_createQueuedWithdrawal`
            strategyArray[0] = wethStrat;
            tokensArray[0] = weth;
            shareAmounts[0] = amountToWithdraw;
            strategyIndexes[0] = 0;
            // create the queued withdrawal
<<<<<<< HEAD
            bytes32 withdrawalRoot = _createQueuedWithdrawal(staker, registerAsDelegate, amountToDeposit, strategyArray, tokensArray, shareAmounts, strategyIndexes, withdrawerAndNonce);
            cheats.prank(staker);
            investmentManager.startQueuedWithdrawalWaitingPeriod(
                staker,
                withdrawalRoot,
                uint32(block.timestamp)
=======
            _createQueuedWithdrawal(
                staker,
                registerAsDelegate,
                amountToDeposit,
                strategyArray,
                tokensArray,
                shareAmounts,
                strategyIndexes,
                withdrawerAndNonce
>>>>>>> 5cba4d80
            );
        }

        // retrieve information about the queued withdrawal
        // bytes32 withdrawalRoot = investmentManager.calculateWithdrawalRoot(strategyArray, tokensArray, shareAmounts, withdrawerAndNonce);
        // (uint32 initTimestamp, uint32 latestFraudproofTimestamp, address withdrawer) = investmentManager.queuedWithdrawals(sender, withdrawalRoot);

        // confirm a data store and get the `searchData` for "finding" it
        uint8 numberOfSigners = uint8(15);
        IDataLayrServiceManager.DataStoreSearchData memory searchData;
        (, searchData) = _testConfirmDataStoreSelfOperators(numberOfSigners);

        // deploy library-wrapper contract and use it to pack the searchData
        DataStoreUtilsWrapper dataStoreUtilsWrapper = new DataStoreUtilsWrapper();
        bytes memory calldataForStakeWithdrawalVerification =
            dataStoreUtilsWrapper.packDataStoreSearchDataExternal(searchData);

        // give slashing permission to the DLSM
        {
            cheats.startPrank(slasher.owner());
            address[] memory contractsToGiveSlashingPermission = new address[](1);
            contractsToGiveSlashingPermission[0] = address(dlsm);
            slasher.addGloballyPermissionedContracts(contractsToGiveSlashingPermission);
            cheats.stopPrank();
        }

        // fraudproof the queued withdrawal

        // function fraudproofQueuedWithdrawal(
        //     IInvestmentStrategy[] calldata strategies,
        //     IERC20[] calldata tokens,
        //     uint256[] calldata shareAmounts,
        //     address depositor,
        //     WithdrawerAndNonce calldata withdrawerAndNonce,
        //     bytes calldata data,
        //     IServiceManager slashingContract
        // ) external {
<<<<<<< HEAD
        investmentManager.challengeQueuedWithdrawal(strategyArray, tokensArray, shareAmounts, staker, withdrawerAndNonce, calldataForStakeWithdrawalVerification, dlsm);
=======
        investmentManager.fraudproofQueuedWithdrawal(
            strategyArray,
            tokensArray,
            shareAmounts,
            staker,
            withdrawerAndNonce,
            calldataForStakeWithdrawalVerification,
            dlsm
        );
>>>>>>> 5cba4d80
    }

    /// @notice deploys 'numStratsToAdd' strategies using '_testAddStrategy' and then deposits '1e18' to each of them from 'signers[0]'
    /// @param numStratsToAdd is the number of strategies being added and deposited into
    function testDepositStrategies(uint16 numStratsToAdd) public {
        _testDepositStrategies(signers[0], 1e18, numStratsToAdd);
    }

    /// @notice Verifies that it is possible to deposit eigen.
    /// @param eigenToDeposit is amount of eigen to deposit into the eigen strategy
    function testDepositEigen(uint96 eigenToDeposit) public {
        // sanity check for inputs; keeps fuzzed tests from failing
        cheats.assume(eigenToDeposit < eigenTotalSupply);
        _testDepositEigen(signers[0], eigenToDeposit);
    }

    /**
     * @notice Tries to deposit an unsupported token into an `InvestmentStrategyBase` contract by calling `investmentManager.depositIntoStrategy`.
     * Verifies that reversion occurs correctly.
     */
    function testDepositUnsupportedToken() public {
        IERC20 token = new ERC20PresetFixedSupply(
            "badToken",
            "BADTOKEN",
            100,
            address(this)
        );
        token.approve(address(investmentManager), type(uint256).max);
        cheats.expectRevert(bytes("InvestmentStrategyBase.deposit: Can only deposit underlyingToken"));
        investmentManager.depositIntoStrategy(wethStrat, token, 10);
    }

    /**
     * @notice Tries to deposit into an unsupported strategy by calling `investmentManager.depositIntoStrategy`.
     * Verifies that reversion occurs correctly.
     */
    function testDepositNonexistantStrategy(address nonexistentStrategy) public fuzzedAddress(nonexistentStrategy) {
        // assume that the fuzzed address is not already a contract!
        uint256 size;
        assembly {
            size := extcodesize(nonexistentStrategy)
        }
        cheats.assume(size == 0);

        IERC20 token = new ERC20PresetFixedSupply(
            "badToken",
            "BADTOKEN",
            100,
            address(this)
        );
        token.approve(address(investmentManager), type(uint256).max);
        cheats.expectRevert();
        investmentManager.depositIntoStrategy(IInvestmentStrategy(nonexistentStrategy), token, 10);
    }

    /**
     * @notice Creates a queued withdrawal from `staker`. Begins by registering the staker as a delegate (if specified), then deposits `amountToDeposit`
     * into the WETH strategy, and then queues a withdrawal using
     * `investmentManager.queueWithdrawal(strategyIndexes, strategyArray, tokensArray, shareAmounts, withdrawerAndNonce)`
     * @notice After initiating a queued withdrawal, this test checks that `investmentManager.canCompleteQueuedWithdrawal` immediately returns the correct
     * response depending on whether `staker` is delegated or not.
     * @param staker The address to initiate the queued withdrawal
     * @param registerAsDelegate If true, `staker` will also register as a delegate in the course of this function
     * @param amountToDeposit The amount of WETH to deposit
     */
    function _createQueuedWithdrawal(
        address staker,
        bool registerAsDelegate,
        uint256 amountToDeposit,
        IInvestmentStrategy[] memory strategyArray,
        IERC20[] memory tokensArray,
        uint256[] memory shareAmounts,
        uint256[] memory strategyIndexes,
        IInvestmentManager.WithdrawerAndNonce memory withdrawerAndNonce
    )
        internal returns(bytes32)
    {
        require(amountToDeposit >= shareAmounts[0], "_createQueuedWithdrawal: sanity check failed");

        // we do this here to ensure that `staker` is delegated if `registerAsDelegate` is true
        if (registerAsDelegate) {
            assertTrue(!delegation.isDelegated(staker), "_createQueuedWithdrawal: staker is already delegated");
            _testRegisterAsDelegate(staker, IDelegationTerms(staker));
<<<<<<< HEAD
            assertTrue(delegation.isDelegated(staker), "_createQueuedWithdrawal: staker isn't delegated when they should be");
=======
            assertTrue(
                delegation.isDelegated(staker), "testQueuedWithdrawal: staker isn't delegated when they should be"
            );
>>>>>>> 5cba4d80
        }

        {
            //make deposit in WETH strategy
            uint256 amountDeposited = _testWethDeposit(staker, amountToDeposit);
            // We can't withdraw more than we deposit
            if (shareAmounts[0] > amountDeposited) {
                cheats.expectRevert("InvestmentManager._removeShares: shareAmount too high");
            }
        }

        //queue the withdrawal
        cheats.startPrank(staker);
        bytes32 withdrawalRoot = investmentManager.queueWithdrawal(strategyIndexes, strategyArray, tokensArray, shareAmounts, withdrawerAndNonce);
        // If `staker` is actively delegated, check that `canCompleteQueuedWithdrawal` correct returns 'false', and
        if (delegation.isDelegated(staker)) {
            assertTrue(
<<<<<<< HEAD
                !investmentManager.canCompleteQueuedWithdrawal(strategyArray, tokensArray, shareAmounts, staker, withdrawerAndNonce),
                "_createQueuedWithdrawal: user can immediately complete queued withdrawal (before waiting for fraudproof period), depsite being delegated"
=======
                !investmentManager.canCompleteQueuedWithdrawal(
                    strategyArray, tokensArray, shareAmounts, staker, withdrawerAndNonce
                ),
                "testQueuedWithdrawal: user can immediately complete queued withdrawal (before waiting for fraudproof period), depsite being delegated"
>>>>>>> 5cba4d80
            );
        }
        // If `staker` is *not* actively delegated, check that `canCompleteQueuedWithdrawal` correct returns 'ture', and
        else if (delegation.isNotDelegated(staker)) {
            assertTrue(
<<<<<<< HEAD
                investmentManager.canCompleteQueuedWithdrawal(strategyArray, tokensArray, shareAmounts, staker, withdrawerAndNonce),
                "_createQueuedWithdrawal: user *cannot* immediately complete queued withdrawal (before waiting for fraudproof period), despite *not* being delegated"
=======
                investmentManager.canCompleteQueuedWithdrawal(
                    strategyArray, tokensArray, shareAmounts, staker, withdrawerAndNonce
                ),
                "testQueuedWithdrawal: user *cannot* immediately complete queued withdrawal (before waiting for fraudproof period), despite *not* being delegated"
>>>>>>> 5cba4d80
            );
        } else {
            revert("_createQueuedWithdrawal: staker is somehow neither delegated nor *not* delegated, simultaneously");
        }
        cheats.stopPrank();
        return withdrawalRoot;
    }

    // TODO: add test(s) that confirm deposits + withdrawals *of zero shares* fail correctly.
}<|MERGE_RESOLUTION|>--- conflicted
+++ resolved
@@ -17,19 +17,12 @@
     ///@notice This test verifies that it is possible to withdraw WETH after depositing it
     ///@param amountToDeposit The amount of WETH to try depositing
     ///@param amountToWithdraw The amount of shares to try withdrawing
-<<<<<<< HEAD
-    function testWethWithdrawal(
-        uint96 amountToDeposit,
-        uint96 amountToWithdraw
-    ) public {
+    function testWethWithdrawal(uint96 amountToDeposit, uint96 amountToWithdraw) public {
         // want to deposit at least 1 wei
         cheats.assume(amountToDeposit > 0);
         // want to withdraw at least 1 wei
         cheats.assume(amountToWithdraw > 0);
         // cannot withdraw more than we deposit
-=======
-    function testWethWithdrawal(uint96 amountToDeposit, uint96 amountToWithdraw) public {
->>>>>>> 5cba4d80
         cheats.assume(amountToWithdraw <= amountToDeposit);
         // hard-coded inputs
         address sender = signers[0];
@@ -142,13 +135,7 @@
             }
             // warp to unlock time (i.e. past fraudproof period) and verify that queued withdrawal works at this time
             cheats.warp(unlockTimestamp);
-<<<<<<< HEAD
             investmentManager.completeQueuedWithdrawal(strategyArray, tokensArray, shareAmounts, staker, withdrawerAndNonce, true);
-=======
-            investmentManager.completeQueuedWithdrawal(
-                strategyArray, tokensArray, shareAmounts, staker, withdrawerAndNonce
-            );
->>>>>>> 5cba4d80
         }
         cheats.stopPrank();
     }
@@ -186,24 +173,12 @@
             shareAmounts[0] = amountToWithdraw;
             strategyIndexes[0] = 0;
             // create the queued withdrawal
-<<<<<<< HEAD
             bytes32 withdrawalRoot = _createQueuedWithdrawal(staker, registerAsDelegate, amountToDeposit, strategyArray, tokensArray, shareAmounts, strategyIndexes, withdrawerAndNonce);
             cheats.prank(staker);
             investmentManager.startQueuedWithdrawalWaitingPeriod(
                 staker,
                 withdrawalRoot,
                 uint32(block.timestamp)
-=======
-            _createQueuedWithdrawal(
-                staker,
-                registerAsDelegate,
-                amountToDeposit,
-                strategyArray,
-                tokensArray,
-                shareAmounts,
-                strategyIndexes,
-                withdrawerAndNonce
->>>>>>> 5cba4d80
             );
         }
 
@@ -241,19 +216,7 @@
         //     bytes calldata data,
         //     IServiceManager slashingContract
         // ) external {
-<<<<<<< HEAD
         investmentManager.challengeQueuedWithdrawal(strategyArray, tokensArray, shareAmounts, staker, withdrawerAndNonce, calldataForStakeWithdrawalVerification, dlsm);
-=======
-        investmentManager.fraudproofQueuedWithdrawal(
-            strategyArray,
-            tokensArray,
-            shareAmounts,
-            staker,
-            withdrawerAndNonce,
-            calldataForStakeWithdrawalVerification,
-            dlsm
-        );
->>>>>>> 5cba4d80
     }
 
     /// @notice deploys 'numStratsToAdd' strategies using '_testAddStrategy' and then deposits '1e18' to each of them from 'signers[0]'
@@ -337,13 +300,7 @@
         if (registerAsDelegate) {
             assertTrue(!delegation.isDelegated(staker), "_createQueuedWithdrawal: staker is already delegated");
             _testRegisterAsDelegate(staker, IDelegationTerms(staker));
-<<<<<<< HEAD
             assertTrue(delegation.isDelegated(staker), "_createQueuedWithdrawal: staker isn't delegated when they should be");
-=======
-            assertTrue(
-                delegation.isDelegated(staker), "testQueuedWithdrawal: staker isn't delegated when they should be"
-            );
->>>>>>> 5cba4d80
         }
 
         {
@@ -361,29 +318,15 @@
         // If `staker` is actively delegated, check that `canCompleteQueuedWithdrawal` correct returns 'false', and
         if (delegation.isDelegated(staker)) {
             assertTrue(
-<<<<<<< HEAD
                 !investmentManager.canCompleteQueuedWithdrawal(strategyArray, tokensArray, shareAmounts, staker, withdrawerAndNonce),
                 "_createQueuedWithdrawal: user can immediately complete queued withdrawal (before waiting for fraudproof period), depsite being delegated"
-=======
-                !investmentManager.canCompleteQueuedWithdrawal(
-                    strategyArray, tokensArray, shareAmounts, staker, withdrawerAndNonce
-                ),
-                "testQueuedWithdrawal: user can immediately complete queued withdrawal (before waiting for fraudproof period), depsite being delegated"
->>>>>>> 5cba4d80
             );
         }
         // If `staker` is *not* actively delegated, check that `canCompleteQueuedWithdrawal` correct returns 'ture', and
         else if (delegation.isNotDelegated(staker)) {
             assertTrue(
-<<<<<<< HEAD
                 investmentManager.canCompleteQueuedWithdrawal(strategyArray, tokensArray, shareAmounts, staker, withdrawerAndNonce),
                 "_createQueuedWithdrawal: user *cannot* immediately complete queued withdrawal (before waiting for fraudproof period), despite *not* being delegated"
-=======
-                investmentManager.canCompleteQueuedWithdrawal(
-                    strategyArray, tokensArray, shareAmounts, staker, withdrawerAndNonce
-                ),
-                "testQueuedWithdrawal: user *cannot* immediately complete queued withdrawal (before waiting for fraudproof period), despite *not* being delegated"
->>>>>>> 5cba4d80
             );
         } else {
             revert("_createQueuedWithdrawal: staker is somehow neither delegated nor *not* delegated, simultaneously");
