// SPDX-License-Identifier: UNLICENSED
pragma solidity ^0.8.9.0;

import "./TestHelper.t.sol";
import "../contracts/investment/InvestmentManagerStorage.sol";
import "./utils/DataStoreUtilsWrapper.sol";

contract InvestmentTests is TestHelper {
    /**
     * @notice Verifies that it is possible to deposit WETH
     * @param amountToDeposit Fuzzed input for amount of WETH to deposit
     */
    function testWethDeposit(uint256 amountToDeposit) public returns (uint256 amountDeposited) {
        return _testWethDeposit(signers[0], amountToDeposit);
    }

    ///@notice This test verifies that it is possible to withdraw WETH after depositing it
    ///@param amountToDeposit The amount of WETH to try depositing
    ///@param amountToWithdraw The amount of shares to try withdrawing
    function testWethWithdrawal(uint96 amountToDeposit, uint96 amountToWithdraw) public {
        // want to deposit at least 1 wei
        cheats.assume(amountToDeposit > 0);
        // want to withdraw at least 1 wei
        cheats.assume(amountToWithdraw > 0);
        // cannot withdraw more than we deposit
        cheats.assume(amountToWithdraw <= amountToDeposit);
        // hard-coded inputs
        address sender = signers[0];
        uint256 strategyIndex = 0;
        _testDepositToStrategy(sender, amountToDeposit, weth, wethStrat);
        _testWithdrawFromStrategy(sender, strategyIndex, amountToWithdraw, weth, wethStrat);
    }

    /**
     * @notice Verifies that a strategy gets removed from the dynamic array 'investorStrats' when the user no longer has any shares in the strategy
     * @param amountToDeposit Fuzzed input for the amount deposited into the strategy, prior to withdrawing all shares
     */
    function testRemovalOfStrategyOnWithdrawal(uint96 amountToDeposit) public {
        // hard-coded inputs
        IInvestmentStrategy _strat = wethStrat;
        IERC20 underlyingToken = weth;
        address sender = signers[0];

        _testDepositToStrategy(sender, amountToDeposit, underlyingToken, _strat);
        uint256 investorStratsLengthBefore = investmentManager.investorStratsLength(sender);
        uint256 investorSharesBefore = investmentManager.investorStratShares(sender, _strat);
        _testWithdrawFromStrategy(sender, 0, investorSharesBefore, underlyingToken, _strat);
        uint256 investorSharesAfter = investmentManager.investorStratShares(sender, _strat);
        uint256 investorStratsLengthAfter = investmentManager.investorStratsLength(sender);
        assertEq(investorSharesAfter, 0, "testRemovalOfStrategyOnWithdrawal: did not remove all shares!");
        assertEq(
            investorStratsLengthBefore - investorStratsLengthAfter,
            1,
            "testRemovalOfStrategyOnWithdrawal: strategy not removed from dynamic array when it should be"
        );
    }

    /**
     * Testing queued withdrawals in the investment manager
     * @notice This test registers `staker` as a delegate if `registerAsDelegate` is set to 'true', deposits `amountToDeposit` into a simple WETH strategy,
     * and then starts a queued withdrawal for `amountToWithdraw` of shares in the same WETH strategy. It then tries to call `completeQueuedWithdrawal`
     * and verifies that it correctly (passes) reverts in the event that the `staker` is (not) delegated.
     * @notice In the event that the call to `completeQueuedWithdrawal` correctly reverted above, this function then fast-forwards to just past the `unlockTime`
     * for the queued withdrawal and verifies that a call to `completeQueuedWithdrawal` completes appropriately.
     * @param staker The caller who will create the queued withdrawal.
     * @param registerAsOperator When true, `staker` will register as a delegate inside of the call to `_createQueuedWithdrawal`. Otherwise they will not.
     * @param amountToDeposit Fuzzed input of amount of WETH deposited. Currently `_createQueuedWithdrawal` uses this as an input to `_testWethDeposit`.
     * @param amountToWithdraw Fuzzed input of the amount of shares to queue the withdrawal for.
     */
    function testQueuedWithdrawal(
        address staker,
        bool registerAsOperator,
        uint96 amountToDeposit,
        uint96 amountToWithdraw
    )
        public
        fuzzedAddress(staker)
    {
        // want to deposit at least 1 wei
        cheats.assume(amountToDeposit > 0);
        // want to withdraw at least 1 wei
        cheats.assume(amountToWithdraw > 0);
        // cannot withdraw more than we deposit
        cheats.assume(amountToWithdraw <= amountToDeposit);

        IInvestmentStrategy[] memory strategyArray = new IInvestmentStrategy[](1);
        IERC20[] memory tokensArray = new IERC20[](1);
        uint256[] memory shareAmounts = new uint256[](1);
        uint256[] memory strategyIndexes = new uint256[](1);

        shareAmounts[0] = amountToWithdraw;
        // harcoded inputs
        {
            strategyArray[0] = wethStrat;
            tokensArray[0] = weth;
            strategyIndexes[0] = 0;
        }
        IInvestmentManager.WithdrawerAndNonce memory withdrawerAndNonce =
            IInvestmentManager.WithdrawerAndNonce({withdrawer: staker, nonce: 0});

        // create the queued withdrawal
        _createQueuedWithdrawal(
            staker,
            registerAsOperator,
            amountToDeposit,
            strategyArray,
            tokensArray,
            shareAmounts,
            strategyIndexes,
            withdrawerAndNonce
        );

        // If `staker` is actively delegated, then verify that the next call -- to `completeQueuedWithdrawal` -- reverts appropriately
        if (delegation.isDelegated(staker)) {
            cheats.expectRevert(
                "InvestmentManager.completeQueuedWithdrawal: withdrawal waiting period has not yet passed and depositor is still delegated"
            );
        }

        cheats.startPrank(staker);
        // try to complete the queued withdrawal
        investmentManager.completeQueuedWithdrawal(strategyArray, tokensArray, shareAmounts, staker, withdrawerAndNonce, true);
        // TODO: add checks surrounding successful completion (e.g. funds being correctly transferred)

        if (delegation.isDelegated(staker)) {
            // retrieve information about the queued withdrawal
            // bytes32 withdrawalRoot = investmentManager.calculateWithdrawalRoot(strategyArray, tokensArray, shareAmounts, withdrawerAndNonce);
            // (uint32 initTimestamp, uint32 unlockTimestamp, address withdrawer) = investmentManager.queuedWithdrawals(staker, withdrawalRoot);
            uint32 unlockTimestamp;
            {
                bytes32 withdrawalRoot = investmentManager.calculateWithdrawalRoot(
                    strategyArray, tokensArray, shareAmounts, withdrawerAndNonce
                );
                (, unlockTimestamp,) = investmentManager.queuedWithdrawals(staker, withdrawalRoot);
            }
            // warp to unlock time (i.e. past fraudproof period) and verify that queued withdrawal works at this time
            cheats.warp(unlockTimestamp);
            investmentManager.completeQueuedWithdrawal(strategyArray, tokensArray, shareAmounts, staker, withdrawerAndNonce, true);
        }
        cheats.stopPrank();
    }

    /**
     * @notice This test checks that fraudproofing queued withdrawals through the InvestmentManager is possible.
     * @param amountToDeposit Fuzzed input of amount of WETH deposited. Currently `_createQueuedWithdrawal` uses this as an input to `_testWethDeposit`.
     * @param amountToWithdraw Fuzzed input of the amount of shares to queue the withdrawal for.
     */
    function testFraudproofQueuedWithdrawal(uint96 amountToDeposit, uint96 amountToWithdraw) public {
        IInvestmentStrategy[] memory strategyArray = new IInvestmentStrategy[](1);
        IERC20[] memory tokensArray = new IERC20[](1);
        uint256[] memory shareAmounts = new uint256[](1);
        uint256[] memory strategyIndexes = new uint256[](1);

        // want to deposit at least 1 wei
        cheats.assume(amountToDeposit > 0);
        // want to withdraw at least 1 wei
        cheats.assume(amountToWithdraw > 0);
        // cannot withdraw more than we deposit
        cheats.assume(amountToWithdraw <= amountToDeposit);

        // harcoded inputs
        address staker = acct_0;
        bool registerAsOperator = true;
        IInvestmentManager.WithdrawerAndNonce memory withdrawerAndNonce =
            IInvestmentManager.WithdrawerAndNonce({withdrawer: staker, nonce: 0});
        // TODO: this is copied input from `_testConfirmDataStoreSelfOperators` -- test fails unless I do this `warp`
        uint256 initTime = 1000000001;
        cheats.warp(initTime);
        {
            // harcoded inputs, also somewhat shared with `_createQueuedWithdrawal`
            strategyArray[0] = wethStrat;
            tokensArray[0] = weth;
            shareAmounts[0] = amountToWithdraw;
            strategyIndexes[0] = 0;
            // create the queued withdrawal
<<<<<<< HEAD
            bytes32 withdrawalRoot = _createQueuedWithdrawal(staker, registerAsOperator, amountToDeposit, strategyArray, tokensArray, shareAmounts, strategyIndexes, withdrawerAndNonce);
            cheats.prank(staker);
            investmentManager.startQueuedWithdrawalWaitingPeriod(
                staker,
                withdrawalRoot,
                uint32(block.timestamp)
=======
            _createQueuedWithdrawal(
                staker,
                registerAsOperator,
                amountToDeposit,
                strategyArray,
                tokensArray,
                shareAmounts,
                strategyIndexes,
                withdrawerAndNonce
>>>>>>> fac62cda
            );
        }

        // retrieve information about the queued withdrawal
        // bytes32 withdrawalRoot = investmentManager.calculateWithdrawalRoot(strategyArray, tokensArray, shareAmounts, withdrawerAndNonce);
        // (uint32 initTimestamp, uint32 latestFraudproofTimestamp, address withdrawer) = investmentManager.queuedWithdrawals(sender, withdrawalRoot);

        // confirm a data store and get the `searchData` for "finding" it
        uint8 numberOfSigners = uint8(15);
        IDataLayrServiceManager.DataStoreSearchData memory searchData;
        (, searchData) = _testConfirmDataStoreSelfOperators(numberOfSigners);

        // deploy library-wrapper contract and use it to pack the searchData
        DataStoreUtilsWrapper dataStoreUtilsWrapper = new DataStoreUtilsWrapper();
        bytes memory calldataForStakeWithdrawalVerification =
            dataStoreUtilsWrapper.packDataStoreSearchDataExternal(searchData);

        // give slashing permission to the DLSM
        {
            cheats.startPrank(slasher.owner());
            address[] memory contractsToGiveSlashingPermission = new address[](1);
            contractsToGiveSlashingPermission[0] = address(dlsm);
            slasher.addGloballyPermissionedContracts(contractsToGiveSlashingPermission);
            cheats.stopPrank();
        }

        // fraudproof the queued withdrawal

        // function fraudproofQueuedWithdrawal(
        //     IInvestmentStrategy[] calldata strategies,
        //     IERC20[] calldata tokens,
        //     uint256[] calldata shareAmounts,
        //     address depositor,
        //     WithdrawerAndNonce calldata withdrawerAndNonce,
        //     bytes calldata data,
        //     IServiceManager slashingContract
        // ) external {
        investmentManager.challengeQueuedWithdrawal(strategyArray, tokensArray, shareAmounts, staker, withdrawerAndNonce, calldataForStakeWithdrawalVerification, dlsm);
    }

    /// @notice deploys 'numStratsToAdd' strategies using '_testAddStrategy' and then deposits '1e18' to each of them from 'signers[0]'
    /// @param numStratsToAdd is the number of strategies being added and deposited into
    function testDepositStrategies(uint16 numStratsToAdd) public {
        _testDepositStrategies(signers[0], 1e18, numStratsToAdd);
    }

    /// @notice Verifies that it is possible to deposit eigen.
    /// @param eigenToDeposit is amount of eigen to deposit into the eigen strategy
    function testDepositEigen(uint96 eigenToDeposit) public {
        // sanity check for inputs; keeps fuzzed tests from failing
        cheats.assume(eigenToDeposit < eigenTotalSupply);
        _testDepositEigen(signers[0], eigenToDeposit);
    }

    /**
     * @notice Tries to deposit an unsupported token into an `InvestmentStrategyBase` contract by calling `investmentManager.depositIntoStrategy`.
     * Verifies that reversion occurs correctly.
     */
    function testDepositUnsupportedToken() public {
        IERC20 token = new ERC20PresetFixedSupply(
            "badToken",
            "BADTOKEN",
            100,
            address(this)
        );
        token.approve(address(investmentManager), type(uint256).max);
        cheats.expectRevert(bytes("InvestmentStrategyBase.deposit: Can only deposit underlyingToken"));
        investmentManager.depositIntoStrategy(wethStrat, token, 10);
    }

    /**
     * @notice Tries to deposit into an unsupported strategy by calling `investmentManager.depositIntoStrategy`.
     * Verifies that reversion occurs correctly.
     */
    function testDepositNonexistantStrategy(address nonexistentStrategy) public fuzzedAddress(nonexistentStrategy) {
        // assume that the fuzzed address is not already a contract!
        uint256 size;
        assembly {
            size := extcodesize(nonexistentStrategy)
        }
        cheats.assume(size == 0);
        // check against calls from precompile addresses -- was getting fuzzy failures from this
        cheats.assume(uint160(nonexistentStrategy) > 9);

        // harcoded input
        uint256 testDepositAmount = 10;

        IERC20 token = new ERC20PresetFixedSupply(
            "badToken",
            "BADTOKEN",
            100,
            address(this)
        );
        token.approve(address(investmentManager), type(uint256).max);
        cheats.expectRevert();
<<<<<<< HEAD
        investmentManager.depositIntoStrategy(IInvestmentStrategy(nonexistentStrategy), token, testDepositAmount);
=======
        investmentManager.depositIntoStrategy(
            msg.sender, IInvestmentStrategy(nonexistentStrategy), token, testDepositAmount
        );
>>>>>>> fac62cda
    }

    /**
     * @notice Creates a queued withdrawal from `staker`. Begins by registering the staker as a delegate (if specified), then deposits `amountToDeposit`
     * into the WETH strategy, and then queues a withdrawal using
     * `investmentManager.queueWithdrawal(strategyIndexes, strategyArray, tokensArray, shareAmounts, withdrawerAndNonce)`
     * @notice After initiating a queued withdrawal, this test checks that `investmentManager.canCompleteQueuedWithdrawal` immediately returns the correct
     * response depending on whether `staker` is delegated or not.
     * @param staker The address to initiate the queued withdrawal
     * @param registerAsOperator If true, `staker` will also register as a delegate in the course of this function
     * @param amountToDeposit The amount of WETH to deposit
     */
    function _createQueuedWithdrawal(
        address staker,
        bool registerAsOperator,
        uint256 amountToDeposit,
        IInvestmentStrategy[] memory strategyArray,
        IERC20[] memory tokensArray,
        uint256[] memory shareAmounts,
        uint256[] memory strategyIndexes,
        IInvestmentManager.WithdrawerAndNonce memory withdrawerAndNonce
    )
        internal returns(bytes32)
    {
        require(amountToDeposit >= shareAmounts[0], "_createQueuedWithdrawal: sanity check failed");

        // we do this here to ensure that `staker` is delegated if `registerAsOperator` is true
        if (registerAsOperator) {
            assertTrue(!delegation.isDelegated(staker), "testQueuedWithdrawal: staker is already delegated");
            _testRegisterAsOperator(staker, IDelegationTerms(staker));
            assertTrue(
                delegation.isDelegated(staker), "testQueuedWithdrawal: staker isn't delegated when they should be"
            );
        }

        {
            //make deposit in WETH strategy
            uint256 amountDeposited = _testWethDeposit(staker, amountToDeposit);
            // We can't withdraw more than we deposit
            if (shareAmounts[0] > amountDeposited) {
                cheats.expectRevert("InvestmentManager._removeShares: shareAmount too high");
            }
        }

        //queue the withdrawal
        cheats.startPrank(staker);
        bytes32 withdrawalRoot = investmentManager.queueWithdrawal(strategyIndexes, strategyArray, tokensArray, shareAmounts, withdrawerAndNonce);
        // If `staker` is actively delegated, check that `canCompleteQueuedWithdrawal` correct returns 'false', and
        if (delegation.isDelegated(staker)) {
            assertTrue(
                !investmentManager.canCompleteQueuedWithdrawal(strategyArray, tokensArray, shareAmounts, staker, withdrawerAndNonce),
                "_createQueuedWithdrawal: user can immediately complete queued withdrawal (before waiting for fraudproof period), depsite being delegated"
            );
        }
        // If `staker` is *not* actively delegated, check that `canCompleteQueuedWithdrawal` correct returns 'ture', and
        else if (delegation.isNotDelegated(staker)) {
            assertTrue(
                investmentManager.canCompleteQueuedWithdrawal(strategyArray, tokensArray, shareAmounts, staker, withdrawerAndNonce),
                "_createQueuedWithdrawal: user *cannot* immediately complete queued withdrawal (before waiting for fraudproof period), despite *not* being delegated"
            );
        } else {
            revert("_createQueuedWithdrawal: staker is somehow neither delegated nor *not* delegated, simultaneously");
        }
        cheats.stopPrank();
        return withdrawalRoot;
    }

    // TODO: add test(s) that confirm deposits + withdrawals *of zero shares* fail correctly.
}<|MERGE_RESOLUTION|>--- conflicted
+++ resolved
@@ -173,15 +173,7 @@
             shareAmounts[0] = amountToWithdraw;
             strategyIndexes[0] = 0;
             // create the queued withdrawal
-<<<<<<< HEAD
-            bytes32 withdrawalRoot = _createQueuedWithdrawal(staker, registerAsOperator, amountToDeposit, strategyArray, tokensArray, shareAmounts, strategyIndexes, withdrawerAndNonce);
-            cheats.prank(staker);
-            investmentManager.startQueuedWithdrawalWaitingPeriod(
-                staker,
-                withdrawalRoot,
-                uint32(block.timestamp)
-=======
-            _createQueuedWithdrawal(
+            bytes32 withdrawalRoot = _createQueuedWithdrawal(
                 staker,
                 registerAsOperator,
                 amountToDeposit,
@@ -190,7 +182,12 @@
                 shareAmounts,
                 strategyIndexes,
                 withdrawerAndNonce
->>>>>>> fac62cda
+            );
+            cheats.prank(staker);
+            investmentManager.startQueuedWithdrawalWaitingPeriod(
+                staker,
+                withdrawalRoot,
+                uint32(block.timestamp)
             );
         }
 
@@ -286,13 +283,7 @@
         );
         token.approve(address(investmentManager), type(uint256).max);
         cheats.expectRevert();
-<<<<<<< HEAD
         investmentManager.depositIntoStrategy(IInvestmentStrategy(nonexistentStrategy), token, testDepositAmount);
-=======
-        investmentManager.depositIntoStrategy(
-            msg.sender, IInvestmentStrategy(nonexistentStrategy), token, testDepositAmount
-        );
->>>>>>> fac62cda
     }
 
     /**
