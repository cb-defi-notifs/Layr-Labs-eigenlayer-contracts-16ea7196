--- conflicted
+++ resolved
@@ -174,11 +174,7 @@
         bool registerAsOperator = true;
         IInvestmentManager.WithdrawerAndNonce memory withdrawerAndNonce =
             IInvestmentManager.WithdrawerAndNonce({withdrawer: staker, nonce: 0});
-<<<<<<< HEAD
-        // TODO: this is copied input from `_testConfirmDataStoreSelfOperators` -- test fails unless I do this `warp`
-        uint256 initTime = 1000000001;
-        cheats.warp(initTime);
-        // create the queued withdrawal
+
         (bytes32 withdrawalRoot, IInvestmentManager.QueuedWithdrawal memory queuedWithdrawal) = _createQueuedWithdrawal(
             staker,
             registerAsOperator,
@@ -189,40 +185,10 @@
             strategyIndexes,
             withdrawerAndNonce
         );
-        // start the queued withdrawal waiting period
-        cheats.prank(staker);
-        investmentManager.startQueuedWithdrawalWaitingPeriod(
-            withdrawalRoot,
-            uint32(block.timestamp)
-        );
-        cheats.stopPrank();
-=======
-
-        bytes32 withdrawalRoot;
-        {
-            // harcoded inputs, also somewhat shared with `_createQueuedWithdrawal`
-            strategyArray[0] = wethStrat;
-            tokensArray[0] = weth;
-            shareAmounts[0] = amountToWithdraw;
-            strategyIndexes[0] = 0;
-            // create the queued withdrawal
-            withdrawalRoot = _createQueuedWithdrawal(
-                staker,
-                registerAsOperator,
-                amountToDeposit,
-                strategyArray,
-                tokensArray,
-                shareAmounts,
-                strategyIndexes,
-                withdrawerAndNonce
-            );
-        }
->>>>>>> d7100143
 
         // warp to a later time -- beyond the window for the `REASONABLE_STAKES_UPDATE_PERIOD` -- and then initiate the queued withdrawal waiting period
         cheats.warp(block.timestamp + 8 days);
         _testStartQueuedWithdrawalWaitingPeriod(
-            staker,
             staker,
             withdrawalRoot,
             (uint32(block.timestamp) + 9 days)
@@ -251,19 +217,7 @@
         //     bytes calldata data,
         //     IServiceManager slashingContract
         // ) external {
-<<<<<<< HEAD
-        investmentManager.challengeQueuedWithdrawal(queuedWithdrawal, calldataForStakeWithdrawalVerification, dlsm);
-=======
-        investmentManager.challengeQueuedWithdrawal(
-            strategyArray,
-            tokensArray,
-            shareAmounts,
-            staker,
-            withdrawerAndNonce,
-            calldataForStakeWithdrawalVerification,
-            IServiceManager(address(mock))
-        );
->>>>>>> d7100143
+        investmentManager.challengeQueuedWithdrawal(queuedWithdrawal, calldataForStakeWithdrawalVerification, IServiceManager(address(mock)));
     }
 
     /// @notice deploys 'numStratsToAdd' strategies using '_testAddStrategy' and then deposits '1e18' to each of them from 'signers[0]'
@@ -324,80 +278,5 @@
         investmentManager.depositIntoStrategy(IInvestmentStrategy(nonexistentStrategy), token, testDepositAmount);
     }
 
-    /**
-     * @notice Creates a queued withdrawal from `staker`. Begins by registering the staker as a delegate (if specified), then deposits `amountToDeposit`
-     * into the WETH strategy, and then queues a withdrawal using
-     * `investmentManager.queueWithdrawal(strategyIndexes, strategyArray, tokensArray, shareAmounts, withdrawerAndNonce)`
-     * @notice After initiating a queued withdrawal, this test checks that `investmentManager.canCompleteQueuedWithdrawal` immediately returns the correct
-     * response depending on whether `staker` is delegated or not.
-     * @param staker The address to initiate the queued withdrawal
-     * @param registerAsOperator If true, `staker` will also register as a delegate in the course of this function
-     * @param amountToDeposit The amount of WETH to deposit
-     */
-    function _createQueuedWithdrawal(
-        address staker,
-        bool registerAsOperator,
-        uint256 amountToDeposit,
-        IInvestmentStrategy[] memory strategyArray,
-        IERC20[] memory tokensArray,
-        uint256[] memory shareAmounts,
-        uint256[] memory strategyIndexes,
-        IInvestmentManager.WithdrawerAndNonce memory withdrawerAndNonce
-    )
-        internal returns(bytes32 withdrawalRoot, IInvestmentManager.QueuedWithdrawal memory queuedWithdrawal)
-    {
-        require(amountToDeposit >= shareAmounts[0], "_createQueuedWithdrawal: sanity check failed");
-
-        // we do this here to ensure that `staker` is delegated if `registerAsOperator` is true
-        if (registerAsOperator) {
-            assertTrue(!delegation.isDelegated(staker), "testQueuedWithdrawal: staker is already delegated");
-            _testRegisterAsOperator(staker, IDelegationTerms(staker));
-            assertTrue(
-                delegation.isDelegated(staker), "testQueuedWithdrawal: staker isn't delegated when they should be"
-            );
-        }
-
-        queuedWithdrawal = IInvestmentManager.QueuedWithdrawal({
-            strategies: strategyArray,
-            tokens: tokensArray,
-            shares: shareAmounts,
-            depositor: staker,
-            withdrawerAndNonce: withdrawerAndNonce,
-            delegatedAddress: delegation.delegatedTo(staker)
-        });
-
-        {
-            //make deposit in WETH strategy
-            uint256 amountDeposited = _testWethDeposit(staker, amountToDeposit);
-            // We can't withdraw more than we deposit
-            if (shareAmounts[0] > amountDeposited) {
-                cheats.expectRevert("InvestmentManager._removeShares: shareAmount too high");
-            }
-        }
-
-        //queue the withdrawal
-        cheats.startPrank(staker);
-        // TODO: check with 'undelegateIfPossible' = false, rather than just true
-        withdrawalRoot = investmentManager.queueWithdrawal(strategyIndexes, strategyArray, tokensArray, shareAmounts, withdrawerAndNonce, true);
-        // If `staker` is actively delegated, check that `canCompleteQueuedWithdrawal` correct returns 'false', and
-        if (delegation.isDelegated(staker)) {
-            assertTrue(
-                !investmentManager.canCompleteQueuedWithdrawal(queuedWithdrawal),
-                "_createQueuedWithdrawal: user can immediately complete queued withdrawal (before waiting for fraudproof period), depsite being delegated"
-            );
-        }
-        // If `staker` is *not* actively delegated, check that `canCompleteQueuedWithdrawal` correct returns 'ture', and
-        else if (delegation.isNotDelegated(staker)) {
-            assertTrue(
-                investmentManager.canCompleteQueuedWithdrawal(queuedWithdrawal),
-                "_createQueuedWithdrawal: user *cannot* immediately complete queued withdrawal (before waiting for fraudproof period), despite *not* being delegated"
-            );
-        } else {
-            revert("_createQueuedWithdrawal: staker is somehow neither delegated nor *not* delegated, simultaneously");
-        }
-        cheats.stopPrank();
-        return (withdrawalRoot, queuedWithdrawal);
-    }
-
     // TODO: add test(s) that confirm deposits + withdrawals *of zero shares* fail correctly.
 }