// SPDX-License-Identifier: UNLICENSED
pragma solidity ^0.8.9;

import "../contracts/libraries/BytesLib.sol";
import "../test/Deployer.t.sol";


contract TestHelper is EigenLayrDeployer {
    using BytesLib for bytes;

    uint8 durationToInit = 2;

    function _testInitiateDelegation(
        uint8 operatorIndex,
        uint256 amountEigenToDeposit, 
        uint256 amountEthToDeposit        
    )
        public returns (uint256 amountEthStaked, uint256 amountEigenStaked)
    {
        address operator = signers[operatorIndex];
        //setting up operator's delegation terms
        weth.transfer(operator, 1e18);
        weth.transfer(_challenger, 1e18);
        _testRegisterAsOperator(operator, IDelegationTerms(operator));

        for (uint256 i; i < delegates.length; i++) {
            //initialize weth, eigen and eth balances for delegator
            eigenToken.transfer(delegates[i], amountEigenToDeposit);
            weth.transfer(delegates[i], amountEthToDeposit);
            cheats.deal(delegates[i], amountEthToDeposit);

            cheats.startPrank(delegates[i]);

            //deposit delegator's eigen into investment manager
            eigenToken.approve(address(investmentManager), type(uint256).max);

            investmentManager.depositIntoStrategy(eigenStrat, eigenToken, amountEigenToDeposit);

            //deposit weth into investment manager
            weth.approve(address(investmentManager), type(uint256).max);
            investmentManager.depositIntoStrategy(wethStrat, weth, amountEthToDeposit);
            cheats.stopPrank();

            uint256 operatorEigenSharesBefore = delegation.operatorShares(operator, eigenStrat);
            uint256 operatorWETHSharesBefore = delegation.operatorShares(operator, wethStrat);


            //delegate delegator's deposits to operator
            _testDelegateToOperator(delegates[i], operator);
            //testing to see if increaseOperatorShares worked
            assertTrue(
                delegation.operatorShares(operator, eigenStrat) - operatorEigenSharesBefore == amountEigenToDeposit
            );
            assertTrue(delegation.operatorShares(operator, wethStrat) - operatorWETHSharesBefore == amountEthToDeposit);
            
        }
        amountEthStaked += delegation.operatorShares(operator, wethStrat);
        amountEigenStaked += delegation.operatorShares(operator, eigenStrat);

        return (amountEthStaked, amountEigenStaked);
    }

    function _testRegisterBLSPubKey(
        uint8 operatorIndex
    ) public {
        address operator = signers[operatorIndex];

        cheats.startPrank(operator);
        //whitelist the dlsm to slash the operator
        slasher.allowToSlash(address(dlsm));
        pubkeyCompendium.registerBLSPublicKey(registrationData[operatorIndex]);
        cheats.stopPrank();
    }


    /// @dev ensure that operator has been delegated to by calling _testInitiateDelegation
    function _testRegisterOperatorWithDataLayr(
        uint8 operatorIndex,
        uint8 operatorType,
        bytes32 ephemeralKey,
        string memory socket
    ) public {

        address operator = signers[operatorIndex];

        cheats.startPrank(operator);
        dlReg.registerOperator(operatorType, ephemeralKey, registrationData[operatorIndex].slice(0, 128), socket);
        cheats.stopPrank();

    }

    function _testDeregisterOperatorWithDataLayr(
        uint8 operatorIndex,
        uint256[4] memory pubkeyToRemoveAff,
        uint8 operatorListIndex,
        bytes32 finalEphemeralKey
    ) public {

        address operator = signers[operatorIndex];

        cheats.startPrank(operator);
        dlReg.deregisterOperator(pubkeyToRemoveAff, operatorListIndex, finalEphemeralKey);
        cheats.stopPrank();
    }


    //initiates a data store
    //checks that the dataStoreId, initTime, storePeriodLength, and committed status are all correct
   function _testInitDataStore(uint256 initTimestamp, address confirmer)
        internal
        returns (IDataLayrServiceManager.DataStoreSearchData memory searchData)
    {
        bytes memory header = abi.encodePacked(
            hex"0102030405060708091011121314151617181920"
        );
        uint32 totalBytes = 1e6;

        // weth is set as the paymentToken of dlsm, so we must approve dlsm to transfer weth
        weth.transfer(storer, 1e11);
        cheats.startPrank(storer);
        weth.approve(address(dataLayrPaymentManager), type(uint256).max);

        dataLayrPaymentManager.depositFutureFees(storer, 1e11);

        uint32 blockNumber = uint32(block.number);

        require(initTimestamp >= block.timestamp, "_testInitDataStore: warping back in time!");
        cheats.warp(initTimestamp);
        uint256 timestamp = block.timestamp;

        uint32 index = dlsm.initDataStore(
            storer,
            confirmer,
            header,
            durationToInit,
            totalBytes,
            blockNumber
        );

        bytes32 headerHash = keccak256(header);

        cheats.stopPrank();

        uint256 fee = calculateFee(totalBytes, 1, durationToInit);

        IDataLayrServiceManager.DataStoreMetadata
            memory metadata = IDataLayrServiceManager.DataStoreMetadata({
                headerHash: headerHash,
                durationDataStoreId: dlsm.getNumDataStoresForDuration(durationToInit) - 1,
                globalDataStoreId: dlsm.taskNumber() - 1,
                blockNumber: blockNumber,
                fee: uint96(fee),
                confirmer: confirmer,
                signatoryRecordHash: bytes32(0)
            });

        {
            bytes32 dataStoreHash = DataStoreUtils.computeDataStoreHash(metadata);

            //check if computed hash matches stored hash in DLSM
            assertTrue(
                dataStoreHash ==
                    dlsm.getDataStoreHashesForDurationAtTimestamp(durationToInit, timestamp, index),
                "dataStore hashes do not match"
            );
        }
        
        searchData = IDataLayrServiceManager.DataStoreSearchData({
                metadata: metadata,
                duration: durationToInit,
                timestamp: timestamp,
                index: index
            });
        return searchData;
    }

    //commits data store to data layer
    function _testCommitDataStore(
        bytes32 msgHash,
        uint32 numberOfNonSigners,
        uint256[] memory apk,
        uint256[] memory sigma,
        uint32 blockNumber,
        uint32 dataStoreId,
        IDataLayrServiceManager.DataStoreSearchData memory searchData
    )
        internal
    {
        /**
         * @param data This calldata is of the format:
         * <
         * bytes32 headerHash,
         * uint48 index of the totalStake corresponding to the dataStoreId in the 'totalStakeHistory' array of the BLSRegistryWithBomb
         * uint32 blockNumber
         * uint32 dataStoreId
         * uint32 numberOfNonSigners,
         * uint256[numberOfSigners][4] pubkeys of nonsigners,
         * uint32 apkIndex,
         * uint256[4] apk,
         * uint256[2] sigma
         * >
         */

        bytes memory data = abi.encodePacked(
            msgHash,
            uint48(dlReg.getLengthOfTotalStakeHistory() - 1),
            blockNumber,
            dataStoreId,
            numberOfNonSigners,
            // no pubkeys here since zero nonSigners for now
            uint32(dlReg.getApkUpdatesLength() - 1),
            apk[0],
            apk[1],
            apk[2],
            apk[3],
            sigma[0],
            sigma[1]
        );

        dlsm.confirmDataStore(data, searchData);
    }

    /**
     * @param numberOfSigners is the number of signers in the quorum of DLNs
     * @param includeOperator is a boolean that indicates whether or not we want to also register
     * the operator no. 0, for test case where they are not already registered as a delegator.
     *
     */
    function _testRegisterSigners(uint32 numberOfSigners, bool includeOperator) internal {
        uint256 start = 1;
        if (includeOperator) {
            start = 0;
        }

        //register all the operators
        //skip i = 0 since we have already registered signers[0] !!
        for (uint256 i = start; i < numberOfSigners; ++i) {
            _testRegisterAdditionalSelfOperator(signers[i], registrationData[i], ephemeralKeyHashes[i]);
        }
    }

    //Internal function for assembling calldata - prevents stack too deep errors
    function _getCallData(
        bytes32 msgHash,
        uint32 numberOfNonSigners,
        signerInfo memory signers,
        nonSignerInfo memory nonsigners,
        uint32 blockNumber,
        uint32 dataStoreId
    )
        internal
        view
        returns (bytes memory)
    {
        /**
         * @param data This calldata is of the format:
         * <
         * bytes32 msgHash,
         * uint48 index of the totalStake corresponding to the dataStoreId in the 'totalStakeHistory' array of the BLSRegistryWithBomb
         * uint32 blockNumber
         * uint32 dataStoreId
         * uint32 numberOfNonSigners,
         * uint256[numberOfSigners][4] pubkeys of nonsigners,
         * uint32 apkIndex,
         * uint256[4] apk,
         * uint256[2] sigma
         * >s
         */
        bytes memory data = abi.encodePacked(
            msgHash,
            uint48(dlReg.getLengthOfTotalStakeHistory() - 1),
            blockNumber,
            dataStoreId,
            numberOfNonSigners,
            nonsigners.xA0,
            nonsigners.xA1,
            nonsigners.yA0,
            nonsigners.yA1
        );

        data = abi.encodePacked(
            data,
            uint32(0),
            uint32(dlReg.getApkUpdatesLength() - 1),
            signers.apk0,
            signers.apk1,
            signers.apk2,
            signers.apk3,
            signers.sigma0,
            signers.sigma1
        );

        return data;
    }

    /**
     * @notice Deposits `amountToDeposit` of WETH from address `sender` into `wethStrat`.
     * @param sender The address to spoof calls from using `cheats.startPrank(sender)`
     * @param amountToDeposit Amount of WETH that is first *transferred from this contract to `sender`* and then deposited by `sender` into `stratToDepositTo`
     */
    function _testWethDeposit(address sender, uint256 amountToDeposit) internal returns (uint256 amountDeposited) {
        cheats.assume(amountToDeposit <= wethInitialSupply);
        // transfer WETH to `sender` and have them deposit it into `strat`
        amountDeposited = _testDepositToStrategy(sender, amountToDeposit, weth, wethStrat);
    }

    /**
     * @notice Deposits `amountToDeposit` of EIGEN from address `sender` into `eigenStrat`.
     * @param sender The address to spoof calls from using `cheats.startPrank(sender)`
     * @param amountToDeposit Amount of EIGEN that is first *transferred from this contract to `sender`* and then deposited by `sender` into `stratToDepositTo`
     */
    function _testDepositEigen(address sender, uint256 amountToDeposit) public {
        _testDepositToStrategy(sender, amountToDeposit, eigenToken, eigenStrat);
    }

    /**
     * @notice Deposits `amountToDeposit` of `underlyingToken` from address `sender` into `stratToDepositTo`.
     * *If*  `sender` has zero shares prior to deposit, *then* checks that `stratToDepositTo` is correctly added to their `investorStrats` array.
     *
     * @param sender The address to spoof calls from using `cheats.startPrank(sender)`
     * @param amountToDeposit Amount of WETH that is first *transferred from this contract to `sender`* and then deposited by `sender` into `stratToDepositTo`
     */
    function _testDepositToStrategy(
        address sender,
        uint256 amountToDeposit,
        IERC20 underlyingToken,
        IInvestmentStrategy stratToDepositTo
    )
        internal
        returns (uint256 amountDeposited)
    {
        // deposits will revert when amountToDeposit is 0
        cheats.assume(amountToDeposit > 0);

        uint256 operatorSharesBefore = investmentManager.investorStratShares(sender, stratToDepositTo);
        // assumes this contract already has the underlying token!
        uint256 contractBalance = underlyingToken.balanceOf(address(this));
        // logging and error for misusing this function (see assumption above)
        if (amountToDeposit > contractBalance) {
            emit log("amountToDeposit > contractBalance");
            emit log_named_uint("amountToDeposit is", amountToDeposit);
            emit log_named_uint("while contractBalance is", contractBalance);
            revert("_testDepositToStrategy failure");
        } else {

            
            underlyingToken.transfer(sender, amountToDeposit);
            cheats.startPrank(sender);
            underlyingToken.approve(address(investmentManager), type(uint256).max);

            investmentManager.depositIntoStrategy(stratToDepositTo, underlyingToken, amountToDeposit);
            amountDeposited = amountToDeposit;

            //check if depositor has never used this strat, that it is added correctly to investorStrats array.
            if (operatorSharesBefore == 0) {
                // check that strategy is appropriately added to dynamic array of all of sender's strategies
                assertTrue(
                    investmentManager.investorStrats(sender, investmentManager.investorStratsLength(sender) - 1)
                        == stratToDepositTo,
                    "_depositToStrategy: investorStrats array updated incorrectly"
                );
            }

            
            


            //in this case, since shares never grow, the shares should just match the deposited amount
            assertEq(
                investmentManager.investorStratShares(sender, stratToDepositTo) - operatorSharesBefore,
                amountDeposited,
                "_depositToStrategy: shares should match deposit"
            );
        }
        cheats.stopPrank();
    }

// TODO: reimplement with queued withdrawals
/*
    //checks that it is possible to withdraw from the given `stratToWithdrawFrom`
    function _testWithdrawFromStrategy(
        address sender,
        uint256 strategyIndex,
        uint256 amountSharesToWithdraw,
        IERC20 underlyingToken,
        IInvestmentStrategy stratToWithdrawFrom
    )
        internal
    {
        // fetch the length of `sender`'s dynamic `investorStrats` array
        uint256 investorStratsLengthBefore = investmentManager.investorStratsLength(sender);
        // fetch `sender`'s existing share amount
        uint256 existingShares = investmentManager.investorStratShares(sender, stratToWithdrawFrom);
        // fetch `sender`'s existing balance of `underlyingToken`
        uint256 senderUnderlyingBalanceBefore = underlyingToken.balanceOf(sender);

        // sanity checks on `strategyIndex` input
        if (strategyIndex >= investorStratsLengthBefore) {
            emit log("_testWithdrawFromStrategy: attempting to withdraw from out-of-bounds index");
            revert("_testWithdrawFromStrategy: attempting to withdraw from out-of-bounds index");
        }
        assertEq(address(stratToWithdrawFrom), address(investmentManager.investorStrats(sender, strategyIndex)));

        cheats.prank(sender);
        //trying to withdraw more than the amountDeposited will fail, so we expect a revert and *short-circuit* if it happens
        if (amountSharesToWithdraw > existingShares) {
            cheats.expectRevert(bytes("InvestmentManager._removeShares: shareAmount too high"));
            investmentManager.withdrawFromStrategy(
                strategyIndex, stratToWithdrawFrom, underlyingToken, amountSharesToWithdraw
            );
            return;
        } else {
            investmentManager.withdrawFromStrategy(
                strategyIndex, stratToWithdrawFrom, underlyingToken, amountSharesToWithdraw
            );
        }

        uint256 senderUnderlyingBalanceAfter = underlyingToken.balanceOf(sender);

        assertEq(
            amountSharesToWithdraw,
            senderUnderlyingBalanceAfter - senderUnderlyingBalanceBefore,
            "_testWithdrawFromStrategy: shares differ from 1-to-1 with underlyingToken?"
        );
        cheats.stopPrank();
    }
<<<<<<< HEAD
*/
    function _testRegisterAdditionalSelfOperator(address sender, bytes memory data) internal {
=======

    function _testRegisterAdditionalSelfOperator(address sender, bytes memory data, bytes32 ephemeralKeyHash) internal {
>>>>>>> 5b4a8d0b
        //register as both ETH and EIGEN operator
        uint8 operatorType = 3;
        uint256 wethToDeposit = 1e18;
        uint256 eigenToDeposit = 1e10;
        _testWethDeposit(sender, wethToDeposit);
        _testDepositEigen(sender, eigenToDeposit);
        _testRegisterAsOperator(sender, IDelegationTerms(sender));
        string memory socket = "255.255.255.255";

        cheats.startPrank(sender);

        //whitelist the dlsm to slash the operator
        slasher.allowToSlash(address(dlsm));

        pubkeyCompendium.registerBLSPublicKey(data);
        dlReg.registerOperator(operatorType, ephemeralKeyHash, data.slice(0, 128), socket);

        cheats.stopPrank();

        // verify that registration was stored correctly
        if ((operatorType & 1) == 1 && wethToDeposit > dlReg.minimumStakeFirstQuorum()) {
            assertTrue(dlReg.firstQuorumStakedByOperator(sender) == wethToDeposit, "ethStaked not increased!");
        } else {
            assertTrue(dlReg.firstQuorumStakedByOperator(sender) == 0, "ethStaked incorrectly > 0");
        }
        if ((operatorType & 2) == 2 && eigenToDeposit > dlReg.minimumStakeSecondQuorum()) {
            assertTrue(dlReg.secondQuorumStakedByOperator(sender) == eigenToDeposit, "eigenStaked not increased!");
        } else {
            assertTrue(dlReg.secondQuorumStakedByOperator(sender) == 0, "eigenStaked incorrectly > 0");
        }
    }

    // second return value is the complete `searchData` that can serve as an input to `stakeWithdrawalVerification`
    function _testConfirmDataStoreSelfOperators(uint8 numSigners)
        internal
        returns (bytes memory, IDataLayrServiceManager.DataStoreSearchData memory)
    {
        cheats.assume(numSigners > 0 && numSigners <= 15);

        //register all the operators
        for (uint256 i = 0; i < numSigners; ++i) {
            _testRegisterAdditionalSelfOperator(signers[i], registrationData[i], ephemeralKeyHashes[i]);
        }

        // hard-coded values
        uint256 index = 0;
        /**
         * this value *must be the initTime* since the initTime is included in the calcuation of the `msgHash`,
         *  and the signatures (which we have coded in) are signatures of the `msgHash`, assuming this exact value.
         */
        uint256 initTime = 1000000001;

        return _testConfirmDataStoreWithoutRegister(initTime, index, numSigners);
    }

    function _testConfirmDataStoreWithoutRegister(uint256 initTime, uint256 index, uint8 numSigners)
        internal
        returns (bytes memory, IDataLayrServiceManager.DataStoreSearchData memory)
    {
        IDataLayrServiceManager.DataStoreSearchData memory searchData = _testInitDataStore(initTime, address(this));

        uint32 numberOfNonSigners = 0;
        uint256[4] memory apk;
        {
            (apk[0], apk[1], apk[2], apk[3]) = getAggregatePublicKey(uint256(numSigners));
        }
        (uint256 sigma_0, uint256 sigma_1) = getSignature(uint256(numSigners), index); //(signatureData[index*2], signatureData[2*index + 1]);

        /**
         * @param data This calldata is of the format:
         * <
         * bytes32 msgHash,
         * uint48 index of the totalStake corresponding to the dataStoreId in the 'totalStakeHistory' array of the BLSRegistryWithBomb
         * uint32 blockNumber
         * uint32 dataStoreId
         * uint32 numberOfNonSigners,
         * uint256[numberOfNonSigners][4] pubkeys of nonsigners,
         * uint32 apkIndex,
         * uint256[4] apk,
         * uint256[2] sigma
         * >
         */

        bytes memory data = abi.encodePacked(
            keccak256(
                abi.encodePacked(
                    searchData.metadata.globalDataStoreId,
                    searchData.metadata.headerHash,
                    searchData.duration,
                    initTime,
                    searchData.index
                )
            ),
            uint48(dlReg.getLengthOfTotalStakeHistory() - 1),
            searchData.metadata.blockNumber,
            searchData.metadata.globalDataStoreId,
            numberOfNonSigners,
            // no pubkeys here since zero nonSigners for now
            uint32(dlReg.getApkUpdatesLength() - 1),
            apk[0],
            apk[1],
            apk[2],
            apk[3],
            sigma_0,
            sigma_1
        );

        // get the signatoryRecordHash that will result from the `confirmDataStore` call (this is used in modifying the dataStoreHash post-confirmation)
        bytes32 signatoryRecordHash;
        (
            // uint32 dataStoreIdToConfirm,
            // uint32 blockNumberFromTaskHash,
            // bytes32 msgHash,
            // SignatoryTotals memory signedTotals,
            // bytes32 signatoryRecordHash
            ,
            ,
            ,
            ,
            signatoryRecordHash
        ) = dlsm.checkSignatures(data);

        uint256 gasbefore = gasleft();
        dlsm.confirmDataStore(data, searchData);
        emit log_named_uint("confirm gas overall", gasbefore - gasleft());
        cheats.stopPrank();
        // bytes32 sighash = dlsm.getDataStoreIdSignatureHash(
        //     dlsm.dataStoreId() - 1
        // );
        // assertTrue(sighash != bytes32(0), "Data store not committed");

        /**
         * Copy the signatoryRecordHash to the `searchData` struct, so the `searchData` can now be used in `stakeWithdrawalVerification` calls appropriately
         * This must be done *after* the call to `dlsm.confirmDataStore`, since the appropriate `searchData` changes as a result of this call
         */
        searchData.metadata.signatoryRecordHash = signatoryRecordHash;

        return (data, searchData);
    }

    // simply tries to register 'sender' as a delegate, setting their 'DelegationTerms' contract in EigenLayrDelegation to 'dt'
    // verifies that the storage of EigenLayrDelegation contract is updated appropriately
    function _testRegisterAsOperator(address sender, IDelegationTerms dt) internal {
        cheats.startPrank(sender);
        delegation.registerAsOperator(dt);
        assertTrue(delegation.isOperator(sender), "testRegisterAsOperator: sender is not a delegate");

        assertTrue(
            delegation.delegationTerms(sender) == dt, "_testRegisterAsOperator: delegationTerms not set appropriately"
        );

        assertTrue(delegation.isDelegated(sender), "_testRegisterAsOperator: sender not marked as actively delegated");
        cheats.stopPrank();
    }

    // tries to delegate from 'sender' to 'operator'
    // verifies that:
    //                  delegator has at least some shares
    //                  delegatedShares update correctly for 'operator'
    //                  delegated status is updated correctly for 'sender'
    function _testDelegateToOperator(address sender, address operator) internal {
        //delegator-specific information
        (IInvestmentStrategy[] memory delegateStrategies, uint256[] memory delegateShares) =
            investmentManager.getDeposits(sender);

        uint256 numStrats = delegateShares.length;
        assertTrue(numStrats > 0, "_testDelegateToOperator: delegating from address with no investments");
        uint256[] memory inititalSharesInStrats = new uint256[](numStrats);
        for (uint256 i = 0; i < numStrats; ++i) {
            inititalSharesInStrats[i] = delegation.operatorShares(operator, delegateStrategies[i]);
        }

        cheats.startPrank(sender);
        delegation.delegateTo(operator);
        cheats.stopPrank();

        assertTrue(
            delegation.delegatedTo(sender) == operator,
            "_testDelegateToOperator: delegated address not set appropriately"
        );
        assertTrue(
            delegation.delegationStatus(sender) == IEigenLayrDelegation.DelegationStatus.DELEGATED,
            "_testDelegateToOperator: delegated status not set appropriately"
        );

        for (uint256 i = 0; i < numStrats; ++i) {
            uint256 operatorSharesBefore = inititalSharesInStrats[i];
            uint256 operatorSharesAfter = delegation.operatorShares(operator, delegateStrategies[i]);
            assertTrue(
                operatorSharesAfter == (operatorSharesBefore + delegateShares[i]),
                "_testDelegateToOperator: delegatedShares not increased correctly"
            );
        }
    }

    // deploys a InvestmentStrategyBase contract and initializes it to treat `underlyingToken` as its underlying token
    function _testAddStrategyBase(IERC20 underlyingToken) internal returns (IInvestmentStrategy) {
        InvestmentStrategyBase strategy = InvestmentStrategyBase(
            address(
                new TransparentUpgradeableProxy(
                    address(baseStrategyImplementation),
                    address(eigenLayrProxyAdmin),
                    abi.encodeWithSelector(InvestmentStrategyBase.initialize.selector, underlyingToken, pauserReg)
                )
            )
        );
        return strategy;
    }

    // deploys 'numStratsToAdd' strategies using '_testAddStrategyBase' and then deposits 'amountToDeposit' to each of them from 'sender'
    function _testDepositStrategies(address sender, uint256 amountToDeposit, uint16 numStratsToAdd) internal {
        // hard-coded inputs
        uint96 multiplier = 1e18;
        IERC20 underlyingToken = weth;

        cheats.assume(numStratsToAdd > 0 && numStratsToAdd <= 20);
        IInvestmentStrategy[] memory stratsToDepositTo = new IInvestmentStrategy[](
                numStratsToAdd
            );
        for (uint16 i = 0; i < numStratsToAdd; ++i) {
            stratsToDepositTo[i] = _testAddStrategyBase(underlyingToken);
            _testDepositToStrategy(sender, amountToDeposit, weth, InvestmentStrategyBase(address(stratsToDepositTo[i])));
        }
        for (uint16 i = 0; i < numStratsToAdd; ++i) {
            // check that strategy is appropriately added to dynamic array of all of sender's strategies
            assertTrue(
                investmentManager.investorStrats(sender, i) == stratsToDepositTo[i],
                "investorStrats array updated incorrectly"
            );

            // TODO: perhaps remove this is we can. seems brittle if we don't track the number of strategies somewhere
            //store strategy in mapping of strategies
            strategies[i] = IInvestmentStrategy(address(stratsToDepositTo[i]));
        }
        // add strategies to dlRegistry
        for (uint16 i = 0; i < numStratsToAdd; ++i) {
            VoteWeigherBaseStorage.StrategyAndWeightingMultiplier[] memory ethStratsAndMultipliers =
            new VoteWeigherBaseStorage.StrategyAndWeightingMultiplier[](
                    1
                );
            ethStratsAndMultipliers[0].strategy = stratsToDepositTo[i];
            ethStratsAndMultipliers[0].multiplier = multiplier;
            dlReg.addStrategiesConsideredAndMultipliers(0, ethStratsAndMultipliers);
        }
    }


    /**
     * @notice Creates a queued withdrawal from `staker`. Begins by registering the staker as a delegate (if specified), then deposits `amountToDeposit`
     * into the WETH strategy, and then queues a withdrawal using
     * `investmentManager.queueWithdrawal(strategyIndexes, strategyArray, tokensArray, shareAmounts, withdrawerAndNonce)`
     * @notice After initiating a queued withdrawal, this test checks that `investmentManager.canCompleteQueuedWithdrawal` immediately returns the correct
     * response depending on whether `staker` is delegated or not.
     * @param staker The address to initiate the queued withdrawal
     * @param registerAsOperator If true, `staker` will also register as a delegate in the course of this function
     * @param amountToDeposit The amount of WETH to deposit
     */
    function _createQueuedWithdrawal(
        address staker,
        bool registerAsOperator,
        uint256 amountToDeposit,
        IInvestmentStrategy[] memory strategyArray,
        IERC20[] memory tokensArray,
        uint256[] memory shareAmounts,
        uint256[] memory strategyIndexes,
        IInvestmentManager.WithdrawerAndNonce memory withdrawerAndNonce
    )
        internal returns(bytes32 withdrawalRoot, IInvestmentManager.QueuedWithdrawal memory queuedWithdrawal)
    {
        require(amountToDeposit >= shareAmounts[0], "_createQueuedWithdrawal: sanity check failed");

        // we do this here to ensure that `staker` is delegated if `registerAsOperator` is true
        if (registerAsOperator) {
            assertTrue(!delegation.isDelegated(staker), "_createQueuedWithdrawal: staker is already delegated");
            _testRegisterAsOperator(staker, IDelegationTerms(staker));
            assertTrue(
                delegation.isDelegated(staker), "_createQueuedWithdrawal: staker isn't delegated when they should be"
            );
        }

        queuedWithdrawal = IInvestmentManager.QueuedWithdrawal({
            strategies: strategyArray,
            tokens: tokensArray,
            shares: shareAmounts,
            depositor: staker,
            withdrawerAndNonce: withdrawerAndNonce,
            delegatedAddress: delegation.delegatedTo(staker)
        });

        {
            //make deposit in WETH strategy
            uint256 amountDeposited = _testWethDeposit(staker, amountToDeposit);
            // We can't withdraw more than we deposit
            if (shareAmounts[0] > amountDeposited) {
                cheats.expectRevert("InvestmentManager._removeShares: shareAmount too high");
            }
        }

        //queue the withdrawal
        cheats.startPrank(staker);
        // TODO: check with 'undelegateIfPossible' = false, rather than just true
        withdrawalRoot = investmentManager.queueWithdrawal(strategyIndexes, strategyArray, tokensArray, shareAmounts, withdrawerAndNonce, true);
        // If `staker` was actively delegated at time of queuing the withdrawal, check that `canCompleteQueuedWithdrawal` correct returns 'false', and
        if (queuedWithdrawal.delegatedAddress != address(0)) {
            assertTrue(
                !investmentManager.canCompleteQueuedWithdrawal(queuedWithdrawal),
                "_createQueuedWithdrawal: user can immediately complete queued withdrawal (before waiting for fraudproof period), depsite being delegated"
            );
        }
        // If `staker` was *not* actively delegated at time of queuing the withdrawal, check that `canCompleteQueuedWithdrawal` correct returns 'true'
        else if (queuedWithdrawal.delegatedAddress == address(0)) {
            assertTrue(
                investmentManager.canCompleteQueuedWithdrawal(queuedWithdrawal),
                "_createQueuedWithdrawal: user *cannot* immediately complete queued withdrawal (before waiting for fraudproof period), despite *not* being delegated"
            );
        } else {
            revert("_createQueuedWithdrawal: staker was somehow neither delegated nor *not* delegated, simultaneously");
        }
        cheats.stopPrank();
        return (withdrawalRoot, queuedWithdrawal);
    }

    function _testStartQueuedWithdrawalWaitingPeriod(
        address withdrawer,
        bytes32 withdrawalRoot,
        uint32 stakeInactiveAfter
    ) internal {
        cheats.startPrank(withdrawer);
        // TODO: un-hardcode the '8 days' and '30 days' here
        // '8 days' accounts for the `REASONABLE_STAKES_UPDATE_PERIOD`
        cheats.warp(block.timestamp + 8 days);
        // '30 days' is used to prevent overflow in timestamps when stored as uint32 values (2^32 is in the year 2106 in UTC time)
        cheats.assume(stakeInactiveAfter < type(uint32).max - 30 days);
        cheats.assume(stakeInactiveAfter > block.timestamp);
        investmentManager.startQueuedWithdrawalWaitingPeriod(
                                        withdrawalRoot, 
                                        stakeInactiveAfter
                                    );
        cheats.stopPrank();
    }

    function getG2PublicKeyHash(bytes calldata data, address signer) public view returns(bytes32 pkHash){

        uint256[4] memory pk;
        // verify sig of public key and get pubkeyHash back, slice out compressed apk
        (pk[0], pk[1], pk[2], pk[3]) = BLS.verifyBLSSigOfPubKeyHash(data, signer);

        pkHash = keccak256(abi.encodePacked(pk[0], pk[1], pk[2], pk[3]));

        return pkHash;

    }
}
<|MERGE_RESOLUTION|>--- conflicted
+++ resolved
@@ -424,13 +424,9 @@
         );
         cheats.stopPrank();
     }
-<<<<<<< HEAD
 */
-    function _testRegisterAdditionalSelfOperator(address sender, bytes memory data) internal {
-=======
 
     function _testRegisterAdditionalSelfOperator(address sender, bytes memory data, bytes32 ephemeralKeyHash) internal {
->>>>>>> 5b4a8d0b
         //register as both ETH and EIGEN operator
         uint8 operatorType = 3;
         uint256 wethToDeposit = 1e18;
