--- conflicted
+++ resolved
@@ -23,28 +23,11 @@
             //deposit delegator's eigen into investment manager
             eigenToken.approve(address(investmentManager), type(uint256).max);
 
-<<<<<<< HEAD
-            investmentManager.depositIntoStrategy(
-                eigenStrat,
-                eigenToken,
-                amountEigenToDeposit
-            );
-
-            //depost weth into investment manager
+            investmentManager.depositIntoStrategy(eigenStrat, eigenToken, amountEigenToDeposit);
+
+            //deposit weth into investment manager
             weth.approve(address(investmentManager), type(uint256).max);
-            investmentManager.depositIntoStrategy(
-                wethStrat,
-                weth,
-                amountEthToDeposit
-            );
-=======
-            investmentManager.depositIntoStrategy(delegates[i], eigenStrat, eigenToken, amountEigenToDeposit);
-
-            //depost weth into investment manager
-            weth.approve(address(investmentManager), type(uint256).max);
-            investmentManager.depositIntoStrategy(delegates[i], wethStrat, weth, amountEthToDeposit);
->>>>>>> fac62cda
-
+            investmentManager.depositIntoStrategy(wethStrat, weth, amountEthToDeposit);
             cheats.stopPrank();
 
             uint256 operatorEigenSharesBefore = delegation.operatorShares(operator, eigenStrat);
@@ -210,27 +193,6 @@
             _testRegisterAdditionalSelfOperator(signers[i], registrationData[i]);
         }
     }
-
-<<<<<<< HEAD
-=======
-    function _testCommitUndelegation(address sender) internal {
-        cheats.startPrank(sender);
-        delegation.initUndelegation();
-        delegation.commitUndelegation();
-        assertTrue(
-            delegation.undelegationFinalizedTime(sender) == block.timestamp + undelegationFraudproofInterval,
-            "_testCommitUndelegation: undelegation time not set correctly"
-        );
-        cheats.stopPrank();
-    }
-
-    function _testFinalizeUndelegation(address sender) internal {
-        cheats.startPrank(sender);
-        delegation.finalizeUndelegation();
-        cheats.stopPrank();
-        assertTrue(delegation.isNotDelegated(sender) == true, "testDelegation: staker is not undelegated");
-    }
->>>>>>> fac62cda
 
     //Internal function for assembling calldata - prevents stack too deep errors
     function _getCallData(
@@ -341,24 +303,11 @@
             cheats.startPrank(sender);
             underlyingToken.approve(address(investmentManager), type(uint256).max);
 
-<<<<<<< HEAD
-            investmentManager.depositIntoStrategy(
-                stratToDepositTo,
-                underlyingToken,
-                amountToDeposit
-            );
-            amountDeposited = amountToDeposit;
-
-            //check if depositor has never used this strat, that it is added correctly to investorStrats array.
-            if(operatorSharesBefore == 0){
-                
-=======
-            investmentManager.depositIntoStrategy(sender, stratToDepositTo, underlyingToken, amountToDeposit);
+            investmentManager.depositIntoStrategy(stratToDepositTo, underlyingToken, amountToDeposit);
             amountDeposited = amountToDeposit;
 
             //check if depositor has never used this strat, that it is added correctly to investorStrats array.
             if (operatorSharesBefore == 0) {
->>>>>>> fac62cda
                 // check that strategy is appropriately added to dynamic array of all of sender's strategies
                 assertTrue(
                     investmentManager.investorStrats(sender, investmentManager.investorStratsLength(sender) - 1)
@@ -428,69 +377,6 @@
         );
         cheats.stopPrank();
     }
-
-<<<<<<< HEAD
-=======
-    //initiates a data store
-    //checks that the dataStoreId, initTime, storePeriodLength, and committed status are all correct
-    function _testInitDataStore(uint256 timeStampForInit, address confirmer)
-        internal
-        returns (IDataLayrServiceManager.DataStoreSearchData memory searchData)
-    {
-        bytes memory header = abi.encodePacked(hex"0102030405060708091011121314151617181920");
-        uint32 totalBytes = 1e6;
-
-        // weth is set as the paymentToken of dlsm, so we must approve dlsm to transfer weth
-        weth.transfer(storer, 1e11);
-        cheats.startPrank(storer);
-        weth.approve(address(dataLayrPaymentManager), type(uint256).max);
-
-        dataLayrPaymentManager.depositFutureFees(storer, 1e11);
-
-        uint32 blockNumber = uint32(block.number);
-        // change block number to 100 to avoid underflow in DataLayr (it calculates block.number - BLOCK_STALE_MEASURE)
-        // and 'BLOCK_STALE_MEASURE' is currently 100
-        cheats.roll(block.number + 100);
-        cheats.warp(timeStampForInit);
-        uint256 timestamp = block.timestamp;
-
-        uint32 index = dlsm.initDataStore(storer, confirmer, header, durationToInit, totalBytes, blockNumber);
-
-        bytes32 headerHash = keccak256(header);
-
-        cheats.stopPrank();
-
-        uint256 fee = calculateFee(totalBytes, 1, durationToInit);
-
-        IDataLayrServiceManager.DataStoreMetadata memory metadata = IDataLayrServiceManager.DataStoreMetadata({
-            headerHash: headerHash,
-            durationDataStoreId: dlsm.getNumDataStoresForDuration(durationToInit) - 1,
-            globalDataStoreId: dlsm.taskNumber() - 1,
-            blockNumber: blockNumber,
-            fee: uint96(fee),
-            confirmer: confirmer,
-            signatoryRecordHash: bytes32(0)
-        });
-
-        {
-            bytes32 dataStoreHash = DataStoreUtils.computeDataStoreHash(metadata);
-
-            //check if computed hash matches stored hash in DLSM
-            assertTrue(
-                dataStoreHash == dlsm.getDataStoreHashesForDurationAtTimestamp(durationToInit, timestamp, index),
-                "dataStore hashes do not match"
-            );
-        }
-
-        searchData = IDataLayrServiceManager.DataStoreSearchData({
-            metadata: metadata,
-            duration: durationToInit,
-            timestamp: timestamp,
-            index: index
-        });
-        return searchData;
-    }
->>>>>>> fac62cda
 
     function _testRegisterAdditionalSelfOperator(address sender, bytes memory data) internal {
         //register as both ETH and EIGEN operator
