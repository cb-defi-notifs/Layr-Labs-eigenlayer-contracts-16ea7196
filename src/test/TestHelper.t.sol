--- conflicted
+++ resolved
@@ -3,7 +3,9 @@
 
 import "../test/Deployer.t.sol";
 
+
 contract TestHelper is EigenLayrDeployer {
+
     function _testInitiateDelegation(address operator, uint256 amountEigenToDeposit, uint256 amountEthToDeposit)
         public
     {
@@ -12,22 +14,33 @@
         weth.transfer(_challenger, 1e18);
         _testRegisterAsDelegate(operator, IDelegationTerms(operator));
 
-        for (uint256 i; i < delegates.length; i++) {
+        for (uint i; i < delegates.length; i++) {
             //initialize weth, eigen and eth balances for delegator
             eigenToken.transfer(delegates[i], amountEigenToDeposit);
             weth.transfer(delegates[i], amountEthToDeposit);
             cheats.deal(delegates[i], amountEthToDeposit);
+            
 
             cheats.startPrank(delegates[i]);
 
             //deposit delegator's eigen into investment manager
             eigenToken.approve(address(investmentManager), type(uint256).max);
 
-            investmentManager.depositIntoStrategy(delegates[i], eigenStrat, eigenToken, amountEigenToDeposit);
+            investmentManager.depositIntoStrategy(
+                delegates[i],
+                eigenStrat,
+                eigenToken,
+                amountEigenToDeposit
+            );
 
             //depost weth into investment manager
             weth.approve(address(investmentManager), type(uint256).max);
-            investmentManager.depositIntoStrategy(delegates[i], wethStrat, weth, amountEthToDeposit);
+            investmentManager.depositIntoStrategy(
+                delegates[i],
+                wethStrat,
+                weth,
+                amountEthToDeposit
+            );
 
             cheats.stopPrank();
 
@@ -37,10 +50,9 @@
             //delegate delegator's deposits to operator
             _testDelegateToOperator(delegates[i], operator);
             //testing to see if increaseOperatorShares worked
-            assertTrue(
-                delegation.operatorShares(operator, eigenStrat) - operatorEigenSharesBefore == amountEigenToDeposit
-            );
+            assertTrue(delegation.operatorShares(operator, eigenStrat) - operatorEigenSharesBefore == amountEigenToDeposit);
             assertTrue(delegation.operatorShares(operator, wethStrat) - operatorWETHSharesBefore == amountEthToDeposit);
+
         }
 
         cheats.startPrank(operator);
@@ -53,9 +65,6 @@
         //     bytes calldata data,
         //     string calldata socket
         // )
-<<<<<<< HEAD
-        dlReg.registerOperator(operatorType, ephemeralKey, registrationData[0], socket);
-=======
         //whitelist the dlsm to slash the operator
         slasher.allowToSlash(address(dlsm));
         dlReg.registerOperator(
@@ -64,7 +73,6 @@
             registrationData[0],
             socket
         );
->>>>>>> 66038c33
         cheats.stopPrank();
     }
 
@@ -77,23 +85,21 @@
         uint32 blockNumber,
         uint32 dataStoreId,
         IDataLayrServiceManager.DataStoreSearchData memory searchData
-    )
-        internal
-    {
-        /**
-         * @param data This calldata is of the format:
-         * <
-         * bytes32 headerHash,
-         * uint48 index of the totalStake corresponding to the dataStoreId in the 'totalStakeHistory' array of the BLSRegistryWithBomb
-         * uint32 blockNumber
-         * uint32 dataStoreId
-         * uint32 numberOfNonSigners,
-         * uint256[numberOfSigners][4] pubkeys of nonsigners,
-         * uint32 apkIndex,
-         * uint256[4] apk,
-         * uint256[2] sigma
-         * >
-         */
+    ) internal {
+        /** 
+        @param data This calldata is of the format:
+                <
+                bytes32 headerHash,
+                uint48 index of the totalStake corresponding to the dataStoreId in the 'totalStakeHistory' array of the BLSRegistryWithBomb
+                uint32 blockNumber
+                uint32 dataStoreId
+                uint32 numberOfNonSigners,
+                uint256[numberOfSigners][4] pubkeys of nonsigners,
+                uint32 apkIndex,
+                uint256[4] apk,
+                uint256[2] sigma
+                >
+        */
 
         bytes memory data = abi.encodePacked(
             msgHash,
@@ -115,21 +121,26 @@
     }
 
     /**
-     * @param numberOfSigners is the number of signers in the quorum of DLNs
-     * @param includeOperator is a boolean that indicates whether or not we want to also register
-     * the operator no. 0, for test case where they are not already registered as a delegator.
-     *
-     */
-    function _testRegisterSigners(uint32 numberOfSigners, bool includeOperator) internal {
+    @param numberOfSigners is the number of signers in the quorum of DLNs
+    @param includeOperator is a boolean that indicates whether or not we want to also register 
+    the operator no. 0, for test case where they are not already registered as a delegator.
+    **/
+    function _testRegisterSigners(uint32 numberOfSigners, bool includeOperator)
+        internal
+    {
         uint256 start = 1;
         if (includeOperator) {
             start = 0;
         }
-
+        
         //register all the operators
         //skip i = 0 since we have already registered signers[0] !!
         for (uint256 i = start; i < numberOfSigners; ++i) {
-            _testRegisterAdditionalSelfOperator(signers[i], registrationData[i]);
+            
+            _testRegisterAdditionalSelfOperator(
+                signers[i],
+                registrationData[i]
+            );
         }
     }
 
@@ -137,10 +148,7 @@
         cheats.startPrank(sender);
         delegation.initUndelegation();
         delegation.commitUndelegation();
-        assertTrue(
-            delegation.undelegationFinalizedTime(sender) == block.timestamp + undelegationFraudproofInterval,
-            "_testCommitUndelegation: undelegation time not set correctly"
-        );
+        assertTrue(delegation.undelegationFinalizedTime(sender)==block.timestamp + undelegationFraudproofInterval, "_testCommitUndelegation: undelegation time not set correctly");
         cheats.stopPrank();
     }
 
@@ -148,7 +156,7 @@
         cheats.startPrank(sender);
         delegation.finalizeUndelegation();
         cheats.stopPrank();
-        assertTrue(delegation.isNotDelegated(sender) == true, "testDelegation: staker is not undelegated");
+        assertTrue(delegation.isNotDelegated(sender)==true, "testDelegation: staker is not undelegated");
     }
 
     //Internal function for assembling calldata - prevents stack too deep errors
@@ -159,25 +167,21 @@
         nonSignerInfo memory nonsigners,
         uint32 blockNumber,
         uint32 dataStoreId
-    )
-        internal
-        view
-        returns (bytes memory)
-    {
-        /**
-         * @param data This calldata is of the format:
-         * <
-         * bytes32 msgHash,
-         * uint48 index of the totalStake corresponding to the dataStoreId in the 'totalStakeHistory' array of the BLSRegistryWithBomb
-         * uint32 blockNumber
-         * uint32 dataStoreId
-         * uint32 numberOfNonSigners,
-         * uint256[numberOfSigners][4] pubkeys of nonsigners,
-         * uint32 apkIndex,
-         * uint256[4] apk,
-         * uint256[2] sigma
-         * >s
-         */
+    ) internal view returns (bytes memory) {
+        /** 
+        @param data This calldata is of the format:
+            <
+             bytes32 msgHash,
+             uint48 index of the totalStake corresponding to the dataStoreId in the 'totalStakeHistory' array of the BLSRegistryWithBomb
+             uint32 blockNumber
+             uint32 dataStoreId
+             uint32 numberOfNonSigners,
+             uint256[numberOfSigners][4] pubkeys of nonsigners,
+             uint32 apkIndex,
+             uint256[4] apk,
+             uint256[2] sigma
+            >s
+        */
         bytes memory data = abi.encodePacked(
             msgHash,
             uint48(dlReg.getLengthOfTotalStakeHistory() - 1),
@@ -210,10 +214,14 @@
      * @param sender The address to spoof calls from using `cheats.startPrank(sender)`
      * @param amountToDeposit Amount of WETH that is first *transferred from this contract to `sender`* and then deposited by `sender` into `stratToDepositTo`
      */
-    function _testWethDeposit(address sender, uint256 amountToDeposit) internal returns (uint256 amountDeposited) {
+    function _testWethDeposit(address sender, uint256 amountToDeposit)
+        internal
+        returns (uint256 amountDeposited)
+    {
         cheats.assume(amountToDeposit <= wethInitialSupply);
         // transfer WETH to `sender` and have them deposit it into `strat`
         amountDeposited = _testDepositToStrategy(sender, amountToDeposit, weth, wethStrat);
+
     }
 
     /**
@@ -227,8 +235,8 @@
 
     /**
      * @notice Deposits `amountToDeposit` of `underlyingToken` from address `sender` into `stratToDepositTo`.
-     * *If*  `sender` has zero shares prior to deposit, *then* checks that `stratToDepositTo` is correctly added to their `investorStrats` array.
-     *
+     *          *If*  `sender` has zero shares prior to deposit, *then* checks that `stratToDepositTo` is correctly added to their `investorStrats` array.
+     *          
      * @param sender The address to spoof calls from using `cheats.startPrank(sender)`
      * @param amountToDeposit Amount of WETH that is first *transferred from this contract to `sender`* and then deposited by `sender` into `stratToDepositTo`
      */
@@ -237,10 +245,7 @@
         uint256 amountToDeposit,
         IERC20 underlyingToken,
         IInvestmentStrategy stratToDepositTo
-    )
-        internal
-        returns (uint256 amountDeposited)
-    {
+    ) internal returns (uint256 amountDeposited) {
         // deposits will revert when amountToDeposit is 0
         cheats.assume(amountToDeposit > 0);
 
@@ -258,15 +263,20 @@
             cheats.startPrank(sender);
             underlyingToken.approve(address(investmentManager), type(uint256).max);
 
-            investmentManager.depositIntoStrategy(sender, stratToDepositTo, underlyingToken, amountToDeposit);
+            investmentManager.depositIntoStrategy(
+                sender,
+                stratToDepositTo,
+                underlyingToken,
+                amountToDeposit
+            );
             amountDeposited = amountToDeposit;
 
             //check if depositor has never used this strat, that it is added correctly to investorStrats array.
-            if (operatorSharesBefore == 0) {
+            if(operatorSharesBefore == 0){
                 // check that strategy is appropriately added to dynamic array of all of sender's strategies
                 assertTrue(
-                    investmentManager.investorStrats(sender, investmentManager.investorStratsLength(sender) - 1)
-                        == stratToDepositTo,
+                    investmentManager.investorStrats(sender, investmentManager.investorStratsLength(sender) - 1) ==
+                        stratToDepositTo,
                     "_depositToStrategy: investorStrats array updated incorrectly"
                 );
             }
@@ -288,9 +298,7 @@
         uint256 amountSharesToWithdraw,
         IERC20 underlyingToken,
         IInvestmentStrategy stratToWithdrawFrom
-    )
-        internal
-    {
+    ) internal {
         // fetch the length of `sender`'s dynamic `investorStrats` array
         uint256 investorStratsLengthBefore = investmentManager.investorStratsLength(sender);
         // fetch `sender`'s existing share amount
@@ -310,12 +318,19 @@
         if (amountSharesToWithdraw > existingShares) {
             cheats.expectRevert(bytes("InvestmentManager._removeShares: shareAmount too high"));
             investmentManager.withdrawFromStrategy(
-                strategyIndex, stratToWithdrawFrom, underlyingToken, amountSharesToWithdraw
+
+                strategyIndex,
+                stratToWithdrawFrom,
+                underlyingToken,
+                amountSharesToWithdraw
             );
             return;
         } else {
             investmentManager.withdrawFromStrategy(
-                strategyIndex, stratToWithdrawFrom, underlyingToken, amountSharesToWithdraw
+                strategyIndex,
+                stratToWithdrawFrom,
+                underlyingToken,
+                amountSharesToWithdraw
             );
         }
 
@@ -331,11 +346,13 @@
 
     //initiates a data store
     //checks that the dataStoreId, initTime, storePeriodLength, and committed status are all correct
-    function _testInitDataStore(uint256 timeStampForInit, address confirmer)
+   function _testInitDataStore(uint256 timeStampForInit, address confirmer)
         internal
         returns (IDataLayrServiceManager.DataStoreSearchData memory searchData)
     {
-        bytes memory header = abi.encodePacked(hex"0102030405060708091011121314151617181920");
+        bytes memory header = abi.encodePacked(
+            hex"0102030405060708091011121314151617181920"
+        );
         uint32 totalBytes = 1e6;
 
         // weth is set as the paymentToken of dlsm, so we must approve dlsm to transfer weth
@@ -352,7 +369,14 @@
         cheats.warp(timeStampForInit);
         uint256 timestamp = block.timestamp;
 
-        uint32 index = dlsm.initDataStore(storer, confirmer, header, durationToInit, totalBytes, blockNumber);
+        uint32 index = dlsm.initDataStore(
+            storer,
+            confirmer,
+            header,
+            durationToInit,
+            totalBytes,
+            blockNumber
+        );
 
         bytes32 headerHash = keccak256(header);
 
@@ -360,36 +384,41 @@
 
         uint256 fee = calculateFee(totalBytes, 1, durationToInit);
 
-        IDataLayrServiceManager.DataStoreMetadata memory metadata = IDataLayrServiceManager.DataStoreMetadata({
-            headerHash: headerHash,
-            durationDataStoreId: dlsm.getNumDataStoresForDuration(durationToInit) - 1,
-            globalDataStoreId: dlsm.taskNumber() - 1,
-            blockNumber: blockNumber,
-            fee: uint96(fee),
-            confirmer: confirmer,
-            signatoryRecordHash: bytes32(0)
-        });
+        IDataLayrServiceManager.DataStoreMetadata
+            memory metadata = IDataLayrServiceManager.DataStoreMetadata({
+                headerHash: headerHash,
+                durationDataStoreId: dlsm.getNumDataStoresForDuration(durationToInit)-1,
+                globalDataStoreId: dlsm.taskNumber() - 1,
+                blockNumber: blockNumber,
+                fee: uint96(fee),
+                confirmer: confirmer,
+                signatoryRecordHash: bytes32(0)
+            });
 
         {
             bytes32 dataStoreHash = DataStoreUtils.computeDataStoreHash(metadata);
 
             //check if computed hash matches stored hash in DLSM
             assertTrue(
-                dataStoreHash == dlsm.getDataStoreHashesForDurationAtTimestamp(durationToInit, timestamp, index),
+                dataStoreHash ==
+                    dlsm.getDataStoreHashesForDurationAtTimestamp(durationToInit, timestamp, index),
                 "dataStore hashes do not match"
             );
         }
-
+        
         searchData = IDataLayrServiceManager.DataStoreSearchData({
-            metadata: metadata,
-            duration: durationToInit,
-            timestamp: timestamp,
-            index: index
-        });
+                metadata: metadata,
+                duration: durationToInit,
+                timestamp: timestamp,
+                index: index
+            });
         return searchData;
     }
 
-    function _testRegisterAdditionalSelfOperator(address sender, bytes memory data) internal {
+    function _testRegisterAdditionalSelfOperator(
+        address sender,
+        bytes memory data
+    ) internal {
         //register as both ETH and EIGEN operator
         uint8 operatorType = 3;
         uint256 wethToDeposit = 1e18;
@@ -400,36 +429,26 @@
         string memory socket = "255.255.255.255";
 
         cheats.startPrank(sender);
-<<<<<<< HEAD
-
-=======
         
         //whitelist the dlsm to slash the operator
         slasher.allowToSlash(address(dlsm));
         
->>>>>>> 66038c33
         dlReg.registerOperator(operatorType, ephemeralKey, data, socket);
 
         cheats.stopPrank();
 
         // verify that registration was stored correctly
-<<<<<<< HEAD
-        if ((operatorType & 1) == 1 && wethToDeposit > dlReg.nodeStakeFirstQuorum()) {
-            assertTrue(dlReg.firstQuorumStakedByOperator(sender) == wethToDeposit, "ethStaked not increased!");
-=======
         if ((operatorType & 1) == 1 && wethToDeposit > dlReg.minimumStakeFirstQuorum()) {
             assertTrue(
                 dlReg.firstQuorumStakedByOperator(sender) == wethToDeposit,
                 "ethStaked not increased!"
             );
->>>>>>> 66038c33
         } else {
-            assertTrue(dlReg.firstQuorumStakedByOperator(sender) == 0, "ethStaked incorrectly > 0");
-        }
-<<<<<<< HEAD
-        if ((operatorType & 2) == 2 && eigenToDeposit > dlReg.nodeStakeSecondQuorum()) {
-            assertTrue(dlReg.secondQuorumStakedByOperator(sender) == eigenToDeposit, "eigenStaked not increased!");
-=======
+            assertTrue(
+                dlReg.firstQuorumStakedByOperator(sender) == 0,
+                "ethStaked incorrectly > 0"
+            );
+        }
         if (
             (operatorType & 2) == 2 && eigenToDeposit > dlReg.minimumStakeSecondQuorum()
         ) {
@@ -437,22 +456,27 @@
                 dlReg.secondQuorumStakedByOperator(sender) == eigenToDeposit,
                 "eigenStaked not increased!"
             );
->>>>>>> 66038c33
         } else {
-            assertTrue(dlReg.secondQuorumStakedByOperator(sender) == 0, "eigenStaked incorrectly > 0");
+            assertTrue(
+                dlReg.secondQuorumStakedByOperator(sender) == 0,
+                "eigenStaked incorrectly > 0"
+            );
         }
     }
 
     // second return value is the complete `searchData` that can serve as an input to `stakeWithdrawalVerification`
-    function _testConfirmDataStoreSelfOperators(uint8 numSigners)
-        internal
+    function _testConfirmDataStoreSelfOperators(uint8 numSigners) 
+        internal 
         returns (bytes memory, IDataLayrServiceManager.DataStoreSearchData memory)
-    {
+        {
         cheats.assume(numSigners > 0 && numSigners <= 15);
 
         //register all the operators
         for (uint256 i = 0; i < numSigners; ++i) {
-            _testRegisterAdditionalSelfOperator(signers[i], registrationData[i]);
+            _testRegisterAdditionalSelfOperator(
+                signers[i],
+                registrationData[i]
+            );
         }
 
         // hard-coded value
@@ -461,8 +485,8 @@
         return _testConfirmDataStoreWithoutRegister(index, numSigners);
     }
 
-    function _testConfirmDataStoreWithoutRegister(uint256 index, uint8 numSigners)
-        internal
+    function _testConfirmDataStoreWithoutRegister(uint256 index, uint8 numSigners) 
+        internal 
         returns (bytes memory, IDataLayrServiceManager.DataStoreSearchData memory)
     {
         uint256 initTime = 1000000001;
@@ -470,32 +494,27 @@
 
         uint32 numberOfNonSigners = 0;
         (uint256 apk_0, uint256 apk_1, uint256 apk_2, uint256 apk_3) = getAggregatePublicKey(uint256(numSigners));
-        (uint256 sigma_0, uint256 sigma_1) = getSignature(uint256(numSigners), index); //(signatureData[index*2], signatureData[2*index + 1]);
-
-        /**
-         * @param data This calldata is of the format:
-         * <
-         * bytes32 msgHash,
-         * uint48 index of the totalStake corresponding to the dataStoreId in the 'totalStakeHistory' array of the BLSRegistryWithBomb
-         * uint32 blockNumber
-         * uint32 dataStoreId
-         * uint32 numberOfNonSigners,
-         * uint256[numberOfNonSigners][4] pubkeys of nonsigners,
-         * uint32 apkIndex,
-         * uint256[4] apk,
-         * uint256[2] sigma
-         * >
-         */
-
+        (uint256 sigma_0, uint256 sigma_1) = getSignature(uint256(numSigners), index);//(signatureData[index*2], signatureData[2*index + 1]);
+
+
+        /** 
+     @param data This calldata is of the format:
+            <
+             bytes32 msgHash,
+             uint48 index of the totalStake corresponding to the dataStoreId in the 'totalStakeHistory' array of the BLSRegistryWithBomb
+             uint32 blockNumber
+             uint32 dataStoreId
+             uint32 numberOfNonSigners,
+             uint256[numberOfNonSigners][4] pubkeys of nonsigners,
+             uint32 apkIndex,
+             uint256[4] apk,
+             uint256[2] sigma
+            >
+     */
+        
         bytes memory data = abi.encodePacked(
             keccak256(
-                abi.encodePacked(
-                    searchData.metadata.globalDataStoreId,
-                    searchData.metadata.headerHash,
-                    searchData.duration,
-                    initTime,
-                    searchData.index
-                )
+                abi.encodePacked(searchData.metadata.globalDataStoreId, searchData.metadata.headerHash, searchData.duration, initTime, searchData.index)
             ),
             uint48(dlReg.getLengthOfTotalStakeHistory() - 1),
             searchData.metadata.blockNumber,
@@ -546,39 +565,60 @@
 
     // simply tries to register 'sender' as a delegate, setting their 'DelegationTerms' contract in EigenLayrDelegation to 'dt'
     // verifies that the storage of EigenLayrDelegation contract is updated appropriately
-    function _testRegisterAsDelegate(address sender, IDelegationTerms dt) internal {
+    function _testRegisterAsDelegate(address sender, IDelegationTerms dt)
+        internal
+    {
+        
         cheats.startPrank(sender);
         delegation.registerAsDelegate(dt);
         assertTrue(delegation.isOperator(sender), "testRegisterAsDelegate: sender is not a delegate");
 
         assertTrue(
-            delegation.delegationTerms(sender) == dt, "_testRegisterAsDelegate: delegationTerms not set appropriately"
-        );
-
-        assertTrue(delegation.isDelegated(sender), "_testRegisterAsDelegate: sender not marked as actively delegated");
-        cheats.stopPrank();
-    }
-
+            delegation.delegationTerms(sender) == dt,
+            "_testRegisterAsDelegate: delegationTerms not set appropriately"
+        );
+
+        assertTrue(
+            delegation.isDelegated(sender),
+            "_testRegisterAsDelegate: sender not marked as actively delegated"
+        );
+        cheats.stopPrank();
+
+    }
+    
     // tries to delegate from 'sender' to 'operator'
     // verifies that:
     //                  delegator has at least some shares
     //                  delegatedShares update correctly for 'operator'
     //                  delegated status is updated correctly for 'sender'
-    function _testDelegateToOperator(address sender, address operator) internal {
+    function _testDelegateToOperator(address sender, address operator)
+        internal
+    {
+        
         //delegator-specific information
-        (IInvestmentStrategy[] memory delegateStrategies, uint256[] memory delegateShares) =
-            investmentManager.getDeposits(sender);
+        (
+            IInvestmentStrategy[] memory delegateStrategies,
+            uint256[] memory delegateShares
+        ) = investmentManager.getDeposits(sender);
+
 
         uint256 numStrats = delegateShares.length;
-        assertTrue(numStrats > 0, "_testDelegateToOperator: delegating from address with no investments");
+        assertTrue(
+            numStrats > 0,
+            "_testDelegateToOperator: delegating from address with no investments"
+        );
         uint256[] memory inititalSharesInStrats = new uint256[](numStrats);
         for (uint256 i = 0; i < numStrats; ++i) {
-            inititalSharesInStrats[i] = delegation.operatorShares(operator, delegateStrategies[i]);
+            inititalSharesInStrats[i] = delegation.operatorShares(
+                operator,
+                delegateStrategies[i]
+            );
         }
 
         cheats.startPrank(sender);
         delegation.delegateTo(operator);
         cheats.stopPrank();
+
 
         assertTrue(
             delegation.delegation(sender) == operator,
@@ -591,12 +631,17 @@
 
         for (uint256 i = 0; i < numStrats; ++i) {
             uint256 operatorSharesBefore = inititalSharesInStrats[i];
-            uint256 operatorSharesAfter = delegation.operatorShares(operator, delegateStrategies[i]);
+            uint256 operatorSharesAfter = delegation.operatorShares(
+                operator,
+                delegateStrategies[i]
+            );
             assertTrue(
-                operatorSharesAfter == (operatorSharesBefore + delegateShares[i]),
+                operatorSharesAfter ==
+                    (operatorSharesBefore + delegateShares[i]),
                 "_testDelegateToOperator: delegatedShares not increased correctly"
             );
         }
+
     }
 
     // deploys a InvestmentStrategyBase contract and initializes it to treat `underlyingToken` as its underlying token
@@ -613,11 +658,6 @@
         return strategy;
     }
 
-<<<<<<< HEAD
-    // deploys 'numStratsToAdd' strategies using '_testAddStrategy' and then deposits 'amountToDeposit' to each of them from 'sender'
-    function _testDepositStrategies(address sender, uint256 amountToDeposit, uint16 numStratsToAdd) internal {
-        // hard-coded input
-=======
     // deploys 'numStratsToAdd' strategies using '_testAddStrategyBase' and then deposits 'amountToDeposit' to each of them from 'sender'
     function _testDepositStrategies(
         address sender,
@@ -625,19 +665,15 @@
         uint16 numStratsToAdd
     ) internal {
         // hard-coded inputs
->>>>>>> 66038c33
         uint96 multiplier = 1e18;
         IERC20 underlyingToken = weth;
 
         cheats.assume(numStratsToAdd > 0 && numStratsToAdd <= 20);
-        IInvestmentStrategy[] memory stratsToDepositTo = new IInvestmentStrategy[](
+        IInvestmentStrategy[]
+            memory stratsToDepositTo = new IInvestmentStrategy[](
                 numStratsToAdd
             );
         for (uint16 i = 0; i < numStratsToAdd; ++i) {
-<<<<<<< HEAD
-            stratsToDepositTo[i] = _testAddStrategy();
-            _testDepositToStrategy(sender, amountToDeposit, weth, InvestmentStrategyBase(address(stratsToDepositTo[i])));
-=======
             stratsToDepositTo[i] = _testAddStrategyBase(underlyingToken);
             _testDepositToStrategy(
                 sender,
@@ -645,12 +681,12 @@
                 weth,
                 InvestmentStrategyBase(address(stratsToDepositTo[i]))
             );
->>>>>>> 66038c33
         }
         for (uint16 i = 0; i < numStratsToAdd; ++i) {
             // check that strategy is appropriately added to dynamic array of all of sender's strategies
             assertTrue(
-                investmentManager.investorStrats(sender, i) == stratsToDepositTo[i],
+                investmentManager.investorStrats(sender, i) ==
+                    stratsToDepositTo[i],
                 "investorStrats array updated incorrectly"
             );
 
@@ -660,13 +696,16 @@
         }
         // add strategies to dlRegistry
         for (uint16 i = 0; i < numStratsToAdd; ++i) {
-            VoteWeigherBaseStorage.StrategyAndWeightingMultiplier[] memory ethStratsAndMultipliers =
-            new VoteWeigherBaseStorage.StrategyAndWeightingMultiplier[](
+            VoteWeigherBaseStorage.StrategyAndWeightingMultiplier[]
+                memory ethStratsAndMultipliers = new VoteWeigherBaseStorage.StrategyAndWeightingMultiplier[](
                     1
                 );
             ethStratsAndMultipliers[0].strategy = stratsToDepositTo[i];
             ethStratsAndMultipliers[0].multiplier = multiplier;
-            dlReg.addStrategiesConsideredAndMultipliers(0, ethStratsAndMultipliers);
+            dlReg.addStrategiesConsideredAndMultipliers(
+                0,
+                ethStratsAndMultipliers
+            );
         }
     }
 }