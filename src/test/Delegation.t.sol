--- conflicted
+++ resolved
@@ -270,11 +270,7 @@
     ///         cannot be intitialized multiple times
     function testCannotInitMultipleTimesDelegation() public cannotReinit {
         //delegation has already been initialized in the Deployer test contract
-<<<<<<< HEAD
-        delegation.initialize(investmentManager, pauserReg);
-=======
-        delegation.initialize(investmentManager, pauserReg, address(this), undelegationFraudproofInterval);
->>>>>>> 7b48d22c
+        delegation.initialize(investmentManager, pauserReg, address(this));
     }
 
     /// @notice This function tests to ensure that a you can't register as a delegate multiple times
