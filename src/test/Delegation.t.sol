// SPDX-License-Identifier: UNLICENSED
pragma solidity ^0.8.9;

import "@openzeppelin/contracts/utils/math/Math.sol";

import "../test/TestHelper.t.sol";

import "../contracts/libraries/BytesLib.sol";

contract DelegationTests is TestHelper {
    using BytesLib for bytes;
    using Math for uint256;

    uint256[] sharesBefore;
    uint256[] balanceBefore;
    uint256[] priorTotalShares;
    uint256[] strategyTokenBalance;

    /// @notice testing if an operator can register to themselves.
    function testSelfOperatorRegister() public {
        _testRegisterAdditionalSelfOperator(signers[0], registrationData[0]);
    }

    /// @notice testing if an operator can delegate to themselves.
    /// @param sender is the address of the operator.
    function testSelfOperatorDelegate(address sender) public {
        cheats.assume(sender != address(0));
        cheats.assume(sender != address(eigenLayrProxyAdmin));
        _testRegisterAsOperator(sender, IDelegationTerms(sender));
    }

    function testTwoSelfOperatorsRegister() public {
        _testRegisterAdditionalSelfOperator(signers[0], registrationData[0]);
        _testRegisterAdditionalSelfOperator(signers[1], registrationData[1]);
    }

    /// @notice registers a fixed address as a delegate, delegates to it from a second address,
    ///         and checks that the delegate's voteWeights increase properly
    /// @param operator is the operator being delegated to.
    /// @param staker is the staker delegating stake to the operator.
    function testDelegation(address operator, address staker, uint256 ethAmount, uint256 eigenAmount)
        public
        fuzzedAddress(operator)
        fuzzedAddress(staker)
    {
        cheats.assume(staker != operator);
        cheats.assume(ethAmount >= 0 && ethAmount <= 1e18);
        cheats.assume(eigenAmount >= 0 && eigenAmount <= 1e18);

        if (!delegation.isOperator(operator)) {
            _testRegisterAsOperator(operator, IDelegationTerms(operator));
        }

        uint256[3] memory amountsBefore;
        // uint256 operatorEthWeightBefore = dlReg.weightOfOperator(operator, 0);
        // uint256 operatorEigenWeightBefore = dlReg.weightOfOperator(operator, 1);
        // uint256 wethStratSharesBefore = delegation.operatorShares(operator, wethStrat);
        amountsBefore[0] = dlReg.weightOfOperator(operator, 0);
        amountsBefore[1] = dlReg.weightOfOperator(operator, 1);
        amountsBefore[2] = delegation.operatorShares(operator, wethStrat);

        //making additional deposits to the investment strategies
        assertTrue(delegation.isNotDelegated(staker) == true, "testDelegation: staker is not delegate");
        _testWethDeposit(staker, ethAmount);
        _testDepositEigen(staker, eigenAmount);
        _testDelegateToOperator(staker, operator);
        assertTrue(delegation.isDelegated(staker) == true, "testDelegation: staker is not delegate");

        (IInvestmentStrategy[] memory updatedStrategies, uint256[] memory updatedShares) =
            investmentManager.getDeposits(staker);

        {
            uint256 stakerEthWeight = investmentManager.investorStratShares(staker, updatedStrategies[0]);
            uint256 stakerEigenWeight = investmentManager.investorStratShares(staker, updatedStrategies[1]);

            uint256 operatorEthWeightAfter = dlReg.weightOfOperator(operator, 0);
            uint256 operatorEigenWeightAfter = dlReg.weightOfOperator(operator, 1);

            assertTrue(
                operatorEthWeightAfter - amountsBefore[0] == stakerEthWeight,
                "testDelegation: operatorEthWeight did not increment by the right amount"
            );
            assertTrue(
                operatorEigenWeightAfter - amountsBefore[1] == stakerEigenWeight,
                "Eigen weights did not increment by the right amount"
            );
        }
        {
            IInvestmentStrategy _strat = wethStrat;
            // IInvestmentStrategy _strat = investmentManager.investorStrats(staker, 0);
            assertTrue(address(_strat) != address(0), "investorStrats not updated correctly");

            assertTrue(
                delegation.operatorShares(operator, _strat) - updatedShares[0] == amountsBefore[2],
                "ETH operatorShares not updated correctly"
            );
        }
    }

    /// @notice registers a fixed address as a delegate, delegates to it from a second address,
    /// and checks that the delegate's voteWeights increase properly
    /// @param operator is the operator being delegated to.
    /// @param staker is the staker delegating stake to the operator.
    function testDelegationMultipleStrategies(uint16 numStratsToAdd, address operator, address staker)
        public
        fuzzedAddress(operator)
        fuzzedAddress(staker)
    {
        cheats.assume(staker != operator);

        cheats.assume(numStratsToAdd > 0 && numStratsToAdd <= 20);
        uint96 operatorEthWeightBefore = dlReg.weightOfOperator(operator, 0);
        uint96 operatorEigenWeightBefore = dlReg.weightOfOperator(operator, 1);
        _testRegisterAsOperator(operator, IDelegationTerms(operator));
        _testDepositStrategies(staker, 1e18, numStratsToAdd);
        _testDepositEigen(staker, 1e18);
        _testDelegateToOperator(staker, operator);
        uint96 operatorEthWeightAfter = dlReg.weightOfOperator(operator, 0);
        uint96 operatorEigenWeightAfter = dlReg.weightOfOperator(operator, 1);
        assertTrue(
            operatorEthWeightAfter > operatorEthWeightBefore, "testDelegation: operatorEthWeight did not increase!"
        );
        assertTrue(
            operatorEigenWeightAfter > operatorEigenWeightBefore, "testDelegation: operatorEthWeight did not increase!"
        );
    }

    /// @notice test staker's ability to undelegate/withdraw from an operator.
    /// @param operator is the operator being delegated to.
    /// @param depositor is the staker delegating stake to the operator.
    function testWithdrawal(
<<<<<<< HEAD
        address operator,
        address depositor,
        address withdrawer,
        uint256 ethAmount,
        uint256 eigenAmount,
        uint32 withdrawalPeriod,
        bool withdrawAsTokens
    )
        public
        fuzzedAddress(operator)
        fuzzedAddress(depositor)
        fuzzedAddress(withdrawer)
    {
        cheats.assume(depositor != operator);
        cheats.assume(ethAmount <= 1e18);
        cheats.assume(eigenAmount <= 1e18);
        cheats.assume(withdrawalPeriod < 7 days); //type(uint32).max);
=======
            address operator, 
            address depositor,
            address withdrawer, 
            uint256 ethAmount,
            uint256 eigenAmount,
            uint32 stakeInactiveAfter,
            bool withdrawAsTokens
        ) 
            public 
            fuzzedAddress(operator) 
            fuzzedAddress(depositor) 
            fuzzedAddress(withdrawer) 
        {

        cheats.assume(depositor != operator);
        cheats.assume(ethAmount <= 1e18); 
        cheats.assume(eigenAmount <= 1e18); 
>>>>>>> d7100143

        testDelegation(operator, depositor, ethAmount, eigenAmount);

        //delegator-specific information
        (IInvestmentStrategy[] memory delegatorStrategies, uint256[] memory delegatorShares) =
            investmentManager.getDeposits(depositor);

<<<<<<< HEAD
        IInvestmentManager.WithdrawerAndNonce memory withdrawerAndNonce =
            IInvestmentManager.WithdrawerAndNonce({withdrawer: withdrawer, nonce: 0});

=======
>>>>>>> d7100143
        for (uint256 k = 0; k < delegatorStrategies.length; k++) {
            initialOperatorShares[delegatorStrategies[k]] = delegation.operatorShares(operator, delegatorStrategies[k]);
        }

        uint256[] memory strategyIndexes = new uint256[](2);
        strategyIndexes[0] = 0;
        strategyIndexes[1] = 0;

        IERC20[] memory tokensArray = new IERC20[](2);
        tokensArray[0] = weth;
        tokensArray[1] = eigenToken;

        //initiating queued withdrawal
        bytes32 withdrawalRoot = _testQueueWithdrawal(
            depositor, delegatorStrategies, tokensArray, delegatorShares, strategyIndexes, withdrawerAndNonce
        );

<<<<<<< HEAD
        _testStartQueuedWithdrawalWaitingPeriod(withdrawer, withdrawalRoot, withdrawalPeriod);
=======
        _testStartQueuedWithdrawalWaitingPeriod(depositor, withdrawer, withdrawalRoot, stakeInactiveAfter);
>>>>>>> d7100143

        cheats.warp(stakeInactiveAfter + 1 days);

        if (withdrawAsTokens) {
            _testCompleteQueuedWithdrawalTokens(
                depositor, delegatorStrategies, tokensArray, delegatorShares, withdrawerAndNonce
            );
        } else {
            _testCompleteQueuedWithdrawalShares(
                depositor, delegatorStrategies, tokensArray, delegatorShares, withdrawerAndNonce
            );
        }
    }

    /// @notice test to see if an operator who is slashed/frozen
    ///         cannot be undelegated from by their stakers.
    /// @param operator is the operator being delegated to.
    /// @param staker is the staker delegating stake to the operator.
    function testSlashedOperatorWithdrawal(address operator, address staker, uint256 ethAmount, uint256 eigenAmount)
        public
        fuzzedAddress(operator)
        fuzzedAddress(staker)
    {
        cheats.assume(staker != operator);
        testDelegation(operator, staker, ethAmount, eigenAmount);

        address slashingContract = slasher.owner();

        address[] memory slashingContracts = new address[](1);
        slashingContracts[0] = slashingContract;

        cheats.startPrank(slashingContract);
        slasher.addGloballyPermissionedContracts(slashingContracts);
        slasher.freezeOperator(operator);
        cheats.stopPrank();

        (IInvestmentStrategy[] memory updatedStrategies, uint256[] memory updatedShares) =
            investmentManager.getDeposits(staker);

        IInvestmentManager.WithdrawerAndNonce memory withdrawerAndNonce =
            IInvestmentManager.WithdrawerAndNonce({withdrawer: staker, nonce: 0});

        uint256[] memory strategyIndexes = new uint256[](2);
        strategyIndexes[0] = 0;
        strategyIndexes[1] = 1;

        IERC20[] memory tokensArray = new IERC20[](2);
        tokensArray[0] = weth;
        tokensArray[0] = eigenToken;

        //initiating queued withdrawal
        cheats.expectRevert(
            bytes("InvestmentManager.onlyNotFrozen: staker has been frozen and may be subject to slashing")
        );
        _testQueueWithdrawal(staker, updatedStrategies, tokensArray, updatedShares, strategyIndexes, withdrawerAndNonce);
    }

    /// @notice This function tests to ensure that a delegation contract
    ///         cannot be intitialized multiple times
    function testCannotInitMultipleTimesDelegation() public cannotReinit {
        //delegation has already been initialized in the Deployer test contract
        delegation.initialize(investmentManager, pauserReg, address(this));
    }

    /// @notice This function tests to ensure that a you can't register as a delegate multiple times
    /// @param operator is the operator being delegated to.
    function testRegisterAsOperatorMultipleTimes(address operator) public fuzzedAddress(operator) {
        _testRegisterAsOperator(operator, IDelegationTerms(operator));
        cheats.expectRevert(bytes("EigenLayrDelegation.registerAsOperator: Delegate has already registered"));
        _testRegisterAsOperator(operator, IDelegationTerms(operator));
    }

    /// @notice This function tests to ensure that a staker cannot delegate to an unregistered operator
    /// @param delegate is the unregistered operator
    function testDelegationToUnregisteredDelegate(address delegate) public fuzzedAddress(delegate) {
        //deposit into 1 strategy for signers[1], who is delegating to the unregistered operator
        _testDepositStrategies(signers[1], 1e18, 1);
        _testDepositEigen(signers[1], 1e18);

        cheats.expectRevert(bytes("EigenLayrDelegation._delegate: operator has not yet registered as a delegate"));
        cheats.startPrank(signers[1]);
        delegation.delegateTo(delegate);
        cheats.stopPrank();
    }

    // @notice This function tests to ensure that a delegator can re-delegate to an operator after undelegating.
    // @param operator is the operator being delegated to.
    // @param staker is the staker delegating stake to the operator.
    function testRedelegateAfterWithdrawal(
<<<<<<< HEAD
        address operator,
        address depositor,
        address withdrawer,
        uint256 ethAmount,
        uint256 eigenAmount,
        uint32 withdrawalPeriod,
        bool withdrawAsShares
    )
        public
        fuzzedAddress(operator)
        fuzzedAddress(depositor)
        fuzzedAddress(withdrawer)
    {
=======
            address operator, 
            address depositor, 
            address withdrawer, 
            uint256 ethAmount, 
            uint256 eigenAmount,
            uint32 stakeInactiveAfter,
            bool withdrawAsShares
        ) 
            public
            fuzzedAddress(operator) 
            fuzzedAddress(depositor)
            fuzzedAddress(withdrawer)
        {
>>>>>>> d7100143
        cheats.assume(depositor != operator);
        //this function performs delegation and subsequent withdrawal
        testWithdrawal(operator, depositor, withdrawer, ethAmount, eigenAmount, stakeInactiveAfter, withdrawAsShares);

        //warps past fraudproof time interval
        cheats.warp(block.timestamp + undelegationFraudproofInterval + 1);
        testDelegation(operator, depositor, ethAmount, eigenAmount);
    }

    //testing inclusion of nonsigners in DLN quorum, ensuring that nonsigner inclusion proof is working correctly.
    function testForNonSigners(uint256 ethAmount, uint256 eigenAmount) public {
        cheats.assume(ethAmount > 0 && ethAmount < 1e18);
        cheats.assume(eigenAmount > 0 && eigenAmount < 1e10);

        address operator = signers[0];
        _testInitiateDelegation(operator, eigenAmount, ethAmount);
        nonSignerInfo memory nonsigner;
        signerInfo memory signer;

        nonsigner.xA0 = (uint256(10245738255635135293623161230197183222740738674756428343303263476182774511624));

        nonsigner.xA1 = (uint256(10281853605827367652226404263211738087634374304916354347419537904612128636245));

        nonsigner.yA0 = (uint256(3091447672609454381783218377241231503703729871039021245809464784750860882084));

        nonsigner.yA1 = (uint256(18210007982945446441276599406248966847525243540006051743069767984995839204266));

        signer.apk0 = uint256(20820493588973199354272631301248587752629863429201347184003644368113679196121);
        signer.apk1 = uint256(18507428821816114421698399069438744284866101909563082454551586195885282320634);
        signer.apk2 = uint256(1263326262781780932600377484793962587101562728383804037421955407439695092960);
        signer.apk3 = uint256(3512517006108887301063578607317108977425754510174956792003926207778790018672);
        signer.sigma0 = uint256(7232102842299801988888616268506476902050501317623869691846247376690344395462);
        signer.sigma1 = uint256(14957250584972173579780704932503635695261143933757715744951524340217507753217);

        uint32 numberOfSigners = 15;
        _testRegisterSigners(numberOfSigners, false);

        // scoped block helps fix 'stack too deep' errors
        {
            uint256 initTime = 1000000001;
            IDataLayrServiceManager.DataStoreSearchData memory searchData = _testInitDataStore(initTime, address(this));
            uint32 numberOfNonSigners = 1;
            uint32 dataStoreId = dlsm.taskNumber() - 1;

            bytes memory data = _getCallData(
                keccak256(
                    abi.encodePacked(
                        searchData.metadata.globalDataStoreId,
                        searchData.metadata.headerHash,
                        searchData.duration,
                        initTime,
                        uint32(0)
                    )
                ),
                numberOfNonSigners,
                signer,
                nonsigner,
                searchData.metadata.blockNumber,
                dataStoreId
            );

            uint256 gasbefore = gasleft();

            dlsm.confirmDataStore(data, searchData);

            emit log_named_uint("gas cost", gasbefore - gasleft());
        }
    }

    /// @notice testing permissions setInvestmentManager and
    ///         setUndelegationFraudproofInterval functions.

    function testOwnableFunctions(address badGuy) public fuzzedAddress(badGuy) {
        cheats.assume(badGuy != delegation.owner());
        cheats.startPrank(badGuy);
        EigenLayrDelegation altDelegation = new EigenLayrDelegation();
        IInvestmentManager altInvestmentManager = new InvestmentManager(altDelegation);
        cheats.expectRevert(bytes("Ownable: caller is not the owner"));
        delegation.setInvestmentManager(altInvestmentManager);
        cheats.stopPrank();
    }

    //*******INTERNAL FUNCTIONS*********//
    function _testQueueWithdrawal(
        address depositor,
        IInvestmentStrategy[] memory strategyArray,
        IERC20[] memory tokensArray,
        uint256[] memory shareAmounts,
        uint256[] memory strategyIndexes,
        IInvestmentManager.WithdrawerAndNonce memory withdrawerAndNonce
    )
        internal
        returns (bytes32)
    {
        cheats.startPrank(depositor);

        bytes32 withdrawalRoot = investmentManager.queueWithdrawal(
            strategyIndexes,
            strategyArray,
            tokensArray,
            shareAmounts,
            withdrawerAndNonce,
            // TODO: make this an input
            true
        );
        cheats.stopPrank();
        return withdrawalRoot;
    }

    function _testCompleteQueuedWithdrawalShares(
        address depositor,
        IInvestmentStrategy[] memory strategyArray,
        IERC20[] memory tokensArray,
        uint256[] memory shareAmounts,
        IInvestmentManager.WithdrawerAndNonce memory withdrawerAndNonce
    )
        internal
    {
        cheats.startPrank(withdrawerAndNonce.withdrawer);

        for (uint256 i = 0; i < strategyArray.length; i++) {
            sharesBefore.push(investmentManager.investorStratShares(withdrawerAndNonce.withdrawer, strategyArray[i]));
        }

        IInvestmentManager.QueuedWithdrawal memory queuedWithdrawal = IInvestmentManager.QueuedWithdrawal({
            strategies: strategyArray,
            tokens: tokensArray,
            shares: shareAmounts,
            depositor: depositor,
            withdrawerAndNonce: withdrawerAndNonce,
            delegatedAddress: delegation.delegatedTo(depositor)
        });

        // complete the queued withdrawal
        investmentManager.completeQueuedWithdrawal(queuedWithdrawal, false);

        for (uint256 i = 0; i < strategyArray.length; i++) {
            require(
                investmentManager.investorStratShares(withdrawerAndNonce.withdrawer, strategyArray[i])
                    == sharesBefore[i] + shareAmounts[i],
                "_testCompleteQueuedWithdrawalShares: withdrawer shares not incremented"
            );
        }
        cheats.stopPrank();
    }

    function _testCompleteQueuedWithdrawalTokens(
        address depositor,
        IInvestmentStrategy[] memory strategyArray,
        IERC20[] memory tokensArray,
        uint256[] memory shareAmounts,
        IInvestmentManager.WithdrawerAndNonce memory withdrawerAndNonce
    )
        internal
    {
        cheats.startPrank(withdrawerAndNonce.withdrawer);
        emit log_uint(strategyArray.length);

        for (uint256 i = 0; i < strategyArray.length; i++) {
            balanceBefore.push(strategyArray[i].underlyingToken().balanceOf(withdrawerAndNonce.withdrawer));
            priorTotalShares.push(strategyArray[i].totalShares());
            strategyTokenBalance.push(strategyArray[i].underlyingToken().balanceOf(address(strategyArray[i])));
        }

        IInvestmentManager.QueuedWithdrawal memory queuedWithdrawal = IInvestmentManager.QueuedWithdrawal({
            strategies: strategyArray,
            tokens: tokensArray,
            shares: shareAmounts,
            depositor: depositor,
            withdrawerAndNonce: withdrawerAndNonce,
            delegatedAddress: delegation.delegatedTo(depositor)
        });
        // complete the queued withdrawal
<<<<<<< HEAD
        investmentManager.completeQueuedWithdrawal(queuedWithdrawal, true);

        for (uint256 i = 0; i < strategyArray.length; i++) {
            //uint256 strategyTokenBalance = strategyArray[i].underlyingToken().balanceOf(address(strategyArray[i]));
            uint256 tokenBalanceDelta = strategyTokenBalance[i] * shareAmounts[i] / priorTotalShares[i];

            require(
                strategyArray[i].underlyingToken().balanceOf(withdrawerAndNonce.withdrawer)
                    == balanceBefore[i] + tokenBalanceDelta,
                "_testCompleteQueuedWithdrawalTokens: withdrawer balance not incremented"
            );
        }
        cheats.stopPrank();
    }

    function _testStartQueuedWithdrawalWaitingPeriod(
        address withdrawer,
        bytes32 withdrawalRoot,
        uint32 stakeInactiveAfter
    )
        internal
    {
        cheats.startPrank(withdrawer);
        investmentManager.startQueuedWithdrawalWaitingPeriod(withdrawalRoot, stakeInactiveAfter);
=======
        investmentManager.completeQueuedWithdrawal(
                                    strategyArray, 
                                    tokensArray,
                                    shareAmounts, 
                                    depositor, 
                                    withdrawerAndNonce, 
                                    true
                                );   
        
        for (uint i = 0; i < strategyArray.length; i++) {
                //uint256 strategyTokenBalance = strategyArray[i].underlyingToken().balanceOf(address(strategyArray[i]));
                uint256 tokenBalanceDelta = strategyTokenBalance[i] * shareAmounts[i]/priorTotalShares[i];

                require(strategyArray[i].underlyingToken().balanceOf(withdrawerAndNonce.withdrawer) 
                                            == balanceBefore[i] + tokenBalanceDelta, "_testCompleteQueuedWithdrawalTokens: withdrawer balance not incremented");
        }                                
>>>>>>> d7100143
        cheats.stopPrank();
    }
}<|MERGE_RESOLUTION|>--- conflicted
+++ resolved
@@ -15,6 +15,13 @@
     uint256[] balanceBefore;
     uint256[] priorTotalShares;
     uint256[] strategyTokenBalance;
+
+    // packed info used to help handle stack-too-deep errors
+    struct DataForTestWithdrawal {
+        IInvestmentStrategy[] delegatorStrategies;
+        uint256[] delegatorShares;
+        IInvestmentManager.WithdrawerAndNonce withdrawerAndNonce;
+    }
 
     /// @notice testing if an operator can register to themselves.
     function testSelfOperatorRegister() public {
@@ -129,25 +136,6 @@
     /// @param operator is the operator being delegated to.
     /// @param depositor is the staker delegating stake to the operator.
     function testWithdrawal(
-<<<<<<< HEAD
-        address operator,
-        address depositor,
-        address withdrawer,
-        uint256 ethAmount,
-        uint256 eigenAmount,
-        uint32 withdrawalPeriod,
-        bool withdrawAsTokens
-    )
-        public
-        fuzzedAddress(operator)
-        fuzzedAddress(depositor)
-        fuzzedAddress(withdrawer)
-    {
-        cheats.assume(depositor != operator);
-        cheats.assume(ethAmount <= 1e18);
-        cheats.assume(eigenAmount <= 1e18);
-        cheats.assume(withdrawalPeriod < 7 days); //type(uint32).max);
-=======
             address operator, 
             address depositor,
             address withdrawer, 
@@ -165,52 +153,83 @@
         cheats.assume(depositor != operator);
         cheats.assume(ethAmount <= 1e18); 
         cheats.assume(eigenAmount <= 1e18); 
->>>>>>> d7100143
+        cheats.assume(ethAmount > 0); 
+        cheats.assume(eigenAmount > 0); 
 
         testDelegation(operator, depositor, ethAmount, eigenAmount);
 
-        //delegator-specific information
-        (IInvestmentStrategy[] memory delegatorStrategies, uint256[] memory delegatorShares) =
-            investmentManager.getDeposits(depositor);
-
-<<<<<<< HEAD
-        IInvestmentManager.WithdrawerAndNonce memory withdrawerAndNonce =
-            IInvestmentManager.WithdrawerAndNonce({withdrawer: withdrawer, nonce: 0});
-
-=======
->>>>>>> d7100143
-        for (uint256 k = 0; k < delegatorStrategies.length; k++) {
-            initialOperatorShares[delegatorStrategies[k]] = delegation.operatorShares(operator, delegatorStrategies[k]);
+        // packed data structure to deal with stack-too-deep issues
+        DataForTestWithdrawal memory dataForTestWithdrawal;
+
+        // scoped block to deal with stack-too-deep issues
+        {
+            //delegator-specific information
+            (IInvestmentStrategy[] memory delegatorStrategies, uint256[] memory delegatorShares) =
+                investmentManager.getDeposits(depositor);
+            dataForTestWithdrawal.delegatorStrategies = delegatorStrategies;
+            dataForTestWithdrawal.delegatorShares = delegatorShares;
+
+            IInvestmentManager.WithdrawerAndNonce memory withdrawerAndNonce = 
+                IInvestmentManager.WithdrawerAndNonce({
+                    withdrawer: withdrawer,
+                    // harcoded nonce value
+                    nonce: 0
+                }
+            );
+            dataForTestWithdrawal.withdrawerAndNonce = withdrawerAndNonce;
         }
 
         uint256[] memory strategyIndexes = new uint256[](2);
-        strategyIndexes[0] = 0;
-        strategyIndexes[1] = 0;
-
         IERC20[] memory tokensArray = new IERC20[](2);
-        tokensArray[0] = weth;
-        tokensArray[1] = eigenToken;
+        {
+            // hardcoded values
+            strategyIndexes[0] = 0;
+            strategyIndexes[1] = 0;
+            tokensArray[0] = weth;
+            tokensArray[1] = eigenToken;
+        }
 
         //initiating queued withdrawal
+        // (bytes32 withdrawalRoot, ) = _createQueuedWithdrawal(
+        //     depositor,
+        //     // hardcoded inputs for use with this function
+        //     false,
+        //     0,
+        //     dataForTestWithdrawal.delegatorStrategies,
+        //     tokensArray,
+        //     dataForTestWithdrawal.delegatorShares,
+        //     strategyIndexes,
+        //     dataForTestWithdrawal.withdrawerAndNonce
+        // );
+
         bytes32 withdrawalRoot = _testQueueWithdrawal(
-            depositor, delegatorStrategies, tokensArray, delegatorShares, strategyIndexes, withdrawerAndNonce
+            depositor,
+            dataForTestWithdrawal.delegatorStrategies,
+            tokensArray,
+            dataForTestWithdrawal.delegatorShares,
+            strategyIndexes,
+            dataForTestWithdrawal.withdrawerAndNonce
         );
 
-<<<<<<< HEAD
-        _testStartQueuedWithdrawalWaitingPeriod(withdrawer, withdrawalRoot, withdrawalPeriod);
-=======
-        _testStartQueuedWithdrawalWaitingPeriod(depositor, withdrawer, withdrawalRoot, stakeInactiveAfter);
->>>>>>> d7100143
+        _testStartQueuedWithdrawalWaitingPeriod(withdrawer, withdrawalRoot, stakeInactiveAfter);
 
         cheats.warp(stakeInactiveAfter + 1 days);
 
         if (withdrawAsTokens) {
             _testCompleteQueuedWithdrawalTokens(
-                depositor, delegatorStrategies, tokensArray, delegatorShares, withdrawerAndNonce
+                depositor,
+                dataForTestWithdrawal.delegatorStrategies,
+                tokensArray,
+                dataForTestWithdrawal.delegatorShares,
+                dataForTestWithdrawal.withdrawerAndNonce
             );
         } else {
             _testCompleteQueuedWithdrawalShares(
-                depositor, delegatorStrategies, tokensArray, delegatorShares, withdrawerAndNonce
+                depositor,
+                dataForTestWithdrawal.delegatorStrategies,
+                tokensArray,
+                dataForTestWithdrawal.delegatorShares,
+                dataForTestWithdrawal.withdrawerAndNonce
             );
         }
     }
@@ -290,21 +309,6 @@
     // @param operator is the operator being delegated to.
     // @param staker is the staker delegating stake to the operator.
     function testRedelegateAfterWithdrawal(
-<<<<<<< HEAD
-        address operator,
-        address depositor,
-        address withdrawer,
-        uint256 ethAmount,
-        uint256 eigenAmount,
-        uint32 withdrawalPeriod,
-        bool withdrawAsShares
-    )
-        public
-        fuzzedAddress(operator)
-        fuzzedAddress(depositor)
-        fuzzedAddress(withdrawer)
-    {
-=======
             address operator, 
             address depositor, 
             address withdrawer, 
@@ -318,7 +322,6 @@
             fuzzedAddress(depositor)
             fuzzedAddress(withdrawer)
         {
->>>>>>> d7100143
         cheats.assume(depositor != operator);
         //this function performs delegation and subsequent withdrawal
         testWithdrawal(operator, depositor, withdrawer, ethAmount, eigenAmount, stakeInactiveAfter, withdrawAsShares);
@@ -492,7 +495,6 @@
             delegatedAddress: delegation.delegatedTo(depositor)
         });
         // complete the queued withdrawal
-<<<<<<< HEAD
         investmentManager.completeQueuedWithdrawal(queuedWithdrawal, true);
 
         for (uint256 i = 0; i < strategyArray.length; i++) {
@@ -507,34 +509,4 @@
         }
         cheats.stopPrank();
     }
-
-    function _testStartQueuedWithdrawalWaitingPeriod(
-        address withdrawer,
-        bytes32 withdrawalRoot,
-        uint32 stakeInactiveAfter
-    )
-        internal
-    {
-        cheats.startPrank(withdrawer);
-        investmentManager.startQueuedWithdrawalWaitingPeriod(withdrawalRoot, stakeInactiveAfter);
-=======
-        investmentManager.completeQueuedWithdrawal(
-                                    strategyArray, 
-                                    tokensArray,
-                                    shareAmounts, 
-                                    depositor, 
-                                    withdrawerAndNonce, 
-                                    true
-                                );   
-        
-        for (uint i = 0; i < strategyArray.length; i++) {
-                //uint256 strategyTokenBalance = strategyArray[i].underlyingToken().balanceOf(address(strategyArray[i]));
-                uint256 tokenBalanceDelta = strategyTokenBalance[i] * shareAmounts[i]/priorTotalShares[i];
-
-                require(strategyArray[i].underlyingToken().balanceOf(withdrawerAndNonce.withdrawer) 
-                                            == balanceBefore[i] + tokenBalanceDelta, "_testCompleteQueuedWithdrawalTokens: withdrawer balance not incremented");
-        }                                
->>>>>>> d7100143
-        cheats.stopPrank();
-    }
 }