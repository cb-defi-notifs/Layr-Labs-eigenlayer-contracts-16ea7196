// SPDX-License-Identifier: UNLICENSED
pragma solidity ^0.8.9;

import "@openzeppelin/contracts/utils/math/Math.sol";

import "../test/TestHelper.t.sol";

import "../contracts/libraries/BytesLib.sol";

contract DelegationTests is TestHelper {
    using BytesLib for bytes;
    using Math for uint256;

    uint256[] sharesBefore;
    uint256[] balanceBefore;
    uint256[] priorTotalShares;
    uint256[] strategyTokenBalance;

    // packed info used to help handle stack-too-deep errors
    struct DataForTestWithdrawal {
        IInvestmentStrategy[] delegatorStrategies;
        uint256[] delegatorShares;
        IInvestmentManager.WithdrawerAndNonce withdrawerAndNonce;
    }

    /// @notice testing if an operator can register to themselves.
    function testSelfOperatorRegister() public {
        _testRegisterAdditionalSelfOperator(signers[0], registrationData[0], ephemeralKeyHashes[0]);
    }

    /// @notice testing if an operator can delegate to themselves.
    /// @param sender is the address of the operator.
    function testSelfOperatorDelegate(address sender) public {
        cheats.assume(sender != address(0));
        cheats.assume(sender != address(eigenLayrProxyAdmin));
        _testRegisterAsOperator(sender, IDelegationTerms(sender));
    }

    function testTwoSelfOperatorsRegister() public {
        _testRegisterAdditionalSelfOperator(signers[0], registrationData[0], ephemeralKeyHashes[0]);
        _testRegisterAdditionalSelfOperator(signers[1], registrationData[1], ephemeralKeyHashes[1]);
    }

    /// @notice registers a fixed address as a delegate, delegates to it from a second address,
    ///         and checks that the delegate's voteWeights increase properly
    /// @param operator is the operator being delegated to.
    /// @param staker is the staker delegating stake to the operator.
    function testDelegation(address operator, address staker, uint256 ethAmount, uint256 eigenAmount)
        public
        fuzzedAddress(operator)
        fuzzedAddress(staker)
    {
        cheats.assume(staker != operator);
        cheats.assume(ethAmount >= 0 && ethAmount <= 1e18);
        cheats.assume(eigenAmount >= 0 && eigenAmount <= 1e18);

        if (!delegation.isOperator(operator)) {
            _testRegisterAsOperator(operator, IDelegationTerms(operator));
        }

        uint256[3] memory amountsBefore;
        // uint256 operatorEthWeightBefore = dlReg.weightOfOperator(operator, 0);
        // uint256 operatorEigenWeightBefore = dlReg.weightOfOperator(operator, 1);
        // uint256 wethStratSharesBefore = delegation.operatorShares(operator, wethStrat);
        amountsBefore[0] = dlReg.weightOfOperator(operator, 0);
        amountsBefore[1] = dlReg.weightOfOperator(operator, 1);
        amountsBefore[2] = delegation.operatorShares(operator, wethStrat);

        //making additional deposits to the investment strategies
        assertTrue(delegation.isNotDelegated(staker) == true, "testDelegation: staker is not delegate");
        _testWethDeposit(staker, ethAmount);
        _testDepositEigen(staker, eigenAmount);
        _testDelegateToOperator(staker, operator);
        assertTrue(delegation.isDelegated(staker) == true, "testDelegation: staker is not delegate");

        (IInvestmentStrategy[] memory updatedStrategies, uint256[] memory updatedShares) =
            investmentManager.getDeposits(staker);

        {
            uint256 stakerEthWeight = investmentManager.investorStratShares(staker, updatedStrategies[0]);
            uint256 stakerEigenWeight = investmentManager.investorStratShares(staker, updatedStrategies[1]);

            uint256 operatorEthWeightAfter = dlReg.weightOfOperator(operator, 0);
            uint256 operatorEigenWeightAfter = dlReg.weightOfOperator(operator, 1);

            assertTrue(
                operatorEthWeightAfter - amountsBefore[0] == stakerEthWeight,
                "testDelegation: operatorEthWeight did not increment by the right amount"
            );
            assertTrue(
                operatorEigenWeightAfter - amountsBefore[1] == stakerEigenWeight,
                "Eigen weights did not increment by the right amount"
            );
        }
        {
            IInvestmentStrategy _strat = wethStrat;
            // IInvestmentStrategy _strat = investmentManager.investorStrats(staker, 0);
            assertTrue(address(_strat) != address(0), "investorStrats not updated correctly");

            assertTrue(
                delegation.operatorShares(operator, _strat) - updatedShares[0] == amountsBefore[2],
                "ETH operatorShares not updated correctly"
            );
        }
    }

    /// @notice registers a fixed address as a delegate, delegates to it from a second address,
    /// and checks that the delegate's voteWeights increase properly
    /// @param operator is the operator being delegated to.
    /// @param staker is the staker delegating stake to the operator.
    function testDelegationMultipleStrategies(uint16 numStratsToAdd, address operator, address staker)
        public
        fuzzedAddress(operator)
        fuzzedAddress(staker)
    {
        cheats.assume(staker != operator);

        cheats.assume(numStratsToAdd > 0 && numStratsToAdd <= 20);
        uint96 operatorEthWeightBefore = dlReg.weightOfOperator(operator, 0);
        uint96 operatorEigenWeightBefore = dlReg.weightOfOperator(operator, 1);
        _testRegisterAsOperator(operator, IDelegationTerms(operator));
        _testDepositStrategies(staker, 1e18, numStratsToAdd);
        _testDepositEigen(staker, 1e18);
        _testDelegateToOperator(staker, operator);
        uint96 operatorEthWeightAfter = dlReg.weightOfOperator(operator, 0);
        uint96 operatorEigenWeightAfter = dlReg.weightOfOperator(operator, 1);
        assertTrue(
            operatorEthWeightAfter > operatorEthWeightBefore, "testDelegation: operatorEthWeight did not increase!"
        );
        assertTrue(
            operatorEigenWeightAfter > operatorEigenWeightBefore, "testDelegation: operatorEthWeight did not increase!"
        );
    }

    /// @notice test staker's ability to undelegate/withdraw from an operator.
    /// @param operator is the operator being delegated to.
    /// @param depositor is the staker delegating stake to the operator.
    function testWithdrawal(
            address operator, 
            address depositor,
            address withdrawer, 
            uint256 ethAmount,
            uint256 eigenAmount,
            uint32 stakeInactiveAfter,
            bool withdrawAsTokens
        ) 
            public 
            fuzzedAddress(operator) 
            fuzzedAddress(depositor) 
            fuzzedAddress(withdrawer) 
        {

        cheats.assume(depositor != operator);
        cheats.assume(ethAmount <= 1e18); 
        cheats.assume(eigenAmount <= 1e18); 
        cheats.assume(ethAmount > 0); 
        cheats.assume(eigenAmount > 0); 

        testDelegation(operator, depositor, ethAmount, eigenAmount);

        address delegatedTo = delegation.delegatedTo(depositor);

        // packed data structure to deal with stack-too-deep issues
        DataForTestWithdrawal memory dataForTestWithdrawal;

        // scoped block to deal with stack-too-deep issues
        {
            //delegator-specific information
            (IInvestmentStrategy[] memory delegatorStrategies, uint256[] memory delegatorShares) =
                investmentManager.getDeposits(depositor);
            dataForTestWithdrawal.delegatorStrategies = delegatorStrategies;
            dataForTestWithdrawal.delegatorShares = delegatorShares;

            IInvestmentManager.WithdrawerAndNonce memory withdrawerAndNonce = 
                IInvestmentManager.WithdrawerAndNonce({
                    withdrawer: withdrawer,
                    // harcoded nonce value
                    nonce: 0
                }
            );
            dataForTestWithdrawal.withdrawerAndNonce = withdrawerAndNonce;
        }

        uint256[] memory strategyIndexes = new uint256[](2);
        IERC20[] memory tokensArray = new IERC20[](2);
        {
            // hardcoded values
            strategyIndexes[0] = 0;
            strategyIndexes[1] = 0;
            tokensArray[0] = weth;
            tokensArray[1] = eigenToken;
        }

        //initiating queued withdrawal
// TODO: resolve the presence of duplicate-ish functions for creating queued withdrawals
        // (bytes32 withdrawalRoot, ) = _createQueuedWithdrawal(
        //     depositor,
        //     // hardcoded inputs for use with this function
        //     false,
        //     0,
        //     dataForTestWithdrawal.delegatorStrategies,
        //     tokensArray,
        //     dataForTestWithdrawal.delegatorShares,
        //     strategyIndexes,
        //     dataForTestWithdrawal.withdrawerAndNonce
        // );
        bytes32 withdrawalRoot = _testQueueWithdrawal(
            depositor,
            dataForTestWithdrawal.delegatorStrategies,
            tokensArray,
            dataForTestWithdrawal.delegatorShares,
            strategyIndexes,
            dataForTestWithdrawal.withdrawerAndNonce
        );

        _testStartQueuedWithdrawalWaitingPeriod(withdrawer, withdrawalRoot, stakeInactiveAfter);

        cheats.warp(stakeInactiveAfter + 1 days);

        if (withdrawAsTokens) {
            _testCompleteQueuedWithdrawalTokens(
                depositor,
                dataForTestWithdrawal.delegatorStrategies,
                tokensArray,
                dataForTestWithdrawal.delegatorShares,
                delegatedTo,
                dataForTestWithdrawal.withdrawerAndNonce
            );
        } else {
            _testCompleteQueuedWithdrawalShares(
                depositor,
                dataForTestWithdrawal.delegatorStrategies,
                tokensArray,
                dataForTestWithdrawal.delegatorShares,
                delegatedTo,
                dataForTestWithdrawal.withdrawerAndNonce
            );
        }
    }

    /// @notice test to see if an operator who is slashed/frozen
    ///         cannot be undelegated from by their stakers.
    /// @param operator is the operator being delegated to.
    /// @param staker is the staker delegating stake to the operator.
    function testSlashedOperatorWithdrawal(address operator, address staker, uint256 ethAmount, uint256 eigenAmount)
        public
        fuzzedAddress(operator)
        fuzzedAddress(staker)
    {
        cheats.assume(staker != operator);
        testDelegation(operator, staker, ethAmount, eigenAmount);

        address slashingContract = slasher.owner();

        address[] memory slashingContracts = new address[](1);
        slashingContracts[0] = slashingContract;

        cheats.startPrank(slashingContract);
        slasher.addGloballyPermissionedContracts(slashingContracts);
        slasher.freezeOperator(operator);
        cheats.stopPrank();

        (IInvestmentStrategy[] memory updatedStrategies, uint256[] memory updatedShares) =
            investmentManager.getDeposits(staker);

        IInvestmentManager.WithdrawerAndNonce memory withdrawerAndNonce =
            IInvestmentManager.WithdrawerAndNonce({withdrawer: staker, nonce: 0});

        uint256[] memory strategyIndexes = new uint256[](2);
        strategyIndexes[0] = 0;
        strategyIndexes[1] = 1;

        IERC20[] memory tokensArray = new IERC20[](2);
        tokensArray[0] = weth;
        tokensArray[0] = eigenToken;

        //initiating queued withdrawal
        cheats.expectRevert(
            bytes("InvestmentManager.onlyNotFrozen: staker has been frozen and may be subject to slashing")
        );
        _testQueueWithdrawal(staker, updatedStrategies, tokensArray, updatedShares, strategyIndexes, withdrawerAndNonce);
    }

    /// @notice This function tests to ensure that a delegation contract
    ///         cannot be intitialized multiple times
    function testCannotInitMultipleTimesDelegation() public cannotReinit {
        //delegation has already been initialized in the Deployer test contract
        delegation.initialize(investmentManager, pauserReg, address(this));
    }

    /// @notice This function tests to ensure that a you can't register as a delegate multiple times
    /// @param operator is the operator being delegated to.
    function testRegisterAsOperatorMultipleTimes(address operator) public fuzzedAddress(operator) {
        _testRegisterAsOperator(operator, IDelegationTerms(operator));
        cheats.expectRevert(bytes("EigenLayrDelegation.registerAsOperator: Delegate has already registered"));
        _testRegisterAsOperator(operator, IDelegationTerms(operator));
    }

    /// @notice This function tests to ensure that a staker cannot delegate to an unregistered operator
    /// @param delegate is the unregistered operator
    function testDelegationToUnregisteredDelegate(address delegate) public fuzzedAddress(delegate) {
        //deposit into 1 strategy for signers[1], who is delegating to the unregistered operator
        _testDepositStrategies(signers[1], 1e18, 1);
        _testDepositEigen(signers[1], 1e18);

        cheats.expectRevert(bytes("EigenLayrDelegation._delegate: operator has not yet registered as a delegate"));
        cheats.startPrank(signers[1]);
        delegation.delegateTo(delegate);
        cheats.stopPrank();
    }

    // @notice This function tests to ensure that a delegator can re-delegate to an operator after undelegating.
    // @param operator is the operator being delegated to.
    // @param staker is the staker delegating stake to the operator.
    function testRedelegateAfterWithdrawal(
            address operator, 
            address depositor, 
            address withdrawer, 
            uint256 ethAmount, 
            uint256 eigenAmount,
            uint32 stakeInactiveAfter,
            bool withdrawAsShares
        ) 
            public
            fuzzedAddress(operator) 
            fuzzedAddress(depositor)
            fuzzedAddress(withdrawer)
        {
        cheats.assume(depositor != operator);
        //this function performs delegation and subsequent withdrawal
        testWithdrawal(operator, depositor, withdrawer, ethAmount, eigenAmount, stakeInactiveAfter, withdrawAsShares);

        //warps past fraudproof time interval
        cheats.warp(block.timestamp + undelegationFraudproofInterval + 1);
        testDelegation(operator, depositor, ethAmount, eigenAmount);
    }

    //testing inclusion of nonsigners in DLN quorum, ensuring that nonsigner inclusion proof is working correctly.
    function testForNonSigners(uint256 ethAmount, uint256 eigenAmount) public {
        cheats.assume(ethAmount > 0 && ethAmount < 1e18);
        cheats.assume(eigenAmount > 0 && eigenAmount < 1e10);

<<<<<<< HEAD
        address operator = signers[0];
        _testInitiateDelegation(operator, eigenAmount, ethAmount);
        NonSignerInfo memory nonsigner;
        SignerInfo memory signer;
=======
        // address operator = signers[0];
        uint8 operatorType = 3;
        _testInitiateDelegation(0, eigenAmount, ethAmount);
        _testRegisterBLSPubKey(0);
        _testRegisterOperatorWithDataLayr(0, operatorType, testEphemeralKey, testSocket);

        nonSignerInfo memory nonsigner;
        signerInfo memory signer;
>>>>>>> c4bd6001

        nonsigner.xA0 = (uint256(10245738255635135293623161230197183222740738674756428343303263476182774511624));

        nonsigner.xA1 = (uint256(10281853605827367652226404263211738087634374304916354347419537904612128636245));

        nonsigner.yA0 = (uint256(3091447672609454381783218377241231503703729871039021245809464784750860882084));

        nonsigner.yA1 = (uint256(18210007982945446441276599406248966847525243540006051743069767984995839204266));

        signer.apk0 = uint256(20820493588973199354272631301248587752629863429201347184003644368113679196121);
        signer.apk1 = uint256(18507428821816114421698399069438744284866101909563082454551586195885282320634);
        signer.apk2 = uint256(1263326262781780932600377484793962587101562728383804037421955407439695092960);
        signer.apk3 = uint256(3512517006108887301063578607317108977425754510174956792003926207778790018672);
        signer.sigma0 = uint256(7232102842299801988888616268506476902050501317623869691846247376690344395462);
        signer.sigma1 = uint256(14957250584972173579780704932503635695261143933757715744951524340217507753217);

        uint32 numberOfSigners = 15;
        _testRegisterSigners(numberOfSigners, false);

        // scoped block helps fix 'stack too deep' errors
        {
            uint256 initTime = 1000000001;
            IDataLayrServiceManager.DataStoreSearchData memory searchData = _testInitDataStore(initTime, address(this));
            uint32 numberOfNonSigners = 1;
            uint32 dataStoreId = dlsm.taskNumber() - 1;

            bytes memory data = _getCallData(
                keccak256(
                    abi.encodePacked(
                        searchData.metadata.globalDataStoreId,
                        searchData.metadata.headerHash,
                        searchData.duration,
                        initTime,
                        uint32(0)
                    )
                ),
                numberOfNonSigners,
                signer,
                nonsigner,
                searchData.metadata.blockNumber,
                dataStoreId
            );

            uint256 gasbefore = gasleft();

            dlsm.confirmDataStore(data, searchData);

            emit log_named_uint("gas cost", gasbefore - gasleft());
        }
    }

    //*******INTERNAL FUNCTIONS*********//
    function _testQueueWithdrawal(
        address depositor,
        IInvestmentStrategy[] memory strategyArray,
        IERC20[] memory tokensArray,
        uint256[] memory shareAmounts,
        uint256[] memory strategyIndexes,
        IInvestmentManager.WithdrawerAndNonce memory withdrawerAndNonce
    )
        internal
        returns (bytes32)
    {
        cheats.startPrank(depositor);

        bytes32 withdrawalRoot = investmentManager.queueWithdrawal(
            strategyIndexes,
            strategyArray,
            tokensArray,
            shareAmounts,
            withdrawerAndNonce,
            // TODO: make this an input
            true
        );
        cheats.stopPrank();
        return withdrawalRoot;
    }

    function _testCompleteQueuedWithdrawalShares(
        address depositor,
        IInvestmentStrategy[] memory strategyArray,
        IERC20[] memory tokensArray,
        uint256[] memory shareAmounts,
        address delegatedTo,
        IInvestmentManager.WithdrawerAndNonce memory withdrawerAndNonce
    )
        internal
    {
        cheats.startPrank(withdrawerAndNonce.withdrawer);

        for (uint256 i = 0; i < strategyArray.length; i++) {
            sharesBefore.push(investmentManager.investorStratShares(withdrawerAndNonce.withdrawer, strategyArray[i]));
        }

        IInvestmentManager.QueuedWithdrawal memory queuedWithdrawal = IInvestmentManager.QueuedWithdrawal({
            strategies: strategyArray,
            tokens: tokensArray,
            shares: shareAmounts,
            depositor: depositor,
            withdrawerAndNonce: withdrawerAndNonce,
            delegatedAddress: delegatedTo
        });

        // complete the queued withdrawal
        investmentManager.completeQueuedWithdrawal(queuedWithdrawal, false);

        for (uint256 i = 0; i < strategyArray.length; i++) {
            require(
                investmentManager.investorStratShares(withdrawerAndNonce.withdrawer, strategyArray[i])
                    == sharesBefore[i] + shareAmounts[i],
                "_testCompleteQueuedWithdrawalShares: withdrawer shares not incremented"
            );
        }
        cheats.stopPrank();
    }

    function _testCompleteQueuedWithdrawalTokens(
        address depositor,
        IInvestmentStrategy[] memory strategyArray,
        IERC20[] memory tokensArray,
        uint256[] memory shareAmounts,
        address delegatedTo,
        IInvestmentManager.WithdrawerAndNonce memory withdrawerAndNonce
    )
        internal
    {
        cheats.startPrank(withdrawerAndNonce.withdrawer);
        emit log_uint(strategyArray.length);

        for (uint256 i = 0; i < strategyArray.length; i++) {
            balanceBefore.push(strategyArray[i].underlyingToken().balanceOf(withdrawerAndNonce.withdrawer));
            priorTotalShares.push(strategyArray[i].totalShares());
            strategyTokenBalance.push(strategyArray[i].underlyingToken().balanceOf(address(strategyArray[i])));
        }

        IInvestmentManager.QueuedWithdrawal memory queuedWithdrawal = IInvestmentManager.QueuedWithdrawal({
            strategies: strategyArray,
            tokens: tokensArray,
            shares: shareAmounts,
            depositor: depositor,
            withdrawerAndNonce: withdrawerAndNonce,
            delegatedAddress: delegatedTo
        });
        // complete the queued withdrawal
        investmentManager.completeQueuedWithdrawal(queuedWithdrawal, true);

        for (uint256 i = 0; i < strategyArray.length; i++) {
            //uint256 strategyTokenBalance = strategyArray[i].underlyingToken().balanceOf(address(strategyArray[i]));
            uint256 tokenBalanceDelta = strategyTokenBalance[i] * shareAmounts[i] / priorTotalShares[i];

            require(
                strategyArray[i].underlyingToken().balanceOf(withdrawerAndNonce.withdrawer)
                    == balanceBefore[i] + tokenBalanceDelta,
                "_testCompleteQueuedWithdrawalTokens: withdrawer balance not incremented"
            );
        }
        cheats.stopPrank();
    }
}<|MERGE_RESOLUTION|>--- conflicted
+++ resolved
@@ -340,21 +340,14 @@
         cheats.assume(ethAmount > 0 && ethAmount < 1e18);
         cheats.assume(eigenAmount > 0 && eigenAmount < 1e10);
 
-<<<<<<< HEAD
-        address operator = signers[0];
-        _testInitiateDelegation(operator, eigenAmount, ethAmount);
-        NonSignerInfo memory nonsigner;
-        SignerInfo memory signer;
-=======
         // address operator = signers[0];
         uint8 operatorType = 3;
         _testInitiateDelegation(0, eigenAmount, ethAmount);
         _testRegisterBLSPubKey(0);
         _testRegisterOperatorWithDataLayr(0, operatorType, testEphemeralKey, testSocket);
 
-        nonSignerInfo memory nonsigner;
-        signerInfo memory signer;
->>>>>>> c4bd6001
+        NonSignerInfo memory nonsigner;
+        SignerInfo memory signer;
 
         nonsigner.xA0 = (uint256(10245738255635135293623161230197183222740738674756428343303263476182774511624));
 
