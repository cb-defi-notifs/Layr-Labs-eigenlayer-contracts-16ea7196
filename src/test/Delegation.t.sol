--- conflicted
+++ resolved
@@ -27,39 +27,15 @@
     MiddlewareRegistryMock public generalReg2;
     ServiceManagerMock public generalServiceManager2;
 
-<<<<<<< HEAD
-        generalRepository1 = new Repository(delegation, investmentManager);
-        generalServiceManager1 = new DataLayrServiceManager(
-            investmentManager,
-            delegation,
-            generalRepository1,
-            weth,
-            eigenLayrPauserReg,
-            feePerBytePerTime
-        );
-=======
     function initializeMiddlewares() public {
         generalServiceManager1 = new ServiceManagerMock();
->>>>>>> a7418b1e
 
         generalReg1 = new MiddlewareRegistryMock(
              generalServiceManager1,
              investmentManager
         );
         
-<<<<<<< HEAD
-        generalRepository2 = new Repository(delegation, investmentManager);
-        generalServiceManager2 = new DataLayrServiceManager(
-            investmentManager,
-            delegation,
-            generalRepository2,
-            weth,
-            eigenLayrPauserReg,
-            feePerBytePerTime
-        );
-=======
         generalServiceManager2 = new ServiceManagerMock();
->>>>>>> a7418b1e
 
         generalReg2 = new MiddlewareRegistryMock(
              generalServiceManager2,
