// SPDX-License-Identifier: UNLICENSED
pragma solidity ^0.8.9;

import "@openzeppelin/contracts/proxy/transparent/ProxyAdmin.sol";
import "@openzeppelin/contracts/proxy/transparent/TransparentUpgradeableProxy.sol";
import "@openzeppelin/contracts/utils/math/Math.sol";


import "../contracts/interfaces/IDataLayrPaymentChallenge.sol";
import "../test/Deployer.t.sol";

import "../contracts/libraries/BytesLib.sol";

import "../contracts/middleware/ServiceManagerBase.sol";

import "ds-test/test.sol";

import "./utils/CheatCodes.sol";

contract Delegator is EigenLayrDeployer {
    using BytesLib for bytes;
    using Math for uint;
<<<<<<< HEAD
    address[2] public delegators;
    bytes[] public headers;
    IDataLayrPaymentChallenge public dlpc;
    DelegationTerms public dt;

    uint256 public amountEigenToDeposit = 20;
    uint256 public amountEthToDeposit = 2e19;
    address public challenger = address(0x6966904396bF2f8b173350bCcec5007A52669873);
    address public challengeContract;
    mapping(IInvestmentStrategy => uint256) public initialOperatorShares;
=======
    uint shares;
    address[2] public delegates;
    bytes[] headers;
    uint256[] apks; 
    uint256[] sigmas;
    ServiceManagerBase serviceManager;
    VoteWeigherBase voteWeigher;
    Repository repository;
    IRepository newRepository;
    ServiceFactory factory;
    IRegistrationManager regManager;
    IDataLayrPaymentChallenge dlpc;
    DelegationTerms dt;
    uint120 amountRewards;

    uint256 amountEigenToDeposit = 20;
    uint256 amountEthToDeposit = 2e19;
    address challenger = address(0x6966904396bF2f8b173350bCcec5007A52669873);
    address challengeContract;
>>>>>>> 073ec5c2

    struct nonSignerInfo{
            uint256 xA0;
            uint256 xA1;
            uint256 yA0;
            uint256 yA1;
        }

    struct signerInfo{
        uint256 apk0;
        uint256 apk1;
        uint256 apk2;
        uint256 apk3;
        uint256 sigma0;
        uint256 sigma1;
    }

        

    constructor(){
<<<<<<< HEAD
        delegators = [acct_0, acct_1];
=======
        delegates = [acct_0, acct_1];

        
>>>>>>> 073ec5c2
    }

    function testSelfOperatorDelegate() public {
        _testSelfOperatorDelegate(signers[0]);
    }
    
    function testSelfOperatorRegister() public {
        _testRegisterAdditionalSelfOperator(signers[0], registrationData[0]);
    }

    function testTwoSelfOperatorsRegister() public {
        _testRegisterAdditionalSelfOperator(signers[0], registrationData[0]);
        _testRegisterAdditionalSelfOperator(signers[1], registrationData[1]);
    }
    
    // registers a fixed address as a delegate, delegates to it from a second address, and checks that the delegate's voteWeights increase properly
    function testDelegation() public {
        uint96 registrantEthWeightBefore = uint96(
            dlReg.weightOfOperatorEth(signers[0])
        );
        uint96 registrantEigenWeightBefore = uint96(
            dlReg.weightOfOperatorEigen(signers[0])
        );
        DelegationTerms _dt = _deployDelegationTerms(signers[0]);
        _testRegisterAsDelegate(signers[0], _dt);
        _testWethDeposit(acct_0, 1e18);
        _testDepositEigen(acct_0);
        _testDelegateToOperator(acct_0, signers[0]);

        uint96 registrantEthWeightAfter = uint96(
            dlReg.weightOfOperatorEth(signers[0])
        );
        uint96 registrantEigenWeightAfter = uint96(
            dlReg.weightOfOperatorEigen(signers[0])
        );
        assertTrue(
            registrantEthWeightAfter > registrantEthWeightBefore,
            "testDelegation: registrantEthWeight did not increase!"
        );
        assertTrue(
            registrantEigenWeightAfter > registrantEigenWeightBefore,
            "testDelegation: registrantEigenWeight did not increase!"
        );
        IInvestmentStrategy _strat = investmentManager.investorStrats(acct_0, 0);
        assertTrue(address(_strat) != address(0), "investorStrats not updated correctly");
        assertTrue(delegation.operatorShares(signers[0], _strat) > 0, "operatorShares not updated correctly");
    }

    // registers a fixed address as a delegate, delegates to it from a second address, and checks that the delegate's voteWeights increase properly
    function testDelegationMultipleStrategies(uint16 numStratsToAdd) public {
        cheats.assume(numStratsToAdd > 0 && numStratsToAdd <= 20);
        uint96 registrantEthWeightBefore = uint96(
            dlReg.weightOfOperatorEth(signers[0])
        );
        uint96 registrantEigenWeightBefore = uint96(
            dlReg.weightOfOperatorEigen(signers[0])
        );
        DelegationTerms _dt = _deployDelegationTerms(signers[0]);

        _testRegisterAsDelegate(signers[0], _dt);
        _testDepositStrategies(signers[1], 1e18, numStratsToAdd);
        _testDepositEigen(signers[1]);

        // add all the new strategies to the 'strategiesConsidered' of dlVW
        IInvestmentStrategy[] memory strats = new IInvestmentStrategy[](numStratsToAdd);
        for (uint256 i = 0; i < strats.length; ++i) {
            strats[i] = strategies[i];
        }
        cheats.startPrank(address(dlReg.repository().timelock()));
        dlReg.addStrategiesConsidered(strats);
        cheats.stopPrank();

        _testDelegateToOperator(signers[1], signers[0]);
        uint96 registrantEthWeightAfter = uint96(
            dlReg.weightOfOperatorEth(signers[0])
        );
        uint96 registrantEigenWeightAfter = uint96(
            dlReg.weightOfOperatorEigen(signers[0])
        );
        assertTrue(
            registrantEthWeightAfter > registrantEthWeightBefore,
            "testDelegation: registrantEthWeight did not increase!"
        );
        assertTrue(
            registrantEigenWeightAfter > registrantEigenWeightBefore,
            "testDelegation: registrantEigenWeight did not increase!"
        );
    }

    //TODO: add tests for contestDelegationCommit()
    function testUndelegation() public {
        //delegate
        DelegationTerms _dt = _deployDelegationTerms(registrant);
        _testRegisterAsDelegate(registrant, _dt);
        _testWethDeposit(acct_0, 1e18);
        _testDepositEigen(acct_0);
        _testDelegateToOperator(acct_0, registrant);

        //delegator-specific information
        (
            IInvestmentStrategy[] memory delegatorStrategies,
            uint256[] memory delegatorShares
        ) = investmentManager.getDeposits(msg.sender);

        //mapping(IInvestmentStrategy => uint256) memory initialOperatorShares;
        for (uint256 k = 0; k < delegatorStrategies.length; k++) {
            initialOperatorShares[delegatorStrategies[k]] = delegation
                .getOperatorShares(registrant, delegatorStrategies[k]);
        }

        _testUndelegation(acct_0);

        for (uint256 k = 0; k < delegatorStrategies.length; k++) {
            uint256 operatorSharesBefore = initialOperatorShares[
                delegatorStrategies[k]
            ];
            uint256 operatorSharesAfter = delegation.getOperatorShares(
                registrant,
                delegatorStrategies[k]
            );
            assertTrue(
                delegatorShares[k] == operatorSharesAfter - operatorSharesBefore
            );
        }
    }


    
    function testRewardPayouts() public {  


        //G2 coordinates for aggregate PKs for 15 signers
        apks.push(uint256(20820493588973199354272631301248587752629863429201347184003644368113679196121));
        apks.push(uint256(18507428821816114421698399069438744284866101909563082454551586195885282320634));
        apks.push(uint256(1263326262781780932600377484793962587101562728383804037421955407439695092960));
        apks.push(uint256(3512517006108887301063578607317108977425754510174956792003926207778790018672));

        //15 signers' associated sigma
        sigmas.push(uint256(7155561537864411538991615376457474334371827900888029310878886991084477170996));
        sigmas.push(uint256(10352977531892356631551102769773992282745949082157652335724669165983475588346));
             
        address operator = signers[0];
        _testInitiateDelegation(operator, 1e10);
        _payRewards(operator);
    }

    function _testInitiateDelegation(address operator, uint256 amountToDeposit) public {
        //setting up operator's delegation terms
        weth.transfer(operator, 1e5);
        weth.transfer(challenger, 1e5);
        dt = _deployDelegationTerms(operator);
        _testRegisterAsDelegate(operator, dt);

        for(uint i; i < delegates.length; i++){
            //initialize weth, eigen and eth balances for delegator
            eigen.safeTransferFrom(address(this), delegates[i], 0, amountEigenToDeposit, "0x");
            weth.transfer(delegates[i], amountToDeposit);
            cheats.deal(delegates[i], amountEthToDeposit);

            cheats.startPrank(delegates[i]);

            //depositing delegator's eth into consensus layer
            deposit.depositEthIntoConsensusLayer{value: amountEthToDeposit}("0x", "0x", depositContract.get_deposit_root());

            //deposit delegator's eigen into investment manager
            eigen.setApprovalForAll(address(investmentManager), true);
            investmentManager.depositEigen(amountEigenToDeposit);
            
            //depost weth into investment manager
            weth.approve(address(investmentManager), type(uint256).max);
            investmentManager.depositIntoStrategy(
                delegates[i],
                strat,
                weth,
                amountToDeposit);

            cheats.stopPrank();

            //delegate delegator's deposits to operator
            _testDelegateToOperator(delegates[i], operator);
        }

        cheats.startPrank(operator);
        //register operator with vote weigher so they can get payment
        uint8 registrantType = 3;
        string memory socket = "255.255.255.255";
        // function registerOperator(uint8 registrantType, bytes calldata data, string calldata socket)
        dlReg.registerOperator(registrantType, registrationData[0], socket);
        cheats.stopPrank();

    }

    function _payRewards(address operator) internal {
        uint120 amountRewards = 10;

        //Operator submits claim to rewards
        _testCommitPayment(operator, amountRewards);


        //initiate challenge
        challengeContract = _testInitPaymentChallenge(operator, 5, 3);
        dlpc = IDataLayrPaymentChallenge(challengeContract);

        bool half = true;


        //Challenge payment test
        operatorDisputesChallenger(operator, half, 2, 3);
        challengerDisputesOperator(operator, half, 1, 1);
        operatorDisputesChallenger(operator, half, 1, 1);
        emit log_uint(dlpc.getDiff());

    }

    function operatorDisputesChallenger(address operator, bool half, uint120 amount1, uint120 amount2) public{

        cheats.startPrank(operator);
        if (dlpc.getDiff() == 1){
            emit log("Difference in dumpnumbers is now 1");
            cheats.stopPrank();
            return;
        }

        dlpc.challengePaymentHalf(half, amount1, amount2);
        cheats.stopPrank();

        //Now we calculate the challenger's response amounts
    }

    // function _challengerDisputesOperator(address operator, bool half, uint120 amount1, uint120 amount2) internal{
    function challengerDisputesOperator(address challenger, bool half, uint120 amount1, uint120 amount2) public{
        cheats.startPrank(challenger);
        if (dlpc.getDiff() == 1){
            emit log("Difference in dumpnumbers is now 1");
            cheats.stopPrank();
            return;
        }
        dlpc.challengePaymentHalf(half, amount1, amount2);
        cheats.stopPrank();

    }

    //initiates the payment challenge from the challenger, with split that the challenger thinks is correct
    function _testInitPaymentChallenge(address operator, uint120 amount1, uint120 amount2) internal returns(address){
        cheats.startPrank(challenger);
        weth.approve(address(dlsm), type(uint256).max);

        //challenger initiates challenge
        dlsm.challengePaymentInit(operator, amount1, amount2);
        address _challengeContract = dlsm.operatorToPaymentChallenge(operator);
        cheats.stopPrank();

        return _challengeContract;
    }



     //Operator submits claim or commit for a payment amount
    function _testCommitPayment(address operator, uint120 _amountRewards) internal {
        uint32 numberOfSigners = 15;
        _testRegisterSigners(numberOfSigners, false);

    // scoped block helps fix 'stack too deep' errors
    {
        bytes32 headerHash = _testInitDataStore();
        uint32 currentDumpNumber = dlsm.dumpNumber() - 1;
        uint32 numberOfNonSigners = 0;

        _testCommitDataStore( headerHash,  currentDumpNumber,  numberOfNonSigners,apks, sigmas);


        (, , , bool committed) = dl.dataStores(headerHash);
        assertTrue(committed, "Data store not committed");
    }
        cheats.stopPrank();

        // // try initing another dataStore, so currentDumpNumber > fromDumpNumber
        // _testInitDataStore();
        bytes memory header = hex"0102030405060708091011121314151617181921";
        uint32 totalBytes = 1e6;
        uint32 storePeriodLength = 600;

        //weth is set as the paymentToken of dlsm, so we must approve dlsm to transfer weth
        weth.transfer(storer, 10e10);
        cheats.startPrank(storer);
        weth.approve(address(dlsm), type(uint256).max);
        dlsm.initDataStore(header, totalBytes, storePeriodLength);
        cheats.stopPrank();


        cheats.startPrank(operator);
        weth.approve(address(dlsm), type(uint256).max);

        // uint256 fromDumpNumber = IDataLayrRegistry(address(dlsm.repository().voteWeigher())).getOperatorFromDumpNumber(operator);
        uint32 newCurrentDumpNumber = dlsm.dumpNumber() - 1;
        dlsm.commitPayment(newCurrentDumpNumber, _amountRewards);
        cheats.stopPrank();
        //assertTrue(weth.balanceOf(address(dt)) == currBalance + amountRewards, "rewards not transferred to delegation terms contract");
    }

    //commits data store to data layer
    function _testCommitDataStore(
            bytes32 headerHash, 
            uint32 currentDumpNumber, 
            uint32 numberOfNonSigners, 
            uint256[] memory apk, 
            uint256[] memory sigma
            ) internal{

        /** 
        @param data This calldata is of the format:
                <
                uint32 dumpNumber,
                bytes32 headerHash,
                uint48 index of the totalStake corresponding to the dumpNumber in the 'totalStakeHistory' array of the DataLayrRegistry
                uint32 numberOfNonSigners,
                uint256[numberOfSigners][4] pubkeys of nonsigners,
                uint32 nonSignerStakeIndices[numberOfNonSigners]
                uint32 apkIndex,
                uint256[4] apk,
                uint256[2] sigma
                >
        */

        emit log_named_uint("current dump", currentDumpNumber);
        bytes memory data = abi.encodePacked(
            currentDumpNumber,
            headerHash,
            uint48(dlReg.getLengthOfTotalStakeHistory() - 1),
            numberOfNonSigners,
            // no pubkeys here since zero nonSigners for now
            uint32(dlReg.getApkUpdatesLength() - 1),
            apk[0],
            apk[1],
            apk[2],
            apk[3],
            sigma[0],
            sigma[1]
        );

        dlsm.confirmDataStore(data);

    }

    /**
    @param numberOfSigners is the number of signers in the quorum of DLNs
    @param includeOperator is a boolean that indicates whether or not we want to also register 
    the operator no. 0, for test case where they are not already registered as a delegator.
    **/
    function _testRegisterSigners(uint32 numberOfSigners, bool includeOperator) internal{
        uint256 start = 1;
        if (includeOperator){
            start = 0;
        }

        //register all the operators
        //skip i = 0 since we have already registered signers[0] !!
        for (uint256 i = start; i < numberOfSigners; ++i) {
            // emit log_named_uint("i", i);
            _testRegisterAdditionalSelfOperator(
                signers[i],
                registrationData[i]
            );
        }

    }

//testing inclusion of nonsigners in DLN quorum, ensuring that nonsigner inclusion proof is working correctly.
    function testForNonSigners() public{

        address operator = signers[0];
        _testInitiateDelegation(operator, 1e10);

        nonSignerInfo memory nonsigner;
        signerInfo memory signer;

        nonsigner.xA0 = (uint256(10245738255635135293623161230197183222740738674756428343303263476182774511624));
        nonsigner.xA1 = (uint256(10281853605827367652226404263211738087634374304916354347419537904612128636245));
        nonsigner.yA0 = (uint256(3091447672609454381783218377241231503703729871039021245809464784750860882084));
        nonsigner.yA1 = (uint256(18210007982945446441276599406248966847525243540006051743069767984995839204266));


        signer.apk0 = uint256(20820493588973199354272631301248587752629863429201347184003644368113679196121);
        signer.apk1 = uint256(18507428821816114421698399069438744284866101909563082454551586195885282320634);
        signer.apk2 = uint256(1263326262781780932600377484793962587101562728383804037421955407439695092960);
        signer.apk3 = uint256(3512517006108887301063578607317108977425754510174956792003926207778790018672);
        signer.sigma0 = uint256(11158738887387636951551175125607721554638045534548101012382762810906820102473);
        signer.sigma1 = uint256(3135580093883685723788059851431412645937134768491818213416377523852295292067 );
        
        uint32 numberOfSigners = 15;
        _testRegisterSigners(numberOfSigners, false);
        
    // scoped block helps fix 'stack too deep' errors
    {

        bytes32 headerHash = _testInitDataStore();
        uint32 currentDumpNumber = dlsm.dumpNumber() - 1;
        uint32 numberOfNonSigners = 1;

        bytes memory data = _getCallData(headerHash, currentDumpNumber, numberOfNonSigners, signer, nonsigner);

        
        uint gasbefore = gasleft();
        
        dlsm.confirmDataStore(data);

        emit log_named_uint("gas cost", gasbefore - gasleft());



        (, , , bool committed) = dl.dataStores(headerHash);
        assertTrue(committed, "Data store not committed");
    }


    }

    //Internal function for assembling calldata - prevents stack too deep errors
    function _getCallData(
            bytes32 headerHash, 
            uint32 currentDumpNumber, 
            uint32 numberOfNonSigners, 
            signerInfo memory signers,
            nonSignerInfo memory nonsigners
    ) internal returns(bytes memory){

        /** 
        @param data This calldata is of the format:
                <
                uint32 dumpNumber,
                bytes32 headerHash,
                uint48 index of the totalStake corresponding to the dumpNumber in the 'totalStakeHistory' array of the DataLayrRegistry
                uint32 numberOfNonSigners,
                uint256[numberOfSigners][4] pubkeys of nonsigners,
                uint32 nonSignerStakeIndices[numberOfNonSigners]
                uint32 apkIndex,
                uint256[4] apk,
                uint256[2] sigma
                >
        */
        emit log_named_uint("total stake history", dlReg.getLengthOfTotalStakeHistory());
        bytes memory data = abi.encodePacked(
            currentDumpNumber,
            headerHash,
            uint48(dlReg.getLengthOfTotalStakeHistory() - 1),
            numberOfNonSigners,
            nonsigners.xA0,
            nonsigners.xA1,
            nonsigners.yA0,
            nonsigners.yA1
        );

        emit log_named_uint("apk updates elng", uint32(dlReg.getApkUpdatesLength() - 1));
         data = abi.encodePacked(
            data,
            uint32(0),
            uint32(dlReg.getApkUpdatesLength() - 1),
            signers.apk0,
            signers.apk1,
            signers.apk2,
            signers.apk3,
            signers.sigma0,
            signers.sigma1
        );

        return data;

    }


}<|MERGE_RESOLUTION|>--- conflicted
+++ resolved
@@ -20,18 +20,6 @@
 contract Delegator is EigenLayrDeployer {
     using BytesLib for bytes;
     using Math for uint;
-<<<<<<< HEAD
-    address[2] public delegators;
-    bytes[] public headers;
-    IDataLayrPaymentChallenge public dlpc;
-    DelegationTerms public dt;
-
-    uint256 public amountEigenToDeposit = 20;
-    uint256 public amountEthToDeposit = 2e19;
-    address public challenger = address(0x6966904396bF2f8b173350bCcec5007A52669873);
-    address public challengeContract;
-    mapping(IInvestmentStrategy => uint256) public initialOperatorShares;
-=======
     uint shares;
     address[2] public delegates;
     bytes[] headers;
@@ -51,7 +39,7 @@
     uint256 amountEthToDeposit = 2e19;
     address challenger = address(0x6966904396bF2f8b173350bCcec5007A52669873);
     address challengeContract;
->>>>>>> 073ec5c2
+    mapping(IInvestmentStrategy => uint256) public initialOperatorShares;
 
     struct nonSignerInfo{
             uint256 xA0;
@@ -72,13 +60,7 @@
         
 
     constructor(){
-<<<<<<< HEAD
-        delegators = [acct_0, acct_1];
-=======
         delegates = [acct_0, acct_1];
-
-        
->>>>>>> 073ec5c2
     }
 
     function testSelfOperatorDelegate() public {
