--- conflicted
+++ resolved
@@ -42,13 +42,8 @@
         cheats.assume(ethAmount >= 0 && ethAmount <= 1e18);
         cheats.assume(eigenAmount >= 0 && eigenAmount <= 1e18);
 
-<<<<<<< HEAD
-        if(!delegation.isOperator(operator)){
-            _testRegisterAsOperator(operator, IDelegationTerms(operator));
-=======
         if (!delegation.isOperator(operator)) {
             _testRegisterAsDelegate(operator, IDelegationTerms(operator));
->>>>>>> 5cba4d80
         }
 
         uint256 operatorEthWeightBefore = dlReg.weightOfOperator(operator, 0);
@@ -141,21 +136,9 @@
         cheats.assume(staker != operator);
 
         cheats.assume(numStratsToAdd > 0 && numStratsToAdd <= 20);
-<<<<<<< HEAD
-        uint96 operatorEthWeightBefore = dlReg.weightOfOperator(
-            operator,
-            0
-        );
-        uint96 operatorEigenWeightBefore = dlReg.weightOfOperator(
-            operator,
-            1
-        );
-        _testRegisterAsOperator(operator, IDelegationTerms(operator));
-=======
         uint96 operatorEthWeightBefore = dlReg.weightOfOperator(operator, 0);
         uint96 operatorEigenWeightBefore = dlReg.weightOfOperator(operator, 1);
         _testRegisterAsDelegate(operator, IDelegationTerms(operator));
->>>>>>> 5cba4d80
         _testDepositStrategies(staker, 1e18, numStratsToAdd);
         _testDepositEigen(staker, 1e18);
         _testDelegateToOperator(staker, operator);
@@ -205,33 +188,17 @@
     ///         cannot be intitialized multiple times
     function testCannotInitMultipleTimesDelegation() public cannotReinit {
         //delegation has already been initialized in the Deployer test contract
-<<<<<<< HEAD
-        delegation.initialize(
-            investmentManager,
-            pauserReg,
-            address(this),
-            undelegationFraudproofInterval
-        );
-=======
         delegation.initialize(investmentManager, pauserReg, undelegationFraudproofInterval);
->>>>>>> 5cba4d80
     }
 
     /// @notice This function tests to ensure that a you can't register as a delegate multiple times
     /// @param operator is the operator being delegated to.
-<<<<<<< HEAD
     function testRegisterAsOperatorMultipleTimes(
             address operator
         ) public fuzzedAddress(operator){
         _testRegisterAsOperator(operator, IDelegationTerms(operator));
         cheats.expectRevert(bytes("EigenLayrDelegation.registerAsOperator: Delegate has already registered"));
         _testRegisterAsOperator(operator, IDelegationTerms(operator));  
-=======
-    function testRegisterAsDelegateMultipleTimes(address operator) public fuzzedAddress(operator) {
-        _testRegisterAsDelegate(operator, IDelegationTerms(operator));
-        cheats.expectRevert(bytes("EigenLayrDelegation.registerAsDelegate: Delegate has already registered"));
-        _testRegisterAsDelegate(operator, IDelegationTerms(operator));
->>>>>>> 5cba4d80
     }
 
     /// @notice This function tests to ensure that a staker cannot delegate to an unregistered operator
