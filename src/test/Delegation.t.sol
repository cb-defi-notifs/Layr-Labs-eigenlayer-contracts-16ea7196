--- conflicted
+++ resolved
@@ -24,12 +24,12 @@
     MiddlewareVoteWeigherMock public voteWeigher;
     MiddlewareVoteWeigherMock public voteWeigherImplementation;
 
-<<<<<<< HEAD
     function setUp() public virtual override {
         EigenLayrDeployer.setUp();
 
-        serviceManager = new ServiceManagerMock(investmentManager);
-=======
+        initializeMiddlewares();
+    }
+
     function initializeMiddlewares() public {
         generalServiceManager1 = new ServiceManagerMock(investmentManager);
 
@@ -39,7 +39,13 @@
         );
         
         generalServiceManager2 = new ServiceManagerMock(investmentManager);
->>>>>>> ce7fe2e3
+
+        generalReg2 = new MiddlewareRegistryMock(
+             generalServiceManager2,
+             investmentManager
+        );
+
+        serviceManager = new ServiceManagerMock(investmentManager);
 
         voteWeigher = MiddlewareVoteWeigherMock(
             address(new TransparentUpgradeableProxy(address(emptyContract), address(eigenLayrProxyAdmin), ""))
@@ -73,11 +79,7 @@
 
     /// @notice testing if an operator can register to themselves.
     function testSelfOperatorRegister() public {
-<<<<<<< HEAD
         _testRegisterAdditionalOperator(signers[0], serveUntil);
-=======
-        _testRegisterAdditionalSelfOperator(0);
->>>>>>> ce7fe2e3
     }
 
     /// @notice testing if an operator can delegate to themselves.
@@ -89,13 +91,8 @@
     }
 
     function testTwoSelfOperatorsRegister() public {
-<<<<<<< HEAD
         _testRegisterAdditionalOperator(signers[0], serveUntil);
         _testRegisterAdditionalOperator(signers[1], serveUntil);
-=======
-        _testRegisterAdditionalSelfOperator(0);
-        _testRegisterAdditionalSelfOperator(1);
->>>>>>> ce7fe2e3
     }
 
     /// @notice registers a fixed address as a delegate, delegates to it from a second address,
@@ -257,7 +254,6 @@
         cheats.stopPrank();
     }
 
-<<<<<<< HEAD
     function _testRegisterAdditionalOperator(address sender, uint32 _serveUntil) internal {
         //register as both ETH and EIGEN operator
         uint256 wethToDeposit = 1e18;
@@ -265,138 +261,6 @@
         _testWethDeposit(sender, wethToDeposit);
         _testDepositEigen(sender, eigenToDeposit);
         _testRegisterAsOperator(sender, IDelegationTerms(sender));
-=======
-    // @notice This function tests to ensure that a delegator can re-delegate to an operator after undelegating.
-    // @param operator is the operator being delegated to.
-    // @param staker is the staker delegating stake to the operator.
-    function testRedelegateAfterWithdrawal(
-            address operator, 
-            address depositor, 
-            address withdrawer, 
-            uint256 ethAmount, 
-            uint256 eigenAmount,
-            bool withdrawAsShares
-        ) 
-            public
-            fuzzedAddress(operator) 
-            fuzzedAddress(depositor)
-            fuzzedAddress(withdrawer)
-        {
-        cheats.assume(depositor != operator);
-        //this function performs delegation and subsequent withdrawal
-        testWithdrawalWrapper(operator, depositor, withdrawer, ethAmount, eigenAmount, withdrawAsShares, true);
-
-        //warps past fraudproof time interval
-        cheats.warp(block.timestamp + undelegationFraudproofInterval + 1);
-        testDelegation(operator, depositor, ethAmount, eigenAmount);
-    }
-
-    //testing inclusion of nonsigners in DLN quorum, ensuring that nonsigner inclusion proof is working correctly.
-    function testForNonSigners(uint256 ethAmount, uint256 eigenAmount) public {
-        cheats.assume(ethAmount > 0 && ethAmount < 1e18);
-        cheats.assume(eigenAmount > 0 && eigenAmount < 1e10);
-
-        // address operator = getOperatorAddress(0);
-        uint8 operatorType = 3;
-        _testInitiateDelegation(0, eigenAmount, ethAmount);
-        _testRegisterBLSPubKey(0);
-        _testRegisterOperatorWithDataLayr(0, operatorType, testEphemeralKey, testSocket);
-
-        NonSignerPK memory nonSignerPK;
-        RegistrantAPKG2 memory registrantApkG2;
-        RegistrantAPKG1 memory registrantApkG1;
-        SignerAggSig memory signerAggSig;
-        uint32 numberOfNonSigners = 1; 
-
-        (nonSignerPK.x, nonSignerPK.y) = getNonSignerPK(numberOfNonSigners-1, 0);
-        (signerAggSig.sigma0,  signerAggSig.sigma1) = getNonSignerAggSig(0);
-        //the non signer is the 15th operator with stake Index 14
-        (registrantApkG2.apk0, registrantApkG2.apk1, registrantApkG2.apk2, registrantApkG2.apk3) = getAggPubKeyG2WithoutNonSigners(0);
-        //in BLSSignatureChecker we only is G1 PK to subtract NonSignerPK's from, so we pass in the full signer set aggPK
-        (registrantApkG1.apk0, registrantApkG1.apk1) = getAggregatePublicKeyG1();
-
-        uint32 numberOfSigners = 15;
-        _testRegisterSigners(numberOfSigners, false);
-
-        // scoped block helps fix 'stack too deep' errors
-        {
-            uint256 initTime = 1000000001;
-            IDataLayrServiceManager.DataStoreSearchData memory searchData = _testInitDataStore(initTime, address(this), header);
-            uint32 dataStoreId = dlsm.taskNumber() - 1;
-
-            bytes memory data = _getOneNonSignerCallData(
-                keccak256(
-                    abi.encodePacked(
-                        searchData.metadata.globalDataStoreId,
-                        searchData.metadata.headerHash,
-                        searchData.duration,
-                        initTime,
-                        uint32(0)
-                    )
-                ),
-                numberOfNonSigners,
-                registrantApkG2,
-                registrantApkG1,
-                signerAggSig,
-                nonSignerPK,
-                searchData.metadata.referenceBlockNumber,
-                dataStoreId
-            );
-
-            uint256 gasbefore = gasleft();
-
-            dlsm.confirmDataStore(data, searchData);
-
-            emit log_named_uint("gas cost", gasbefore - gasleft());
-        }
-    }
-
-    //*******INTERNAL FUNCTIONS*********//
-    function _testQueueWithdrawal(
-        address depositor,
-        IInvestmentStrategy[] memory strategyArray,
-        IERC20[] memory tokensArray,
-        uint256[] memory shareAmounts,
-        uint256[] memory strategyIndexes,
-        IInvestmentManager.WithdrawerAndNonce memory withdrawerAndNonce
-    )
-        internal
-        returns (bytes32)
-    {
-        cheats.startPrank(depositor);
-
-        bytes32 withdrawalRoot = investmentManager.queueWithdrawal(
-            strategyIndexes,
-            strategyArray,
-            tokensArray,
-            shareAmounts,
-            withdrawerAndNonce,
-            // TODO: make this an input
-            true
-        );
-        cheats.stopPrank();
-        return withdrawalRoot;
-    }
-
-    function _testCompleteQueuedWithdrawalShares(
-        address depositor,
-        IInvestmentStrategy[] memory strategyArray,
-        IERC20[] memory tokensArray,
-        uint256[] memory shareAmounts,
-        address delegatedTo,
-        IInvestmentManager.WithdrawerAndNonce memory withdrawerAndNonce,
-        uint32 withdrawalStartBlock,
-        uint256 middlewareTimesIndex
-    )
-        internal
-    {
-        cheats.startPrank(withdrawerAndNonce.withdrawer);
-
-        for (uint256 i = 0; i < strategyArray.length; i++) {
-            sharesBefore.push(investmentManager.investorStratShares(withdrawerAndNonce.withdrawer, strategyArray[i]));
-
-        }
->>>>>>> ce7fe2e3
 
         cheats.startPrank(sender);
 
