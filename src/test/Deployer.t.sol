--- conflicted
+++ resolved
@@ -166,16 +166,10 @@
 
         address initialOwner = address(this);
         // initialize the delegation (proxy) contract. This is possible now that `investmentManager` is deployed
-        address initialOwner = address(this);
         delegation.initialize(
             investmentManager,
-<<<<<<< HEAD
-            pauserReg
-=======
             pauserReg,
-            initialOwner,
-            undelegationFraudproofInterval
->>>>>>> 7b48d22c
+            initialOwner
         );
 
         // deploy slasher as upgradable proxy and initialize it 
