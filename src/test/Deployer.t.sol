// SPDX-License-Identifier: UNLICENSED
pragma solidity ^0.8.9;

import "./mocks/LiquidStakingToken.sol";

import "../contracts/interfaces/IEigenLayrDelegation.sol";
import "../contracts/interfaces/IEigenPodManager.sol";
import "../contracts/core/EigenLayrDelegation.sol";

import "../contracts/investment/InvestmentManager.sol";
import "../contracts/investment/InvestmentStrategyBase.sol";
import "../contracts/investment/Slasher.sol";

import "../contracts/pods/EigenPodManager.sol";

import "../contracts/middleware/Repository.sol";
import "../contracts/permissions/PauserRegistry.sol";
import "../contracts/middleware/DataLayr/DataLayrServiceManager.sol";
import "../contracts/middleware/BLSRegistryWithBomb.sol";
import "../contracts/middleware/BLSPublicKeyCompendium.sol";
import "../contracts/middleware/DataLayr/DataLayrPaymentManager.sol";
import "../contracts/middleware/EphemeralKeyRegistry.sol";
import "../contracts/middleware/DataLayr/DataLayrChallengeUtils.sol";
import "../contracts/middleware/DataLayr/DataLayrLowDegreeChallenge.sol";

import "@openzeppelin/contracts/token/ERC20/presets/ERC20PresetFixedSupply.sol";
import "@openzeppelin/contracts/proxy/transparent/ProxyAdmin.sol";
import "@openzeppelin/contracts/proxy/transparent/TransparentUpgradeableProxy.sol";
import "@openzeppelin/contracts/utils/cryptography/ECDSA.sol";

import "../contracts/libraries/BLS.sol";
import "../contracts/libraries/BytesLib.sol";
import "../contracts/libraries/DataStoreUtils.sol";

import "./utils/Signers.sol";
import "./utils/SignatureUtils.sol";

import "forge-std/Test.sol";

contract EigenLayrDeployer is Signers, SignatureUtils, DSTest {
    using BytesLib for bytes;

    uint256 public constant DURATION_SCALE = 1 hours;
    uint32 public constant MAX_WITHDRAWAL_PERIOD = 7 days;
    Vm cheats = Vm(HEVM_ADDRESS);
    IERC20 public eigenToken;
    InvestmentStrategyBase public eigenStrat;
    EigenLayrDelegation public delegation;
    InvestmentManager public investmentManager;
    EphemeralKeyRegistry public ephemeralKeyRegistry;
    Slasher public slasher;
    PauserRegistry public pauserReg;
    BLSPublicKeyCompendium public pubkeyCompendium;
    BLSRegistryWithBomb public dlReg;
    DataLayrServiceManager public dlsm;
    DataLayrLowDegreeChallenge public dlldc;
    IERC20 public weth;
    WETH public liquidStakingMockToken;

    InvestmentStrategyBase public wethStrat;
    IRepository public dlRepository;
    ProxyAdmin public eigenLayrProxyAdmin;
    DataLayrPaymentManager public dataLayrPaymentManager;
    InvestmentStrategyBase public liquidStakingMockStrat;
    InvestmentStrategyBase public baseStrategyImplementation;
    IBLSPublicKeyCompendium public blsPkCompendium;

    // strategy index => IInvestmentStrategy
    mapping(uint256 => IInvestmentStrategy) public strategies;
    mapping(IInvestmentStrategy => uint256) public initialOperatorShares;

    //from testing seed phrase
    bytes32 priv_key_0 = 0x1234567812345678123456781234567812345678123456781234567812345678;
    bytes32 priv_key_1 = 0x1234567812345678123456781234567812345698123456781234567812348976;
    bytes32 public testEphemeralKey = 0x3290567812345678123456781234577812345698123456781234567812344389;
    bytes32 public testEphemeralKeyHash = keccak256(abi.encode(testEphemeralKey));

    string testSocket = "255.255.255.255";

    // number of strategies deployed
    uint256 public numberOfStrats;
    //strategy indexes for undelegation (see commitUndelegation function)
    uint256[] public strategyIndexes;
    bytes[] registrationData;
    bytes32[] ephemeralKeyHashes;
    address[2] public delegates;
    uint256[] sample_pk;
    uint256[] sample_sig;
    address sample_registrant = cheats.addr(436364636);

    uint256[] apks;
    uint256[] sigmas;

    uint256 wethInitialSupply = 10e50;
    uint256 undelegationFraudproofInterval = 7 days;
    uint256 public constant eigenTokenId = 0;
    uint256 public constant eigenTotalSupply = 1000e18;
    uint256 nonce = 69;
    uint256 public gasLimit = 750000;


    address storer = address(420);
    address pauser = address(69);
    address unpauser = address(489);
    address operator = address(0x4206904396bF2f8b173350ADdEc5007A52664293); //sk: e88d9d864d5d731226020c5d2f02b62a4ce2a4534a39c225d32d3db795f83319
    address acct_0 = cheats.addr(uint256(priv_key_0));
    address acct_1 = cheats.addr(uint256(priv_key_1));
    address _challenger = address(0x6966904396bF2f8b173350bCcec5007A52669873);

<<<<<<< HEAD
    bytes header = hex"0e75f28b7a90f89995e522d0cd3a340345e60e249099d4cd96daef320a3abfc31df7f4c8f6f8bc5dc1de03f56202933ec2cc40acad1199f40c7b42aefd45bfb10000000800000002000000020000014000000000000000000000000000000000000000002b4982b07d4e522c2a94b3e7c5ab68bfeecc33c5fa355bc968491c62c12cf93f0cd04099c3d9742620bf0898cf3843116efc02e6f7d408ba443aa472f950e4f3";

    struct NonSignerPK {
=======
    struct NonSignerInfo {
>>>>>>> 6f346250
        uint256 xA0;
        uint256 xA1;
        uint256 yA0;
        uint256 yA1;
    }

<<<<<<< HEAD
    struct RegistrantAPK {
=======
    struct SignerInfo {
>>>>>>> 6f346250
        uint256 apk0;
        uint256 apk1;
        uint256 apk2;
        uint256 apk3;
    }
    struct SignerAggSig{
        uint256 sigma0;
        uint256 sigma1;
    }

    modifier cannotReinit() {
        cheats.expectRevert(bytes("Initializable: contract is already initialized"));
        _;
    }

    modifier fuzzedAddress(address addr) {
        cheats.assume(addr != address(0));
        cheats.assume(addr != address(eigenLayrProxyAdmin));
        cheats.assume(addr != address(investmentManager));
        cheats.assume(addr != dlRepository.owner());
        _;
    }

    modifier fuzzedOperatorIndex(uint8 operatorIndex) {
        require(registrationData.length != 0, "fuzzedOperatorIndex: setup incorrect");
        cheats.assume(operatorIndex < registrationData.length);
        _;
    }

    //performs basic deployment before each test
    function setUp() public {
        // deploy proxy admin for ability to upgrade proxy contracts
        eigenLayrProxyAdmin = new ProxyAdmin();

        //deploy pauser registry
        pauserReg = new PauserRegistry(pauser, unpauser);
        blsPkCompendium = new BLSPublicKeyCompendium();

        // deploy delegation contract implementation, then create upgradeable proxy that points to implementation
        // can't initialize immediately since initializer depends on `investmentManager` address
        delegation = new EigenLayrDelegation();
        delegation = EigenLayrDelegation(
            address(
                new TransparentUpgradeableProxy(
                    address(delegation),
                    address(eigenLayrProxyAdmin),
                    ""
                )
            )
        );

        // deploy InvestmentManager contract implementation, then create upgradeable proxy that points to implementation
        // can't initialize immediately since initializer depends on `slasher` address
        investmentManager = new InvestmentManager(delegation);
        investmentManager = InvestmentManager(
            address(
                new TransparentUpgradeableProxy(
                    address(investmentManager),
                    address(eigenLayrProxyAdmin),
                    ""
                )
            )
        );

        address initialOwner = address(this);
        // initialize the delegation (proxy) contract. This is possible now that `investmentManager` is deployed
        delegation.initialize(investmentManager, pauserReg, initialOwner);

        // deploy slasher as upgradable proxy and initialize it
        Slasher slasherImplementation = new Slasher();
        slasher = Slasher(
            address(
                new TransparentUpgradeableProxy(
                    address(slasherImplementation),
                    address(eigenLayrProxyAdmin),
                    abi.encodeWithSelector(Slasher.initialize.selector, investmentManager, delegation, pauserReg, initialOwner)
                )
            )
        );


        // initialize the investmentManager (proxy) contract. This is possible now that `slasher` is deployed
        //TODO: handle pod manager correctly
        investmentManager.initialize(slasher, EigenPodManager(address(0)), pauserReg, initialOwner);

        //simple ERC20 (**NOT** WETH-like!), used in a test investment strategy
        weth = new ERC20PresetFixedSupply(
            "weth",
            "WETH",
            wethInitialSupply,
            address(this)
        );

        // deploy InvestmentStrategyBase contract implementation, then create upgradeable proxy that points to implementation and initialize it
        baseStrategyImplementation = new InvestmentStrategyBase(investmentManager);
        wethStrat = InvestmentStrategyBase(
            address(
                new TransparentUpgradeableProxy(
                    address(baseStrategyImplementation),
                    address(eigenLayrProxyAdmin),
                    abi.encodeWithSelector(InvestmentStrategyBase.initialize.selector, weth, pauserReg)
                )
            )
        );

        eigenToken = new ERC20PresetFixedSupply(
            "eigen",
            "EIGEN",
            wethInitialSupply,
            address(this)
        );

        // deploy upgradeable proxy that points to InvestmentStrategyBase implementation and initialize it
        eigenStrat = InvestmentStrategyBase(
            address(
                new TransparentUpgradeableProxy(
                    address(baseStrategyImplementation),
                    address(eigenLayrProxyAdmin),
                    abi.encodeWithSelector(InvestmentStrategyBase.initialize.selector, eigenToken, pauserReg)
                )
            )
        );

        delegates = [acct_0, acct_1];

        // deploy all the DataLayr contracts
        _deployDataLayrContracts();

        // set up a strategy for a mock liquid staking token
        liquidStakingMockToken = new WETH();
        liquidStakingMockStrat = InvestmentStrategyBase(
            address(
                new TransparentUpgradeableProxy(
                    address(baseStrategyImplementation),
                    address(eigenLayrProxyAdmin),
                    abi.encodeWithSelector(InvestmentStrategyBase.initialize.selector, liquidStakingMockToken, pauserReg)
                )
            )
        );

        //loads hardcoded signer set
        _setSigners();

        //loads signatures
        setSignatures();

        registrationData.push(
            hex"075dcd2e66658b1f4f61aa809f001bb79324b91089af99b9a78e27284e8c73130d884d46e54bf17137028ddc3fd38d5b89686b7c433099b28149f9c8f771c8431f5bda9b7d94f525e0f9b667127df9fa884e9917453db7fe3119820b994b5e5d2428c354c0019c338afd3994e186d7d443ec1d8abab2e2d1e19bac019ee295f202a45cfe62ffb797ab25355a7f54788277f7fd9fda544ac6a7e38623d75fdd001074a61258b73d4773971a8073f04a6dd072409bea915d4ece0583c65f09fbfe"
        );
        registrationData.push(
            hex"2669082021fd1033646a940aabe3f459e7b7a808d959c392af45c91b3fe064960bce92bfb1a54bc1af73b41a1edb13bd9e5006471c5d4708f77ea530f1045b7a0914646c43c0b404345c7864daa76091996c36227ac5b2ad5a7468ab49ebaf7b13357d53c87adfee0aa3b2c7dbca5d00660c4c5ed1acbeebb4c9202101dab4f00953b9e7b44ec5991070966ed70c1cd37b03b06797059b6828b0a2abc1d5210c134a2cc96c98c4ed34e2c7399695d25c0c2dfce27e0885ad13b979eb1c465b99"
        );
        registrationData.push(
            hex"142b758de8ad4c74e8167d71b3667cf75e982f006480ecafdde2a403748e7d1b2dd77f6eac473a31fddba53321584cd0aa296f14d14f098093937a5b93dd61c90cc3e0a7657c894d178a7ff41ae51b5ccc4c697684c599015b003aceeb2fec641863a130465043a63a1acf5494ee76895779044613264c5f65a106834b6615902def894e6c296e5b789398128a3b8f05054314ee82739e8e51cea9e4432a000d028d664abd661c75fe7ed0506c347f3b94d782d82e2259c7ecb39c9796922b04"
        );
        registrationData.push(
            hex"2af2ac3833ce14949c9ef3fbccf620e3a13c9df686687634f9546a76ec5899f7219bfb0cf2f2817525cd89082302218c3cf83b3beae6c4fbe25ae4a790e948d307d64b5418c89567b5956590d6232c4ed95afd9d06d5a13b1f9c0c306a9260fe04783304a0c560710cb4f1bdc8096e7a67e39be589513dc644845b2e66fc19dd24fddaf89dd8e1f6ed4d5d8750fed28b4159442ea7edd367c9335bb07a3a00ea00bbc408f2a7336e2ac8694db6df7603708293aac6ee702cdfc0eefb32c37b27"
        );
        registrationData.push(
            hex"2c63a558d2384cf3f387db39c48c3b72595ef13adbc3ca7689bc90bae7e4ab060620e82d1bb6c52977529ece1fe1d31b0521492a06c661e06363b3be8306acd10746c80e9dacb5731c65232cf5fb5a2450e4f2e44d44fbc9d6cbf19dd30db776226488c51bfacbf7704d12065eb3ad1b9a707a4f61d41effdcb2ced3e01c42691f7631be59f69c691c082e7d192e4c4bbedab7c296ff6fc879e6f5511f3fc9a316f8e0f3a57a58ee42165206ec70f94ee1e80a41907f3ec36fb8cdeaaa08ca52"
        );
        registrationData.push(
            hex"0076c0c034a6916e712bb41ed97530c4475c78c89f916137511d03ee94b670691a904a8de426166c9a7e6e3e36260973db56b218336dc89c68e2710026abe9e61612d3f5da47c52b552d66322623d688f5046baa625e4f66556cafed25c61980017458bcef061aafd36e998f0f5958439f175df8ffd3a286bc4986eafdb6d47015e186650610a8d2d336913f53adff244280748c91ffc37d21179f2051deef662ce36aca626ad16812b5a8ffe3bb8c258154b7e962a90e72bd4732f21f808645"
        );
        registrationData.push(
            hex"1fb489ea26c1b85899bad2104702946ef256a7e59f26080bfddce2a64e94e3991947cd387f975963abc04838968f3eb128263b73c57c6820107395eca138fd98100bcb4ba69885f5020187520c35df6ff5b991b01bab7b83ad63c23af7e03b0c1efe7165964b7e66443b25b76fe6717739760afae192948aed7ae74f81564255264d1fac1a8f1c5d6f2d8e7e38ebdfc59a512c7281b5abfb727aa883a688f4381a970b882e097f1c1c754c9fd8ebc503a30488ffe821ac98bf79062f9b1d81c5"
        );
        registrationData.push(
            hex"0e7fc7b5bca43de3fab4acc5a7a014bb9bb5aff171cb26ae31bffe2bc529db0f1269f9809e4069bddf06aaf88187192e241fb817a6c8bbb5aff3836a0520e6b61aca04d4cc4f83d755ac2e9e083197afee1ea77d42e9429fa4b3fb64276f78001e7951e39e5de9c4c89e41fc0fbcf8f59438e85a60d1ac40293ab862f1b4c3bd0e225ae617a66cfc67ae42283156ff19878b9857cce60a2ae322075579cc8ed207d30ecd2feac39c5e2a7cacf6fe38c78a41b1b97313060b41a41b499477148c"
        );
        registrationData.push(
            hex"18b1f796356a80ea2cc1c0e23a3e7331a97a417473cf83a5f6942ecf9a84cc351a187ceef1a2436db814c6d5a83b16b6dd48f69b23d07f7e3544cf9f3a4edd8a031b8f1c6711edff8267eb49c6a9ecd2de39eaea18621db1f601186b6c8b56ee1a7bb20411a152aaac50010240dad6f82a7dc818fe6565db4132350d69eaeec62a47a927850ea2e09f6d0757d3f3201000eb58c24a9fa0160076433be84960ef031aeb05ae95495541e544f3a8345331f016ed542d05b64ca5076112faeb9b1a"
        );
        registrationData.push(
            hex"15ba1ac04f35335cfd1c9c1fcaac012871e3543bb7876b38be193e3f07592aab0323619b00d87f3c03d4bab25c91b8bc4b7aa96818930f2b4684ae8f6e92464b30298b441eaadcfb3b86e0b3f0e41250060dbb89e34c2d67acef7ed9a2590db42108f4f14af5ff87b2b9b7d766c4be119b790f34c9b3b1a62d16f6a95935d2e00463223946956732c65085bd6b2f3651944757099d6f643c0370fac983c27f1e0dc2b54a54fde7495e81d43c6346549cf824fb45ecd18f77d4537e8fba7e7e0c"
        );
        registrationData.push(
            hex"0822ccd871333690ea42c6e7fa1b594c785d8296fc8bacc8a10ddda8f3378ebb0d68db879257ec3f74d4fc1cffd17a9f1b6db08b7c421753dbce0751d6d7d23a07873fdb87a38f72a537da1cc20b48d1186594430718e15ec5e195ab3c65f8102f6a351c01b3cfc217c9ab936382a53b9a350851ecbaf43e6a0f086bf8ec395409fe90efaeae3703fbddaf8f331451d3dd3d138fce006af813b579d8c67313d71353b0fd3e02d50c77889d7095d09eb4874a7425604f20c3d7b619bf5efe3274"
        );
        registrationData.push(
            hex"1a6962a7170cf4ea2ad4bd0bf9a95c4e6bf96e9302e345b9d12bfbf6fb86dc911733c8198257dc9003ba0163d217b48fdb14e6ce91691242064ae21d821980481ad1e21ac4adc2eebad1e279e490b307aafafcf43a3e63decb19f7dac7d5a26c1fa208243839cf96ee3218652239dc06119770cebe08776c1bd92af9626f04d025cc5bff6c03978aab365592207f4e24fe1cce9eece22e86c84535ce3b0851732fb29f8709e77f2c38ee09f4eb3143fa17eb2381785485fa7990ee0b161367e7"
        );
        registrationData.push(
            hex"13185695a1abc17847ce6a90edc65eb04c0ebd218156f122ef689674e82ebb331ad5be86a500c6b0b490cbe70610356448aa2b06442f364b138fe7cd0df5efa9294cbc1ccb8c6afdbc05938f368521351328222ac99388e7a26c4f9d51ad1024042a5a5286bbcc22f94e95555be8a193731c2c265b64aa25fde8a047202a6d9501b635713a31a9322e81ad50f9331775856e610bfdb5546aadeb681143dc015023b5d07f7004ad42a5a2c74fd1c87991326b7575a75e73a347a7c59741d21db5"
        );
        registrationData.push(
            hex"1db8d40c46e9992c0e020568b3f1c02fa4aef44c5db1610325093280218f2ab014c3ab56f0d82ad9ff275fae94e51a17c613302e5aa2f2de7001ae181727f8d4053c3d457ad36273361e3b35d02cea6c93879a55f0d086a77e58dc0d5805c6b428fc018be860797143a2b0296ed35113addbf3c0e8aaf6ea93c0acb3db78bae1216edaa7fff2998dfd2adee5620745512c2faca1f547b996892eef199fe8bfd515696133c1920636012e494103e3c592283583296d73924bbacba7d299ca0e7d"
        );
        registrationData.push(
            hex"16bb52aa5a1e51cf22ac1926d02e95fdeb411ad48b567337d4c4d5138e84bd5516a6e1e18fb4cd148bd6b7abd46a5d6c54444c11ba5a208b6a8230e86cc8f80828427fd024e29e9a31945cd91433fde23fc9656a44424794a9dfdcafa9275baa06d5b28737bc0a5c21279b3c5309e35287cd72deb204abf6d6c91a0e0b38d0a41ae35db861ea707fc72c6b7756a6139e8cccf15392e59297c21af365de013b4312caa1e05d5aac7c5513fff386248f1955298f11e0e165ed9a20c9beefe2f8a0"
        );

        ephemeralKeyHashes.push(0x3f9554986ff07e7ac0ca5d6e2094788cedcbbe5b9398dec9b124b28d0edca976);
        ephemeralKeyHashes.push(0x1f9554986ff07e7ac0ca5d6e2094788cedcbbe5b9398dec9b124b28d0edca976);
        ephemeralKeyHashes.push(0x3e9554986ff07e7ac0ca5d6e2094788cedcbbe5b9398dec9b124b28d0edca976);
        ephemeralKeyHashes.push(0x4f9554986ff07e7ac0ca5d6e2094788cedcbbe5b9398dec9b124b28d0edca976);
        ephemeralKeyHashes.push(0x5c9554986ff07e7ac0ca5d6e2094788cedcbbe5b9398dec9b124b28d0edca976);
        ephemeralKeyHashes.push(0x6c9554986ff07e7ac0ca5d6e2094788cedcbbe5b9398dec9b124b28d0edca976);
        ephemeralKeyHashes.push(0x2a9554986ff07e7ac0ca5d6e2094788cedcbbe5b9398dec9b124b28d0edca976);
        ephemeralKeyHashes.push(0x2b9554986ff07e7ac0ca5d6e2094788cedcbbe5b9398dec9b124b28d0edca976);
        ephemeralKeyHashes.push(0x1c9554986ff07e7ac0ca5d6e2094788cedcbbe5b9398dec9b124b28d0edca976);
        ephemeralKeyHashes.push(0xad9554986ff07e7ac0ca5d6e2094788cedcbbe5b9398dec9b124b28d0edca976);
        ephemeralKeyHashes.push(0xde9554986ff07e7ac0ca5d6e2094788cedcbbe5b9398dec9b124b28d0edca976);
        ephemeralKeyHashes.push(0xff9554986ff07e7ac0ca5d6e2094788cedcbbe5b9398dec9b124b28d0edca976);
        ephemeralKeyHashes.push(0xea9554986ff07e7ac0ca5d6e2094788cedcbbe5b9398dec9b124b28d0edca976);
        ephemeralKeyHashes.push(0x2a9554986ff07e7ac0ca5d6e2094788cedcbbe5b9398dec9b124b28d0edca976);
        ephemeralKeyHashes.push(0x3f9554986ff07e7ac0ca5d6e2094788cedcbbe5b9398dec9b124b28d0edca976);
    }

    // deploy all the DataLayr contracts. Relies on many EL contracts having already been deployed.
    function _deployDataLayrContracts() internal {
        // hard-coded input
        uint96 multiplier = 1e18;

        DataLayrChallengeUtils challengeUtils = new DataLayrChallengeUtils();

        dlRepository = new Repository(delegation, investmentManager);

        uint256 feePerBytePerTime = 1;
        dlsm = new DataLayrServiceManager(
            investmentManager,
            delegation,
            dlRepository,
            weth,
            pauserReg,
            feePerBytePerTime
        );

        uint32 unbondingPeriod = uint32(14 days);
        ephemeralKeyRegistry = new EphemeralKeyRegistry(dlRepository);

        // hard-coded inputs
        VoteWeigherBaseStorage.StrategyAndWeightingMultiplier[] memory ethStratsAndMultipliers =
            new VoteWeigherBaseStorage.StrategyAndWeightingMultiplier[](1);
        ethStratsAndMultipliers[0].strategy = wethStrat;
        ethStratsAndMultipliers[0].multiplier = multiplier;
        VoteWeigherBaseStorage.StrategyAndWeightingMultiplier[] memory eigenStratsAndMultipliers =
            new VoteWeigherBaseStorage.StrategyAndWeightingMultiplier[](1);
        eigenStratsAndMultipliers[0].strategy = eigenStrat;
        eigenStratsAndMultipliers[0].multiplier = multiplier;
        uint8 _NUMBER_OF_QUORUMS = 2;
        uint256[] memory _quorumBips = new uint256[](_NUMBER_OF_QUORUMS);
        // split 60% ETH quorum, 40% EIGEN quorum
        _quorumBips[0] = 6000;
        _quorumBips[1] = 4000;

        pubkeyCompendium = new BLSPublicKeyCompendium();

        dlReg = new BLSRegistryWithBomb(
            Repository(address(dlRepository)),
            delegation,
            investmentManager,
            ephemeralKeyRegistry,
            unbondingPeriod,
            _NUMBER_OF_QUORUMS,
            _quorumBips,
            ethStratsAndMultipliers,
            eigenStratsAndMultipliers,
            pubkeyCompendium
        );

        Repository(address(dlRepository)).initialize(dlReg, dlsm, dlReg, address(this));
        uint256 _paymentFraudproofCollateral = 1e16;

        dataLayrPaymentManager = new DataLayrPaymentManager(
            weth,
            _paymentFraudproofCollateral,
            dlRepository,
            dlsm,
            pauserReg
        );

        dlldc = new DataLayrLowDegreeChallenge(dlsm, dlReg, challengeUtils, gasLimit);

        dlsm.setLowDegreeChallenge(dlldc);
        dlsm.setPaymentManager(dataLayrPaymentManager);
        dlsm.setEphemeralKeyRegistry(ephemeralKeyRegistry);
    }

    function calculateFee(uint256 totalBytes, uint256 feePerBytePerTime, uint256 duration)
        internal
        pure
        returns (uint256)
    {
        return uint256(totalBytes * feePerBytePerTime * duration * DURATION_SCALE);
    }

    function testDeploymentSuccessful() public {
        // assertTrue(address(eigen) != address(0), "eigen failed to deploy");
        assertTrue(address(eigenToken) != address(0), "eigenToken failed to deploy");
        assertTrue(address(delegation) != address(0), "delegation failed to deploy");
        assertTrue(address(investmentManager) != address(0), "investmentManager failed to deploy");
        assertTrue(address(slasher) != address(0), "slasher failed to deploy");
        assertTrue(address(weth) != address(0), "weth failed to deploy");
        assertTrue(address(dlsm) != address(0), "dlsm failed to deploy");
        assertTrue(address(dlReg) != address(0), "dlReg failed to deploy");
        assertTrue(address(dlRepository) != address(0), "dlRepository failed to deploy");
        assertTrue(dlRepository.serviceManager() == dlsm, "ServiceManager set incorrectly");
        assertTrue(dlsm.repository() == dlRepository, "repository set incorrectly in dlsm");
    }

    function testSig() public view {
        uint256[12] memory input;
        //1d9b51a4ffb5b3f402748854ea5bbb8025324782062324e99bedcdc2cec4102f
        //000000000004
        //00000918
        //00000007
        //00000000
        //00000003
        //0d8c5e0a5954cbbc30123d0990c7643b1e8b43278457d3a89de59cfc620ac48a
        //068a2ec2615a4064fd820f759d6030475fed69925655aae8a463e72b53f697e9
        //014d5b9af4f3e72635652fe695fdb3c46ee3e5142820b228bf9564fdef30bd92
        //0238c50db7b36820321b2e25700486c18e5750dea646d266870ec1be812456fa
        //1e041e0df4821a4b7668999e4381cca9c015916f033512ca0829179c639f285c
        //1a2ebe9095bed1d16f938c00d283c3a08462c7dc168a590ffa8ce192e05996ab

        (input[0], input[1]) = BLS.hashToG1(0x1d9b51a4ffb5b3f402748854ea5bbb8025324782062324e99bedcdc2cec4102f);
        input[3] = uint256(0x0d8c5e0a5954cbbc30123d0990c7643b1e8b43278457d3a89de59cfc620ac48a);
        input[2] = uint256(0x068a2ec2615a4064fd820f759d6030475fed69925655aae8a463e72b53f697e9);
        input[5] = uint256(0x014d5b9af4f3e72635652fe695fdb3c46ee3e5142820b228bf9564fdef30bd92);
        input[4] = uint256(0x0238c50db7b36820321b2e25700486c18e5750dea646d266870ec1be812456fa);
        input[6] = uint256(0x1e041e0df4821a4b7668999e4381cca9c015916f033512ca0829179c639f285c);
        input[7] = uint256(0x1a2ebe9095bed1d16f938c00d283c3a08462c7dc168a590ffa8ce192e05996ab);
        // insert negated coordinates of the generator for G2
        input[8] = BLS.nG2x1;
        input[9] = BLS.nG2x0;
        input[10] = BLS.nG2y1;
        input[11] = BLS.nG2y0;

        assembly {
            // check the pairing; if incorrect, revert
            if iszero(
                // staticcall address 8 (ecPairing precompile), forward all gas, send 384 bytes (0x180 in hex) = 12 (32-byte) inputs.
                // store the return data in input[11] (352 bytes / '0x160' in hex), and copy only 32 bytes of return data (since precompile returns boolean)
                staticcall(not(0), 0x08, input, 0x180, add(input, 0x160), 0x20)
            ) { revert(0, 0) }
        }

        // check that the provided signature is correct
        require(input[11] == 1, "BLSSignatureChecker.checkSignatures: Pairing unsuccessful");

        // abi.encodePacked(
        //     keccak256(
        //         abi.encodePacked(searchData.metadata.globalDataStoreId, searchData.metadata.headerHash, searchData.duration, initTime, searchData.index)
        //     ),
        //     uint48(dlReg.getLengthOfTotalStakeHistory() - 1),
        //     searchData.metadata.blockNumber,
        //     searchData.metadata.globalDataStoreId,
        //     numberOfNonSigners,
        //     // no pubkeys here since zero nonSigners for now
        //     uint32(dlReg.getApkUpdatesLength() - 1),
        //     apk_0,
        //     apk_1,
        //     apk_2,
        //     apk_3,
        //     sigma_0,
        //     sigma_1
        // );
    }
}<|MERGE_RESOLUTION|>--- conflicted
+++ resolved
@@ -107,24 +107,18 @@
     address acct_1 = cheats.addr(uint256(priv_key_1));
     address _challenger = address(0x6966904396bF2f8b173350bCcec5007A52669873);
 
-<<<<<<< HEAD
     bytes header = hex"0e75f28b7a90f89995e522d0cd3a340345e60e249099d4cd96daef320a3abfc31df7f4c8f6f8bc5dc1de03f56202933ec2cc40acad1199f40c7b42aefd45bfb10000000800000002000000020000014000000000000000000000000000000000000000002b4982b07d4e522c2a94b3e7c5ab68bfeecc33c5fa355bc968491c62c12cf93f0cd04099c3d9742620bf0898cf3843116efc02e6f7d408ba443aa472f950e4f3";
 
     struct NonSignerPK {
-=======
-    struct NonSignerInfo {
->>>>>>> 6f346250
+
         uint256 xA0;
         uint256 xA1;
         uint256 yA0;
         uint256 yA1;
     }
 
-<<<<<<< HEAD
     struct RegistrantAPK {
-=======
-    struct SignerInfo {
->>>>>>> 6f346250
+
         uint256 apk0;
         uint256 apk1;
         uint256 apk2;
