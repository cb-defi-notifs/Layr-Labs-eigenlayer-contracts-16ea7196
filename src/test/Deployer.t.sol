// SPDX-License-Identifier: UNLICENSED
pragma solidity ^0.8.9;

import "./mocks/DepositContract.sol";
import "./mocks/LiquidStakingToken.sol";

import "../contracts/core/Eigen.sol";

import "../contracts/interfaces/IEigenLayrDelegation.sol";
import "../contracts/core/EigenLayrDelegation.sol";

import "../contracts/investment/InvestmentManager.sol";
import "../contracts/investment/InvestmentStrategyBase.sol";
import "../contracts/investment/HollowInvestmentStrategy.sol";
import "../contracts/investment/Slasher.sol";

import "../contracts/middleware/ServiceFactory.sol";
import "../contracts/middleware/Repository.sol";
import "../contracts/middleware/DataLayr/DataLayrServiceManager.sol";
import "../contracts/middleware/BLSRegistryWithBomb.sol";
import "../contracts/middleware/DataLayr/DataLayrPaymentManager.sol";
import "../contracts/middleware/EphemeralKeyRegistry.sol";
import "../contracts/middleware/DataLayr/DataLayrChallengeUtils.sol";
import "../contracts/middleware/DataLayr/DataLayrLowDegreeChallenge.sol";
import "../contracts/middleware/DataLayr/DataLayrDisclosureChallenge.sol";

import "@openzeppelin/contracts/token/ERC20/presets/ERC20PresetFixedSupply.sol";
import "@openzeppelin/contracts/token/ERC1155/IERC1155.sol";
import "@openzeppelin/contracts/proxy/transparent/ProxyAdmin.sol";
import "@openzeppelin/contracts/proxy/transparent/TransparentUpgradeableProxy.sol";
import "@openzeppelin/contracts/utils/cryptography/ECDSA.sol";

import "forge-std/Test.sol";

import "../contracts/utils/ERC165_Universal.sol";
import "../contracts/utils/ERC1155TokenReceiver.sol";

import "../contracts/libraries/BLS.sol";
import "../contracts/libraries/BytesLib.sol";
import "../contracts/libraries/DataStoreHash.sol";

import "./utils/Signers.sol";

//TODO: encode data properly so that we initialize TransparentUpgradeableProxy contracts in their constructor rather than a separate call (if possible)
contract EigenLayrDeployer is
    DSTest,
    ERC165_Universal,
    ERC1155TokenReceiver,
    Signers
{
    using BytesLib for bytes;

    uint256 public constant DURATION_SCALE = 1 hours;
    Vm cheats = Vm(HEVM_ADDRESS);
    DepositContract public depositContract;
    // Eigen public eigen;
    IERC20 public eigenToken;
    InvestmentStrategyBase public eigenStrat;
    EigenLayrDelegation public delegation;
    InvestmentManager public investmentManager;
    EphemeralKeyRegistry public ephemeralKeyRegistry;
    Slasher public slasher;
    ServiceFactory public serviceFactory;
    BLSRegistryWithBomb public dlReg;
    DataLayrServiceManager public dlsm;
    DataLayrLowDegreeChallenge public dlldc;

    IERC20 public weth;
    InvestmentStrategyBase public strat;
    IRepository public dlRepository;

    ProxyAdmin public eigenLayrProxyAdmin;

    DataLayrPaymentManager public dataLayrPaymentManager;
    DataLayrDisclosureChallenge public dataLayrDisclosureChallenge;

    WETH public liquidStakingMockToken;
    InvestmentStrategyBase public liquidStakingMockStrat;

    uint256 nonce = 69;

    bytes[] registrationData;

    // strategy index => IInvestmentStrategy
    mapping(uint256 => IInvestmentStrategy) public strategies;
    // number of strategies deployed
    uint256 public numberOfStrats;

    //strategy indexes for undelegation (see commitUndelegation function)
    uint256[] public strategyIndexes;

    uint256 wethInitialSupply = 10e50;
    uint256 undelegationFraudProofInterval = 7 days;
    address storer = address(420);
    address registrant = address(0x4206904396bF2f8b173350ADdEc5007A52664293); //sk: e88d9d864d5d731226020c5d2f02b62a4ce2a4534a39c225d32d3db795f83319

    //from testing seed phrase
    bytes32 priv_key_0 =
        0x1234567812345678123456781234567812345678123456781234567812345678;
    address acct_0 = cheats.addr(uint256(priv_key_0));

    bytes32 priv_key_1 =
        0x1234567812345678123456781234567812345698123456781234567812348976;
    address acct_1 = cheats.addr(uint256(priv_key_1));

    bytes32 public ephemeralKey =
        0x3290567812345678123456781234577812345698123456781234567812344389;

    uint256 public constant eigenTokenId = 0;
    uint256 public constant eigenTotalSupply = 1000e18;

    uint8 durationToInit = 2;

    //performs basic deployment before each test
    function setUp() public {
        // deploy proxy admin for ability to upgrade proxy contracts
        eigenLayrProxyAdmin = new ProxyAdmin();

        //eth2 deposit contract
        depositContract = new DepositContract();
        //deploy eigen. send eigen tokens to an address where they won't trigger failure for 'transfer to non ERC1155Receiver implementer'
        // (this is why this contract inherits from 'ERC1155TokenReceiver')
        // eigen = new Eigen(address(this));


        // deploy delegation contract implementation, then create upgradeable proxy that points to implementation
        delegation = new EigenLayrDelegation();
        delegation = EigenLayrDelegation(
            address(
                new TransparentUpgradeableProxy(
                    address(delegation),
                    address(eigenLayrProxyAdmin),
                    ""
                )
            )
        );

        // deploy slasher and service factory contracts
        slasher = new Slasher(investmentManager, address(this));
        serviceFactory = new ServiceFactory(investmentManager, delegation);

        // deploy InvestmentManager contract implementation, then create upgradeable proxy that points to implementation
        investmentManager = new InvestmentManager(delegation);
        investmentManager = InvestmentManager(
            address(
                new TransparentUpgradeableProxy(
                    address(investmentManager),
                    address(eigenLayrProxyAdmin),
                    ""
                )
            )
        );

        //simple ERC20 (*NOT WETH-like!), used in a test investment strategy
        weth = new ERC20PresetFixedSupply(
            "weth",
            "WETH",
            wethInitialSupply,
            address(this)
        );

        // deploy InvestmentStrategyBase contract implementation, then create upgradeable proxy that points to implementation
        strat = new InvestmentStrategyBase();
        strat = InvestmentStrategyBase(
            address(
                new TransparentUpgradeableProxy(
                    address(strat),
                    address(eigenLayrProxyAdmin),
                    ""
                )
            )
        );
        // initialize InvestmentStrategyBase proxy
        strat.initialize(address(investmentManager), weth);

        eigenToken = new ERC20PresetFixedSupply(
            "eigen",
            "EIGEN",
            wethInitialSupply,
            address(this)
        );
        // deploy InvestmentStrategyBase contract implementation, then create upgradeable proxy that points to implementation
        eigenStrat = new InvestmentStrategyBase();
        eigenStrat = InvestmentStrategyBase(
            address(
                new TransparentUpgradeableProxy(
                    address(eigenStrat),
                    address(eigenLayrProxyAdmin),
                    ""
                )
            )
        );
        // initialize InvestmentStrategyBase proxy
        eigenStrat.initialize(address(investmentManager), eigenToken);

        // create 'HollowInvestmentStrategy' contracts for 'ConsenusLayerEth' and 'ProofOfStakingEth'
        IInvestmentStrategy[] memory strats = new IInvestmentStrategy[](2);
        HollowInvestmentStrategy temp = new HollowInvestmentStrategy();
        temp.initialize(address(investmentManager));
        strats[0] = temp;
        strategies[0] = temp;
        temp = new HollowInvestmentStrategy();
        temp.initialize(address(investmentManager));
        strats[1] = temp;
        strategies[1] = temp;
        // add WETH strategy to mapping
        strategies[2] = IInvestmentStrategy(address(strat));

        // actually initialize the investmentManager (proxy) contraxt
        address governor = address(this);
        investmentManager.initialize(
            slasher,
            governor
        );

        // initialize the delegation (proxy) contract
        delegation.initialize(
            investmentManager,
            undelegationFraudProofInterval
        );

        // deploy all the DataLayr contracts
        _deployDataLayrContracts();

        // set up a strategy for a mock liquid staking token
        liquidStakingMockToken = new WETH();
        liquidStakingMockStrat = new InvestmentStrategyBase();
        liquidStakingMockStrat.initialize(
            address(investmentManager),
            IERC20(address(liquidStakingMockToken))
        );

        //loads hardcoded signer set
        _setSigners();

registrationData.push(
            hex"075dcd2e66658b1f4f61aa809f001bb79324b91089af99b9a78e27284e8c73130d884d46e54bf17137028ddc3fd38d5b89686b7c433099b28149f9c8f771c8431f5bda9b7d94f525e0f9b667127df9fa884e9917453db7fe3119820b994b5e5d2428c354c0019c338afd3994e186d7d443ec1d8abab2e2d1e19bac019ee295f20fd9f812e64d2be18573054ece7aef8a3fae1618068b08cfdc9722d4254a5c1c1c3241bc604d574aef221cfa3e7abd0334554fdae446fa2258a36c1bb725110d"
        );
        registrationData.push(
            hex"2669082021fd1033646a940aabe3f459e7b7a808d959c392af45c91b3fe064960bce92bfb1a54bc1af73b41a1edb13bd9e5006471c5d4708f77ea530f1045b7a0914646c43c0b404345c7864daa76091996c36227ac5b2ad5a7468ab49ebaf7b13357d53c87adfee0aa3b2c7dbca5d00660c4c5ed1acbeebb4c9202101dab4f01d21849e7ec98d09ba242b6f5ca31407f9819acd40f4aa036e7bbacbdd3af2d42f0a64cc4b8ee3af7a898ca674219743ca599d7b0506a371ba79161524fad80d"
        );
        registrationData.push(
            hex"142b758de8ad4c74e8167d71b3667cf75e982f006480ecafdde2a403748e7d1b2dd77f6eac473a31fddba53321584cd0aa296f14d14f098093937a5b93dd61c90cc3e0a7657c894d178a7ff41ae51b5ccc4c697684c599015b003aceeb2fec641863a130465043a63a1acf5494ee76895779044613264c5f65a106834b6615901ac1b422373760d0769efe667a1af135e7447a97b906dc3b4b3d56546eb8ecc31a25249cfff25b5a742b3690ba9c88cdeba85b6b20d0c77353fe7a548efdfc8a"
        );
        registrationData.push(
            hex"2af2ac3833ce14949c9ef3fbccf620e3a13c9df686687634f9546a76ec5899f7219bfb0cf2f2817525cd89082302218c3cf83b3beae6c4fbe25ae4a790e948d307d64b5418c89567b5956590d6232c4ed95afd9d06d5a13b1f9c0c306a9260fe04783304a0c560710cb4f1bdc8096e7a67e39be589513dc644845b2e66fc19dd084bba4c75ba9dafb4e83e6c8de24ae1dff9ec06812c211321df381d09aa44691e4c3d98475d044e547281470e5dc33098943c018299e08ab3c89b70d452926a"
        );
        registrationData.push(
            hex"2c63a558d2384cf3f387db39c48c3b72595ef13adbc3ca7689bc90bae7e4ab060620e82d1bb6c52977529ece1fe1d31b0521492a06c661e06363b3be8306acd10746c80e9dacb5731c65232cf5fb5a2450e4f2e44d44fbc9d6cbf19dd30db776226488c51bfacbf7704d12065eb3ad1b9a707a4f61d41effdcb2ced3e01c4269147423e6e542b715c56e5e0b005348a71e3375e5301710c58017b78919a3c10707a9573924f2b6f5044a231d2a70a61b8b064fc97ec29f072d862f5d399a1476"
        );
        registrationData.push(
            hex"0076c0c034a6916e712bb41ed97530c4475c78c89f916137511d03ee94b670691a904a8de426166c9a7e6e3e36260973db56b218336dc89c68e2710026abe9e61612d3f5da47c52b552d66322623d688f5046baa625e4f66556cafed25c61980017458bcef061aafd36e998f0f5958439f175df8ffd3a286bc4986eafdb6d4701c07ff8c6632b0d251c106f434171de8ea44271f0e68a2b5e070376ae35aecfe1f4bde7af27b8dee86137ccf31685ec72185a52154a719087a363326a81713db"
        );
        registrationData.push(
            hex"1fb489ea26c1b85899bad2104702946ef256a7e59f26080bfddce2a64e94e3991947cd387f975963abc04838968f3eb128263b73c57c6820107395eca138fd98100bcb4ba69885f5020187520c35df6ff5b991b01bab7b83ad63c23af7e03b0c1efe7165964b7e66443b25b76fe6717739760afae192948aed7ae74f81564255190add561a44c0bd1234f01bad469e63dfd915eb9da9e49ee2f71f72cf554f021ef6b31132d974049e139f4389ec34a2b7404b67e55db7da768907d10801069a"
        );
        registrationData.push(
            hex"0e7fc7b5bca43de3fab4acc5a7a014bb9bb5aff171cb26ae31bffe2bc529db0f1269f9809e4069bddf06aaf88187192e241fb817a6c8bbb5aff3836a0520e6b61aca04d4cc4f83d755ac2e9e083197afee1ea77d42e9429fa4b3fb64276f78001e7951e39e5de9c4c89e41fc0fbcf8f59438e85a60d1ac40293ab862f1b4c3bd1182464e8fd0d33351275c3e02d0adbb593d6fc34c7b251becca6ef19e70d91025d14a460697676e73f4c259be24d71b6d59dc5f5ec3026ad9ce50f0c314af65"
        );
        registrationData.push(
            hex"18b1f796356a80ea2cc1c0e23a3e7331a97a417473cf83a5f6942ecf9a84cc351a187ceef1a2436db814c6d5a83b16b6dd48f69b23d07f7e3544cf9f3a4edd8a031b8f1c6711edff8267eb49c6a9ecd2de39eaea18621db1f601186b6c8b56ee1a7bb20411a152aaac50010240dad6f82a7dc818fe6565db4132350d69eaeec60b0306663891836f6d11cde6af281687d4703b3c45abb1b3c18519491b1986f30d38c69d223be9fb4733b490f4da70c9694bc73496b341e5fa428f1ed59ba41d"
        );
        registrationData.push(
            hex"15ba1ac04f35335cfd1c9c1fcaac012871e3543bb7876b38be193e3f07592aab0323619b00d87f3c03d4bab25c91b8bc4b7aa96818930f2b4684ae8f6e92464b30298b441eaadcfb3b86e0b3f0e41250060dbb89e34c2d67acef7ed9a2590db42108f4f14af5ff87b2b9b7d766c4be119b790f34c9b3b1a62d16f6a95935d2e01ea7023966c26530c81055e0a50c5062918357effe2eb0b9e9c5662d62ed92ce01c43aa265da0850a4b60dd33b66cc9a9ad3037c7dd2a6a0a9611a698f227d3c"
        );
        registrationData.push(
            hex"0822ccd871333690ea42c6e7fa1b594c785d8296fc8bacc8a10ddda8f3378ebb0d68db879257ec3f74d4fc1cffd17a9f1b6db08b7c421753dbce0751d6d7d23a07873fdb87a38f72a537da1cc20b48d1186594430718e15ec5e195ab3c65f8102f6a351c01b3cfc217c9ab936382a53b9a350851ecbaf43e6a0f086bf8ec395401693e8f639b1d98d81719c2f9fcdb45ba37bba1ecc4343c8daaf3e44d5f2e8e20acc7c63d987f4a5fe894c3f205b9e2425433fe6b5278d53351f8b4bd6aa705"
        );
        registrationData.push(
            hex"1a6962a7170cf4ea2ad4bd0bf9a95c4e6bf96e9302e345b9d12bfbf6fb86dc911733c8198257dc9003ba0163d217b48fdb14e6ce91691242064ae21d821980481ad1e21ac4adc2eebad1e279e490b307aafafcf43a3e63decb19f7dac7d5a26c1fa208243839cf96ee3218652239dc06119770cebe08776c1bd92af9626f04d01a0f55e82e7c08ea1d868630d37e874ba7ad3038264a13b7a5ca0939973502cb191aacc894a8abb566cd982f607deb0c18f3abf846fc3eb6843cbbaa9738d588"
        );
        registrationData.push(
            hex"13185695a1abc17847ce6a90edc65eb04c0ebd218156f122ef689674e82ebb331ad5be86a500c6b0b490cbe70610356448aa2b06442f364b138fe7cd0df5efa9294cbc1ccb8c6afdbc05938f368521351328222ac99388e7a26c4f9d51ad1024042a5a5286bbcc22f94e95555be8a193731c2c265b64aa25fde8a047202a6d95051ae01267d28a2fd5e0b1b150709f5ea825727bd6e458223ada31fa2cce53181428260faa6fc03cdde9a77b82eaece16808ff3bc767ab159adb2047081f233c"
        );
        registrationData.push(
            hex"1db8d40c46e9992c0e020568b3f1c02fa4aef44c5db1610325093280218f2ab014c3ab56f0d82ad9ff275fae94e51a17c613302e5aa2f2de7001ae181727f8d4053c3d457ad36273361e3b35d02cea6c93879a55f0d086a77e58dc0d5805c6b428fc018be860797143a2b0296ed35113addbf3c0e8aaf6ea93c0acb3db78bae105d176cce68e50136fb116ad9eb04ddf0d810bf07c2e2bf39c56dea317744fa20eb7fc03d877c15b1e6a4c021c604ce4b629a475678c3888a997a398551813b0"
        );
        registrationData.push(
            hex"16bb52aa5a1e51cf22ac1926d02e95fdeb411ad48b567337d4c4d5138e84bd5516a6e1e18fb4cd148bd6b7abd46a5d6c54444c11ba5a208b6a8230e86cc8f80828427fd024e29e9a31945cd91433fde23fc9656a44424794a9dfdcafa9275baa06d5b28737bc0a5c21279b3c5309e35287cd72deb204abf6d6c91a0e0b38d0a414b5c501b3a03cd83ef2c1d31e0d46f6087f498b508aab54710fe6bcb7922a5a103bc846a08ed3768a9542b7293bf0d254134427070a9f2f88d47e566a21c741"
        );
    }

    // deploy all the DataLayr contracts. Relies on many EL contracts having already been deployed.
    function _deployDataLayrContracts() internal {
        DataLayrChallengeUtils challengeUtils = new DataLayrChallengeUtils();

        dlRepository = new Repository(delegation, investmentManager);

        uint256 feePerBytePerTime = 1;
        dlsm = new DataLayrServiceManager(
            investmentManager,
            delegation,
            dlRepository,
            weth,
            feePerBytePerTime
        );

        uint256 paymentFraudProofCollateral = 1 wei;
        dataLayrPaymentManager = new DataLayrPaymentManager(
            weth,
            paymentFraudProofCollateral,
            dlsm
        );

        ephemeralKeyRegistry = new EphemeralKeyRegistry(dlRepository);

        VoteWeigherBaseStorage.StrategyAndWeightingMultiplier[]
            memory ethStratsAndMultipliers = new VoteWeigherBaseStorage.StrategyAndWeightingMultiplier[](
                3
            );
        for (uint256 i = 0; i < ethStratsAndMultipliers.length; ++i) {
            ethStratsAndMultipliers[i].strategy = strategies[i];
            // TODO: change this if needed
            ethStratsAndMultipliers[i].multiplier = 1e18;
        }
        VoteWeigherBaseStorage.StrategyAndWeightingMultiplier[]
            memory eigenStratsAndMultipliers = new VoteWeigherBaseStorage.StrategyAndWeightingMultiplier[](
                1
            );
        eigenStratsAndMultipliers[0].strategy = eigenStrat;
        eigenStratsAndMultipliers[0].multiplier = 1e18;
        uint8 _NUMBER_OF_QUORUMS = 2;
        dlReg = new BLSRegistryWithBomb(
            Repository(address(dlRepository)),
            delegation,
            investmentManager,
            ephemeralKeyRegistry,
            _NUMBER_OF_QUORUMS,
            ethStratsAndMultipliers,
            eigenStratsAndMultipliers
        );

        Repository(address(dlRepository)).initialize(
            dlReg,
            dlsm,
            dlReg,
            address(this)
        );
        dlldc = new DataLayrLowDegreeChallenge(dlsm, dlReg, challengeUtils);
        dataLayrDisclosureChallenge = new DataLayrDisclosureChallenge(
            dlsm,
            dlReg,
            challengeUtils
        );

        dlsm.setLowDegreeChallenge(dlldc);
        dlsm.setDisclosureChallenge(dataLayrDisclosureChallenge);
        dlsm.setPaymentManager(dataLayrPaymentManager);
        dlsm.setEphemeralKeyRegistry(ephemeralKeyRegistry);
    }

    // function testE2() public {
    //     uint256 gas0 = gasleft();
    //     E2.addJac(
    //         [
    //             16940785324452348635992944982086905647516261030288644621829277832435093717162,
    //             8401401490756564420272172490354616701629587303716804186731922457199553655742,
    //             2200354257610182565441132732833438202174557018186746499397198993370265236514,
    //             17095333892345298111161738825425230498463317863159444866557946136283431204362,
    //             14785826602540123512392148344509005496249192475307252199759965538807164193833,
    //             9189660566391726585332029637137298967388607370887228656340655906244808497020
    //         ],
    //         [
    //             8608946071402414754779647538809012881798658144764473110808718496782042055227,
    //             19459316801049918887468319268321135760886708051969582642264761971195775635187,
    //             14283736377967057699345761116067961584816287250338548158996741478515831505730,
    //             19965855455731552503348993691856470574147482301480743704692714658398376561253,
    //             8870333478013170162127933423632957954153017927683413088478188690883867400508,
    //             20970188582830179325192502629380520565320228575180745883239595974499081486845
    //         ]
    //     );
    //     uint256 gas1 = gasleft();
    //     for (uint i = 0; i < 10; i++) {
    //         E2.addJac(
    //             [
    //                 16940785324452348635992944982086905647516261030288644621829277832435093717162,
    //                 8401401490756564420272172490354616701629587303716804186731922457199553655742,
    //                 2200354257610182565441132732833438202174557018186746499397198993370265236514,
    //                 17095333892345298111161738825425230498463317863159444866557946136283431204362,
    //                 14785826602540123512392148344509005496249192475307252199759965538807164193833,
    //                 9189660566391726585332029637137298967388607370887228656340655906244808497020
    //             ],
    //             [
    //                 8608946071402414754779647538809012881798658144764473110808718496782042055227,
    //                 19459316801049918887468319268321135760886708051969582642264761971195775635187,
    //                 14283736377967057699345761116067961584816287250338548158996741478515831505730,
    //                 19965855455731552503348993691856470574147482301480743704692714658398376561253,
    //                 8870333478013170162127933423632957954153017927683413088478188690883867400508,
    //                 20970188582830179325192502629380520565320228575180745883239595974499081486845
    //             ]
    //         );
    //     }
    //     uint256 gas11 = gasleft();
    //     for (uint i = 0; i < 10; i++) {
    //         E2.addJac(
    //             [13506727255773795144315680029704080214342843760127900558694278035844711794885,860777676355831110273799363891754093645878892944028645123888749647573809879,15267756830832320657395337524493875300654959775089810802936792127399318210629,10639898247497145090326046495696235139127036347688130755236390521164948859094,1,0],
    //             [5383953684893666017772726539111703322102615374017331155756544245098562797288,316269460602238916553457473369605945672938555548735193235768375330608440731,7318401266095658276660502776426314357535095760928025610265551016835940218097,11801648757969528274474441051262602082523509772031359996597572164316927345785,8647270789825366092544269303730475512613608392881797943184546360153410212675,21279796494994290180652092991392470278254072695376261510472781042329897718188]
    //         );
    //     }
    //     uint256 gas21 = gasleft();

    //     emit log_named_uint("1 addition", gas0 - gas1);
    //     emit log_named_uint("10 addition", gas1 - gas11);
    //     emit log_named_uint("10 addition more", gas11 - gas21);
    // }

    // TODO: @Gautham fix this to work again?
    // function testBLS_Basic() public {
    //     BLS.verifyBLSSigOfPubKeyHash(
    //         registrationData[0]
    //     );
    // }

    //deposits 'amountToDeposit' of WETH from address 'sender' into 'strat'
    function _testWethDeposit(address sender, uint256 amountToDeposit)
        internal
        returns (uint256 amountDeposited)
    {
        amountDeposited = _testWethDepositStrat(sender, amountToDeposit, strat);
    }

    //deposits 'amountToDeposit' of WETH from address 'sender' into the supplied 'stratToDepositTo'
    function _testWethDepositStrat(
        address sender,
        uint256 amountToDeposit,
        InvestmentStrategyBase stratToDepositTo
    ) internal returns (uint256 amountDeposited) {
        uint256 operatorSharesBefore = investmentManager.investorStratShares(sender, stratToDepositTo);

        //trying to deposit more than the wethInitialSupply will fail, so in this case we expect a revert and return '0' if it happens
        if (amountToDeposit > wethInitialSupply) {
            cheats.expectRevert(
                bytes("ERC20: transfer amount exceeds balance")
            );
            weth.transfer(sender, amountToDeposit);
            amountDeposited = 0;      
        } else {
            weth.transfer(sender, amountToDeposit);
            cheats.startPrank(sender);
            weth.approve(address(investmentManager), type(uint256).max);

            investmentManager.depositIntoStrategy(
                sender,
                stratToDepositTo,
                weth,
                amountToDeposit
            );
            amountDeposited = amountToDeposit;
            // check that strategy is appropriately added to dynamic array of all of sender's strategies
            assertTrue(
                investmentManager.investorStrats(sender, investmentManager.investorStratsLength(sender) - 1) ==
                    stratToDepositTo,
                "investorStrats array updated incorrectly"
            );
        }
        //in this case, since shares never grow, the shares should just match the deposited amount
        assertEq(
            investmentManager.investorStratShares(sender, stratToDepositTo) - operatorSharesBefore,
            amountDeposited,
            "shares should match deposit"
        );
        cheats.stopPrank();
    }

    //checks that it is possible to withdraw WETH
    function _testWethWithdrawal(
        address sender,
        uint256 amountToDeposit,
        uint256 amountToWithdraw
    ) internal {
        uint256 wethBalanceBefore = weth.balanceOf(sender);
        _testWethDeposit(sender, amountToDeposit);
        uint256 amountDeposited = investmentManager.investorStratShares(sender, strat);
        cheats.prank(sender);

        //if amountDeposited is 0, then trying to withdraw will revert. expect a revert and *short-circuit* if it happens
        //TODO: figure out if making this 'expectRevert' work correctly is actually possible
        if (amountDeposited == 0) {
            // cheats.expectRevert(bytes("Index out of bounds."));
            // investmentManager.withdrawFromStrategy(0, strat, weth, amountToWithdraw);
            return;
        //trying to withdraw more than the amountDeposited will fail, so we expect a revert and *short-circuit* if it happens
        } else if (amountToWithdraw > amountDeposited) {
            cheats.expectRevert(bytes("shareAmount too high"));
            investmentManager.withdrawFromStrategy(
                0,
                strat,
                weth,
                amountToWithdraw
            );
            return;
        } else {
            investmentManager.withdrawFromStrategy(
                0,
                strat,
                weth,
                amountToWithdraw
            );
        }
        uint256 wethBalanceAfter = weth.balanceOf(sender);

        assertEq(
            amountToWithdraw,
            wethBalanceAfter - wethBalanceBefore,
            "weth is missing somewhere"
        );
        cheats.stopPrank();
    }

    //initiates a data store
    //checks that the dataStoreId, initTime, storePeriodLength, and committed status are all correct
   function _testInitDataStore(uint256 timeStampForInit, address confirmer)
        internal
        returns (IDataLayrServiceManager.DataStoreSearchData memory searchData)
    {
        bytes memory header = abi.encodePacked(
            hex"0102030405060708091011121314151617181920"
        );
        uint32 totalBytes = 1e6;

        // weth is set as the paymentToken of dlsm, so we must approve dlsm to transfer weth
        weth.transfer(storer, 1e11);
        cheats.startPrank(storer);
        weth.approve(address(dataLayrPaymentManager), type(uint256).max);

        dataLayrPaymentManager.depositFutureFees(storer, 1e11);

        uint32 blockNumber = uint32(block.number);
        // change block number to 100 to avoid underflow in DataLayr (it calculates block.number - BLOCK_STALE_MEASURE)
        // and 'BLOCK_STALE_MEASURE' is currently 100
        cheats.roll(block.number + 100);
        cheats.warp(timeStampForInit);
        uint256 timestamp = block.timestamp;

        uint g = gasleft();
        uint32 index = dlsm.initDataStore(
            storer,
            confirmer,
            header,
            durationToInit,
            totalBytes,
            blockNumber
        );
<<<<<<< HEAD
        //emit log_named_uint("init datastore total gas", g - gasleft());
        uint32 dataStoreId = dlsm.taskNumber() - 1;
=======
        emit log_named_uint("init datastore total gas", g - gasleft());
>>>>>>> 2aa1f818
        bytes32 headerHash = keccak256(header);


        cheats.stopPrank();


        uint256 fee = calculateFee(totalBytes, 1, durationToInit);

<<<<<<< HEAD
        {
            bytes32 dataStoreHash = keccak256(
                abi.encodePacked(
                    headerHash,
                    dlsm.getNumDataStoresForDuration(duration)-1,
                    dlsm.taskNumber()-1,
                    blockNumber,
                    uint96(fee),
                    bytes32(0)
                )
=======
        IDataLayrServiceManager.DataStoreMetadata
            memory metadata = IDataLayrServiceManager.DataStoreMetadata(
                headerHash,
                dlsm.getDataStoresForDuration(durationToInit)-1,
                dlsm.dataStoreId() - 1,
                blockNumber,
                uint96(fee),
                confirmer,
                bytes32(0)
>>>>>>> 2aa1f818
            );

        {
            bytes32 dataStoreHash = DataStoreHash.computeDataStoreHash(metadata);

            //check if computed hash matches stored hash in DLSM
            assertTrue(
                dataStoreHash ==
<<<<<<< HEAD
                    dlsm.getDataStoreHashesForDurationAtTimestamp(duration, timestamp, index),
                "dataStore hashes do not match"
            );
        }


        IDataLayrServiceManager.DataStoreMetadata
            memory metadata = IDataLayrServiceManager.DataStoreMetadata(
                headerHash,
                dlsm.getNumDataStoresForDuration(duration)-1,
                dlsm.taskNumber() - 1,
                blockNumber,
                uint96(fee),
                bytes32(0)
            );
=======
                    dlsm.getDataStoreIdsForDuration(durationToInit, timestamp, index),
                "dataStore hashes do not match"
            );
        }
>>>>>>> 2aa1f818
        
        searchData = IDataLayrServiceManager.DataStoreSearchData(
                durationToInit,
                timestamp,
                index,
                metadata
            );
        return searchData;
    }

    // deposits a fixed amount of eigen from address 'sender'
    // checks that the deposit is credited correctly
    function _testDepositEigen(address sender, uint256 toDeposit) public {
        eigenToken.transfer(sender, toDeposit);
        cheats.startPrank(sender);
        eigenToken.approve(address(investmentManager), type(uint256).max);
        investmentManager.depositIntoStrategy(
            sender,
            eigenStrat,
            eigenToken,
            toDeposit
        );
        assertEq(
            investmentManager.investorStratShares(sender, eigenStrat),
            toDeposit,
            "_testDepositEigen: deposit not properly credited"
        );
        cheats.stopPrank();
    }

    function _testSelfOperatorDelegate(address sender) internal {
        // cheats.prank(sender);
        // delegation.delegateToSelf();
        // assertTrue(
        //     delegation.isSelfOperator(sender),
        //     "_testSelfOperatorDelegate: self delegation not properly recorded"
        // );
        // assertTrue(
        //     //TODO: write this properly to use the enum type defined in delegation
        //     uint8(delegation.delegated(sender)) == 1,
        //     "_testSelfOperatorDelegate: delegation not credited?"
        // );
        _testRegisterAsDelegate(sender, IDelegationTerms(sender));
    }

    function _testRegisterAdditionalSelfOperator(
        address sender,
        bytes memory data
    ) internal {
        //register as both ETH and EIGEN operator
        uint8 registrantType = 3;
        uint256 wethToDeposit = 1e18;
        uint256 eigenToDeposit = 1e16;
        _testWethDeposit(sender, wethToDeposit);
        _testDepositEigen(sender, eigenToDeposit);
        _testSelfOperatorDelegate(sender);
        string memory socket = "255.255.255.255";

        cheats.startPrank(sender);
        
        dlReg.registerOperator(registrantType, ephemeralKey, data, socket);

        cheats.stopPrank();

        // verify that registration was stored correctly
        if ((registrantType & 1) == 1 && wethToDeposit > dlReg.nodeEthStake()) {
            assertTrue(
                dlReg.ethStakedByOperator(sender) == wethToDeposit,
                "ethStaked not increased!"
            );
        } else {
            assertTrue(
                dlReg.ethStakedByOperator(sender) == 0,
                "ethStaked incorrectly > 0"
            );
        }
        if (
            (registrantType & 2) == 2 && eigenToDeposit > dlReg.nodeEigenStake()
        ) {
            assertTrue(
                dlReg.eigenStakedByOperator(sender) == eigenToDeposit,
                "eigenStaked not increased!"
            );
        } else {
            assertTrue(
                dlReg.eigenStakedByOperator(sender) == 0,
                "eigenStaked incorrectly > 0"
            );
        }
    }

    // TODO: fix this to work with a variable number again, if possible
    function _testConfirmDataStoreSelfOperators(uint8 signersInput) 
        internal 
        returns (bytes memory)
        {
        cheats.assume(signersInput > 0 && signersInput <= 15);

        uint32 numberOfSigners = uint32(signersInput);

        //register all the operators
        for (uint256 i = 0; i < numberOfSigners; ++i) {
            // emit log_named_uint("i", i);
            _testRegisterAdditionalSelfOperator(
                signers[i],
                registrationData[i]
            );
        }

        uint256 initTime = 1000000001;
        IDataLayrServiceManager.DataStoreSearchData memory searchData = _testInitDataStore(initTime, address(this));


        uint32 numberOfNonSigners = 0;
        (uint256 apk_0, uint256 apk_1, uint256 apk_2, uint256 apk_3) = (
            uint256(
                20820493588973199354272631301248587752629863429201347184003644368113679196121
            ),
            uint256(
                18507428821816114421698399069438744284866101909563082454551586195885282320634
            ),
            uint256(
                1263326262781780932600377484793962587101562728383804037421955407439695092960
            ),
            uint256(
                3512517006108887301063578607317108977425754510174956792003926207778790018672
            )
        );
        (uint256 sigma_0, uint256 sigma_1) = (
            uint256(
                17495938995352312074042671866638379644300283276197341589218393173802359623203
            ),
            uint256(
                9126369385140686627953696969589239917670210184443620227590862230088267251657
            )
        );

        /** 
     @param data This calldata is of the format:
            <
             bytes32 msgHash,
             uint48 index of the totalStake corresponding to the dataStoreId in the 'totalStakeHistory' array of the BLSRegistryWithBomb
             uint32 blockNumber
             uint32 dataStoreId
             uint32 numberOfNonSigners,
             uint256[numberOfNonSigners][4] pubkeys of nonsigners,
             uint32 apkIndex,
             uint256[4] apk,
             uint256[2] sigma
            >
     */
        emit log_named_bytes32("asfsadfa", keccak256(abi.encodePacked(searchData.metadata.globalDataStoreId, searchData.metadata.headerHash, searchData.duration, initTime, uint32(0))));
        bytes memory data = abi.encodePacked(
            keccak256(abi.encodePacked(searchData.metadata.globalDataStoreId, searchData.metadata.headerHash, searchData.duration, initTime, uint32(0))),
            uint48(dlReg.getLengthOfTotalStakeHistory() - 1),
            searchData.metadata.blockNumber,
            searchData.metadata.globalDataStoreId,
            numberOfNonSigners,
            // no pubkeys here since zero nonSigners for now
            uint32(dlReg.getApkUpdatesLength() - 1),
            apk_0,
            apk_1,
            apk_2,
            apk_3,
            sigma_0,
            sigma_1
        );

        uint256 gasbefore = gasleft();
        
        dlsm.confirmDataStore(data, searchData);
        emit log_named_uint("confirm gas overall", gasbefore - gasleft());

        // bytes32 sighash = dlsm.getDataStoreIdSignatureHash(
        //     dlsm.dataStoreId() - 1
        // );
        // assertTrue(sighash != bytes32(0), "Data store not committed");
        cheats.stopPrank();
        return data;
    }


    function _testConfirmDataStoreWithoutRegister() internal {
        uint256 initTime = 1000000001;
        IDataLayrServiceManager.DataStoreSearchData
            memory searchData = _testInitDataStore(initTime, address(this));

        uint32 numberOfNonSigners = 0;
        (uint256 apk_0, uint256 apk_1, uint256 apk_2, uint256 apk_3) = (
            uint256(
                20820493588973199354272631301248587752629863429201347184003644368113679196121
            ),
            uint256(
                18507428821816114421698399069438744284866101909563082454551586195885282320634
            ),
            uint256(
                1263326262781780932600377484793962587101562728383804037421955407439695092960
            ),
            uint256(
                3512517006108887301063578607317108977425754510174956792003926207778790018672
            )
        );
        (uint256 sigma_0, uint256 sigma_1) = (
            uint256(
                17994461740782094388047737382005374640168513116024457805993196913920000628928
            ),
            uint256(
                6768731106897328299553074458255796105021387405000087556189762367503757131907
            )
        );

        /** 
     @param data This calldata is of the format:
            <
             bytes32 msgHash,
             uint48 index of the totalStake corresponding to the dataStoreId in the 'totalStakeHistory' array of the BLSRegistryWithBomb
             uint32 blockNumber
             uint32 dataStoreId
             uint32 numberOfNonSigners,
             uint256[numberOfSigners][4] pubkeys of nonsigners,
             uint32 apkIndex,
             uint256[4] apk,
             uint256[2] sigma
            >
     */
        emit log_named_bytes("TO SIGN", abi.encodePacked(searchData.metadata.globalDataStoreId, searchData.metadata.headerHash, searchData.duration, initTime, uint32(0)));
        // emit log_named_bytes("TO SIGN", abi.encodePacked(dlsm.dataStoreId()-1, searchData.metadata.headerHash, searchData.duration, initTime, uint32(0)));
        bytes memory data = abi.encodePacked(
            keccak256(
                abi.encodePacked(searchData.metadata.globalDataStoreId, searchData.metadata.headerHash, searchData.duration, initTime, uint32(0))
            ),
            uint48(dlReg.getLengthOfTotalStakeHistory() - 1),
            searchData.metadata.blockNumber,
            searchData.metadata.globalDataStoreId,
            numberOfNonSigners,
            // no pubkeys here since zero nonSigners for now
            uint32(dlReg.getApkUpdatesLength() - 1),
            apk_0,
            apk_1,
            apk_2,
            apk_3,
            sigma_0,
            sigma_1
        );

        uint256 gasbefore = gasleft();
        dlsm.confirmDataStore(data, searchData);
        emit log_named_uint("confirm gas overall", gasbefore - gasleft());

        // bytes32 sighash = dlsm.getDataStoreIdSignatureHash(
        //     dlsm.dataStoreId() - 1
        // );
        // assertTrue(sighash != bytes32(0), "Data store not committed");
        cheats.stopPrank();
    }

    // simply tries to register 'sender' as a delegate, setting their 'DelegationTerms' contract in EigenLayrDelegation to 'dt'
    // verifies that the storage of EigenLayrDelegation contract is updated appropriately
    function _testRegisterAsDelegate(address sender, IDelegationTerms dt)
        internal
    {
        cheats.startPrank(sender);
        delegation.registerAsDelegate(dt);
        assertTrue(
            delegation.delegationTerms(sender) == dt,
            "_testRegisterAsDelegate: delegationTerms not set appropriately"
        );
        cheats.stopPrank();
    }
    
    // tries to delegate from 'sender' to 'operator'
    // verifies that:
    //                  delegator has at least some shares
    //                  delegatedShares update correctly for 'operator'
    //                  delegated status is updated correctly for 'sender'
    function _testDelegateToOperator(address sender, address operator)
        internal
    {
        //delegator-specific information
        (
            IInvestmentStrategy[] memory delegateStrategies,
            uint256[] memory delegateShares
        ) = investmentManager.getDeposits(sender);

        uint256 numStrats = delegateShares.length;
        assertTrue(
            numStrats > 0,
            "_testDelegateToOperator: delegating from address with no investments"
        );
        uint256[] memory initialOperatorShares = new uint256[](numStrats);
        for (uint256 i = 0; i < numStrats; ++i) {
            initialOperatorShares[i] = delegation.operatorShares(
                operator,
                delegateStrategies[i]
            );
        }

        cheats.startPrank(sender);
        delegation.delegateTo(operator);
        cheats.stopPrank();

        assertTrue(
            delegation.delegation(sender) == operator,
            "_testDelegateToOperator: delegated address not set appropriately"
        );
        //TODO: write this properly to use the enum type defined in delegation
        assertTrue(
            uint8(delegation.delegated(sender)) == 1,
            "_testDelegateToOperator: delegated status not set appropriately"
        );

        for (uint256 i = 0; i < numStrats; ++i) {
            uint256 operatorSharesBefore = initialOperatorShares[i];
            uint256 operatorSharesAfter = delegation.operatorShares(
                operator,
                delegateStrategies[i]
            );
            assertTrue(
                operatorSharesAfter ==
                    (operatorSharesBefore + delegateShares[i]),
                "_testDelegateToOperator: delegatedShares not increased correctly"
            );
        }
    }

    // deploys a InvestmentStrategyBase contract and initializes it to treat 'weth' token as its underlying token
    function _testAddStrategy() internal returns (IInvestmentStrategy) {
        InvestmentStrategyBase strategy = new InvestmentStrategyBase();
        // deploying these as upgradeable proxies was causing a weird stack overflow error, so we're just using implementation contracts themselves for now
        // strategy = InvestmentStrategyBase(address(new TransparentUpgradeableProxy(address(strat), address(eigenLayrProxyAdmin), "")));
        strategy.initialize(address(investmentManager), weth);
        return strategy;
    }

    // deploys 'numStratsToAdd' strategies using '_testAddStrategy' and then deposits 'amountToDeposit' to each of them from 'sender'
    function _testDepositStrategies(
        address sender,
        uint256 amountToDeposit,
        uint16 numStratsToAdd
    ) internal {
        cheats.assume(numStratsToAdd > 0 && numStratsToAdd <= 20);
        IInvestmentStrategy[]
            memory stratsToDepositTo = new IInvestmentStrategy[](
                numStratsToAdd
            );
        for (uint16 i = 0; i < numStratsToAdd; ++i) {
            stratsToDepositTo[i] = _testAddStrategy();
            _testWethDepositStrat(
                sender,
                amountToDeposit,
                InvestmentStrategyBase(address(stratsToDepositTo[i]))
            );
        }
        for (uint16 i = 0; i < numStratsToAdd; ++i) {
            // check that strategy is appropriately added to dynamic array of all of sender's strategies
            assertTrue(
                investmentManager.investorStrats(sender, i) ==
                    stratsToDepositTo[i],
                "investorStrats array updated incorrectly"
            );

            // TODO: perhaps remove this is we can. seems brittle if we don't track the number of strategies somewhere
            //store strategy in mapping of strategies
            strategies[i] = IInvestmentStrategy(address(stratsToDepositTo[i]));
        }
        // add strategies to dlRegistry
        for (uint16 i = 0; i < numStratsToAdd; ++i) {
            VoteWeigherBaseStorage.StrategyAndWeightingMultiplier[]
                memory ethStratsAndMultipliers = new VoteWeigherBaseStorage.StrategyAndWeightingMultiplier[](
                    1
                );
            ethStratsAndMultipliers[0].strategy = stratsToDepositTo[i];
            // TODO: change this if needed
            ethStratsAndMultipliers[0].multiplier = 1e18;
            dlReg.addStrategiesConsideredAndMultipliers(
                0,
                ethStratsAndMultipliers
            );
        }
    }

    function _testUndelegation(address sender) internal {
        cheats.startPrank(sender);
        cheats.warp(block.timestamp + 365 days);
        delegation.initUndelegation();
        delegation.commitUndelegation();
        cheats.stopPrank();
    }

    function calculateFee(
        uint32 totalBytes,
        uint256 feePerBytePerTime,
        uint256 duration
    ) internal pure returns (uint256) {
        return
            uint256(totalBytes * feePerBytePerTime * duration * DURATION_SCALE);
    }


    function testDeploymentSuccessful() public {
        assertTrue(
            address(depositContract) != address(0),
            "depositContract failed to deploy"
        );
        // assertTrue(address(eigen) != address(0), "eigen failed to deploy");
        assertTrue(
            address(eigenToken) != address(0),
            "eigenToken failed to deploy"
        );
        assertTrue(
            address(delegation) != address(0),
            "delegation failed to deploy"
        );
        assertTrue(
            address(investmentManager) != address(0),
            "investmentManager failed to deploy"
        );
        assertTrue(address(slasher) != address(0), "slasher failed to deploy");
        assertTrue(
            address(serviceFactory) != address(0),
            "serviceFactory failed to deploy"
        );
        assertTrue(address(weth) != address(0), "weth failed to deploy");
        assertTrue(address(dlsm) != address(0), "dlsm failed to deploy");
        assertTrue(address(dlReg) != address(0), "dlReg failed to deploy");
        assertTrue(
            address(dlRepository) != address(0),
            "dlRepository failed to deploy"
        );
        assertTrue(
            dlRepository.serviceManager() == dlsm,
            "ServiceManager set incorrectly"
        );
        assertTrue(
            dlsm.repository() == dlRepository,
            "repository set incorrectly in dlsm"
        );

    }
}<|MERGE_RESOLUTION|>--- conflicted
+++ resolved
@@ -541,12 +541,9 @@
             totalBytes,
             blockNumber
         );
-<<<<<<< HEAD
-        //emit log_named_uint("init datastore total gas", g - gasleft());
         uint32 dataStoreId = dlsm.taskNumber() - 1;
-=======
+
         emit log_named_uint("init datastore total gas", g - gasleft());
->>>>>>> 2aa1f818
         bytes32 headerHash = keccak256(header);
 
 
@@ -555,28 +552,16 @@
 
         uint256 fee = calculateFee(totalBytes, 1, durationToInit);
 
-<<<<<<< HEAD
-        {
-            bytes32 dataStoreHash = keccak256(
-                abi.encodePacked(
-                    headerHash,
-                    dlsm.getNumDataStoresForDuration(duration)-1,
-                    dlsm.taskNumber()-1,
-                    blockNumber,
-                    uint96(fee),
-                    bytes32(0)
-                )
-=======
+
         IDataLayrServiceManager.DataStoreMetadata
             memory metadata = IDataLayrServiceManager.DataStoreMetadata(
                 headerHash,
-                dlsm.getDataStoresForDuration(durationToInit)-1,
-                dlsm.dataStoreId() - 1,
+                dlsm.getNumDataStoresForDuration(durationToInit)-1,
+                dlsm.taskNumber() - 1,
                 blockNumber,
                 uint96(fee),
                 confirmer,
                 bytes32(0)
->>>>>>> 2aa1f818
             );
 
         {
@@ -585,28 +570,10 @@
             //check if computed hash matches stored hash in DLSM
             assertTrue(
                 dataStoreHash ==
-<<<<<<< HEAD
-                    dlsm.getDataStoreHashesForDurationAtTimestamp(duration, timestamp, index),
+                    dlsm.getDataStoreHashesForDurationAtTimestamp(durationToInit, timestamp, index),
                 "dataStore hashes do not match"
             );
         }
-
-
-        IDataLayrServiceManager.DataStoreMetadata
-            memory metadata = IDataLayrServiceManager.DataStoreMetadata(
-                headerHash,
-                dlsm.getNumDataStoresForDuration(duration)-1,
-                dlsm.taskNumber() - 1,
-                blockNumber,
-                uint96(fee),
-                bytes32(0)
-            );
-=======
-                    dlsm.getDataStoreIdsForDuration(durationToInit, timestamp, index),
-                "dataStore hashes do not match"
-            );
-        }
->>>>>>> 2aa1f818
         
         searchData = IDataLayrServiceManager.DataStoreSearchData(
                 durationToInit,
