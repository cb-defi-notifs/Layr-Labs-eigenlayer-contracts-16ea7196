// SPDX-License-Identifier: UNLICENSED
pragma solidity ^0.8.9.0;

import "./mocks/LiquidStakingToken.sol";

import "../contracts/interfaces/IEigenLayrDelegation.sol";
import "../contracts/core/EigenLayrDelegation.sol";

import "../contracts/investment/InvestmentManager.sol";
import "../contracts/investment/InvestmentStrategyBase.sol";
import "../contracts/investment/Slasher.sol";

import "../contracts/middleware/Repository.sol";
import "../contracts/middleware/PauserRegistry.sol";
import "../contracts/middleware/DataLayr/DataLayrServiceManager.sol";
import "../contracts/middleware/BLSRegistryWithBomb.sol";
import "../contracts/middleware/DataLayr/DataLayrPaymentManager.sol";
import "../contracts/middleware/EphemeralKeyRegistry.sol";
import "../contracts/middleware/DataLayr/DataLayrChallengeUtils.sol";
import "../contracts/middleware/DataLayr/DataLayrLowDegreeChallenge.sol";

import "@openzeppelin/contracts/token/ERC20/presets/ERC20PresetFixedSupply.sol";
import "@openzeppelin/contracts/proxy/transparent/ProxyAdmin.sol";
import "@openzeppelin/contracts/proxy/transparent/TransparentUpgradeableProxy.sol";
import "@openzeppelin/contracts/utils/cryptography/ECDSA.sol";

import "../contracts/libraries/BLS.sol";
import "../contracts/libraries/BytesLib.sol";
import "../contracts/libraries/DataStoreUtils.sol";

import "./utils/Signers.sol";
import "./utils/SignatureUtils.sol";

import "forge-std/Test.sol";

contract EigenLayrDeployer is
    Signers,
    SignatureUtils,
    DSTest
{
    using BytesLib for bytes;

    uint256 public constant DURATION_SCALE = 1 hours;
    uint32 public constant MAX_WITHDRAWAL_PERIOD = 7 days;
    Vm cheats = Vm(HEVM_ADDRESS);
    IERC20 public eigenToken;
    InvestmentStrategyBase public eigenStrat;
    EigenLayrDelegation public delegation;
    InvestmentManager public investmentManager;
    EphemeralKeyRegistry public ephemeralKeyRegistry;
    Slasher public slasher;
    PauserRegistry public pauserReg;
    BLSRegistryWithBomb public dlReg;
    DataLayrServiceManager public dlsm;
    DataLayrLowDegreeChallenge public dlldc;
    IERC20 public weth;
    WETH public liquidStakingMockToken;

    InvestmentStrategyBase public wethStrat;
    IRepository public dlRepository;
    ProxyAdmin public eigenLayrProxyAdmin;
    DataLayrPaymentManager public dataLayrPaymentManager;
    InvestmentStrategyBase public liquidStakingMockStrat;
    InvestmentStrategyBase public baseStrategyImplementation;
   
    // strategy index => IInvestmentStrategy
    mapping(uint256 => IInvestmentStrategy) public strategies;
    mapping(IInvestmentStrategy => uint256) public initialOperatorShares;

    //from testing seed phrase
    bytes32 priv_key_0 =
        0x1234567812345678123456781234567812345678123456781234567812345678;
    bytes32 priv_key_1 =
        0x1234567812345678123456781234567812345698123456781234567812348976;
    bytes32 public ephemeralKey =
        0x3290567812345678123456781234577812345698123456781234567812344389;
    
    // number of strategies deployed
    uint256 public numberOfStrats;
    //strategy indexes for undelegation (see commitUndelegation function)
    uint256[] public strategyIndexes;
    bytes[] registrationData;
    address[2] public delegates;
    uint256[] apks;
    uint256[] sigmas;

    uint256 wethInitialSupply = 10e50;
    uint256 undelegationFraudproofInterval = 7 days;
    uint256 public constant eigenTokenId = 0;
    uint256 public constant eigenTotalSupply = 1000e18;
    uint256 nonce = 69;
    uint8 durationToInit = 2;
    
    address storer = address(420);
    address pauser = address(69);
    address unpauser = address(489);
    address operator = address(0x4206904396bF2f8b173350ADdEc5007A52664293); //sk: e88d9d864d5d731226020c5d2f02b62a4ce2a4534a39c225d32d3db795f83319
    address acct_0 = cheats.addr(uint256(priv_key_0));
    address acct_1 = cheats.addr(uint256(priv_key_1));
    address _challenger = address(0x6966904396bF2f8b173350bCcec5007A52669873);

    struct nonSignerInfo {
        uint256 xA0;
        uint256 xA1;
        uint256 yA0;
        uint256 yA1;
    }

    struct signerInfo {
        uint256 apk0;
        uint256 apk1;
        uint256 apk2;
        uint256 apk3;
        uint256 sigma0;
        uint256 sigma1;
    }

    modifier cannotReinit(){
        cheats.expectRevert(
            bytes("Initializable: contract is already initialized")
        );
        _;
    }

    modifier fuzzedAddress(address addr){
        cheats.assume(addr != address(0));
        cheats.assume(addr != address(eigenLayrProxyAdmin));
        cheats.assume(addr != address(investmentManager));
        cheats.assume(addr != dlRepository.owner());
        _;
    }

    //performs basic deployment before each test
    function setUp() public {
        // deploy proxy admin for ability to upgrade proxy contracts
        eigenLayrProxyAdmin = new ProxyAdmin();

        //deploy pauser registry
        pauserReg = new PauserRegistry(pauser, unpauser);

        // deploy delegation contract implementation, then create upgradeable proxy that points to implementation
        // can't initialize immediately since initializer depends on `investmentManager` address
        delegation = new EigenLayrDelegation();
        delegation = EigenLayrDelegation(
            address(
                new TransparentUpgradeableProxy(
                    address(delegation),
                    address(eigenLayrProxyAdmin),
                    ""
                )
            )
        );

        // deploy InvestmentManager contract implementation, then create upgradeable proxy that points to implementation
        // can't initialize immediately since initializer depends on `slasher` address
        investmentManager = new InvestmentManager(delegation);
        investmentManager = InvestmentManager(
            address(
                new TransparentUpgradeableProxy(
                    address(investmentManager),
                    address(eigenLayrProxyAdmin),
                    ""
                )
            )
        );

        // initialize the delegation (proxy) contract. This is possible now that `investmentManager` is deployed
        delegation.initialize(
            investmentManager,
            pauserReg,
            undelegationFraudproofInterval
        );

        // deploy slasher as upgradable proxy and initialize it 
        address initialOwner = address(this);
        Slasher slasherImplementation = new Slasher();
        slasher = Slasher(
            address(
                new TransparentUpgradeableProxy(
                    address(slasherImplementation),
                    address(eigenLayrProxyAdmin),
                    abi.encodeWithSelector(Slasher.initialize.selector, investmentManager, delegation, pauserReg, initialOwner)
                )
            )
        );
        
        // initialize the investmentManager (proxy) contract. This is possible now that `slasher` is deployed
        investmentManager.initialize(
            slasher,
            pauserReg,
            initialOwner
        );

        //simple ERC20 (**NOT** WETH-like!), used in a test investment strategy
        weth = new ERC20PresetFixedSupply(
            "weth",
            "WETH",
            wethInitialSupply,
            address(this)
        );

        // deploy InvestmentStrategyBase contract implementation, then create upgradeable proxy that points to implementation and initialize it
        baseStrategyImplementation = new InvestmentStrategyBase(investmentManager);
        wethStrat = InvestmentStrategyBase(
            address(
                new TransparentUpgradeableProxy(
                    address(baseStrategyImplementation),
                    address(eigenLayrProxyAdmin),
                    abi.encodeWithSelector(InvestmentStrategyBase.initialize.selector, weth, pauserReg)
                )
            )
        );

        eigenToken = new ERC20PresetFixedSupply(
            "eigen",
            "EIGEN",
            wethInitialSupply,
            address(this)
        );


        // deploy upgradeable proxy that points to InvestmentStrategyBase implementation and initialize it
        eigenStrat = InvestmentStrategyBase(
            address(
                new TransparentUpgradeableProxy(
                    address(baseStrategyImplementation),
                    address(eigenLayrProxyAdmin),
                    abi.encodeWithSelector(InvestmentStrategyBase.initialize.selector, eigenToken, pauserReg)
                )
            )
        );

        delegates = [acct_0, acct_1];
<<<<<<< HEAD
        
        investmentManager.initialize(
            slasher,
            pauserReg,
            governor
        );

        // initialize the delegation (proxy) contract
        delegation.initialize(
            investmentManager,
            pauserReg
        );
=======
>>>>>>> 5cba4d80

        // deploy all the DataLayr contracts
        _deployDataLayrContracts();

        // set up a strategy for a mock liquid staking token
        liquidStakingMockToken = new WETH();
        liquidStakingMockStrat = InvestmentStrategyBase(
            address(
                new TransparentUpgradeableProxy(
                    address(baseStrategyImplementation),
                    address(eigenLayrProxyAdmin),
                    abi.encodeWithSelector(InvestmentStrategyBase.initialize.selector, liquidStakingMockToken, pauserReg)
                )
            )
        );

        //loads hardcoded signer set
        _setSigners();

        //loads signatures
        setSignatures();

        registrationData.push(
            hex"075dcd2e66658b1f4f61aa809f001bb79324b91089af99b9a78e27284e8c73130d884d46e54bf17137028ddc3fd38d5b89686b7c433099b28149f9c8f771c8431f5bda9b7d94f525e0f9b667127df9fa884e9917453db7fe3119820b994b5e5d2428c354c0019c338afd3994e186d7d443ec1d8abab2e2d1e19bac019ee295f202a45cfe62ffb797ab25355a7f54788277f7fd9fda544ac6a7e38623d75fdd001074a61258b73d4773971a8073f04a6dd072409bea915d4ece0583c65f09fbfe"
        );
        registrationData.push(
            hex"2669082021fd1033646a940aabe3f459e7b7a808d959c392af45c91b3fe064960bce92bfb1a54bc1af73b41a1edb13bd9e5006471c5d4708f77ea530f1045b7a0914646c43c0b404345c7864daa76091996c36227ac5b2ad5a7468ab49ebaf7b13357d53c87adfee0aa3b2c7dbca5d00660c4c5ed1acbeebb4c9202101dab4f00953b9e7b44ec5991070966ed70c1cd37b03b06797059b6828b0a2abc1d5210c134a2cc96c98c4ed34e2c7399695d25c0c2dfce27e0885ad13b979eb1c465b99"
        );
        registrationData.push(
            hex"142b758de8ad4c74e8167d71b3667cf75e982f006480ecafdde2a403748e7d1b2dd77f6eac473a31fddba53321584cd0aa296f14d14f098093937a5b93dd61c90cc3e0a7657c894d178a7ff41ae51b5ccc4c697684c599015b003aceeb2fec641863a130465043a63a1acf5494ee76895779044613264c5f65a106834b6615902def894e6c296e5b789398128a3b8f05054314ee82739e8e51cea9e4432a000d028d664abd661c75fe7ed0506c347f3b94d782d82e2259c7ecb39c9796922b04"
        );
        registrationData.push(
            hex"2af2ac3833ce14949c9ef3fbccf620e3a13c9df686687634f9546a76ec5899f7219bfb0cf2f2817525cd89082302218c3cf83b3beae6c4fbe25ae4a790e948d307d64b5418c89567b5956590d6232c4ed95afd9d06d5a13b1f9c0c306a9260fe04783304a0c560710cb4f1bdc8096e7a67e39be589513dc644845b2e66fc19dd24fddaf89dd8e1f6ed4d5d8750fed28b4159442ea7edd367c9335bb07a3a00ea00bbc408f2a7336e2ac8694db6df7603708293aac6ee702cdfc0eefb32c37b27"
        );
        registrationData.push(
            hex"2c63a558d2384cf3f387db39c48c3b72595ef13adbc3ca7689bc90bae7e4ab060620e82d1bb6c52977529ece1fe1d31b0521492a06c661e06363b3be8306acd10746c80e9dacb5731c65232cf5fb5a2450e4f2e44d44fbc9d6cbf19dd30db776226488c51bfacbf7704d12065eb3ad1b9a707a4f61d41effdcb2ced3e01c42691f7631be59f69c691c082e7d192e4c4bbedab7c296ff6fc879e6f5511f3fc9a316f8e0f3a57a58ee42165206ec70f94ee1e80a41907f3ec36fb8cdeaaa08ca52"
        );
        registrationData.push(
            hex"0076c0c034a6916e712bb41ed97530c4475c78c89f916137511d03ee94b670691a904a8de426166c9a7e6e3e36260973db56b218336dc89c68e2710026abe9e61612d3f5da47c52b552d66322623d688f5046baa625e4f66556cafed25c61980017458bcef061aafd36e998f0f5958439f175df8ffd3a286bc4986eafdb6d47015e186650610a8d2d336913f53adff244280748c91ffc37d21179f2051deef662ce36aca626ad16812b5a8ffe3bb8c258154b7e962a90e72bd4732f21f808645"
        );
        registrationData.push(
            hex"1fb489ea26c1b85899bad2104702946ef256a7e59f26080bfddce2a64e94e3991947cd387f975963abc04838968f3eb128263b73c57c6820107395eca138fd98100bcb4ba69885f5020187520c35df6ff5b991b01bab7b83ad63c23af7e03b0c1efe7165964b7e66443b25b76fe6717739760afae192948aed7ae74f81564255264d1fac1a8f1c5d6f2d8e7e38ebdfc59a512c7281b5abfb727aa883a688f4381a970b882e097f1c1c754c9fd8ebc503a30488ffe821ac98bf79062f9b1d81c5"
        );
        registrationData.push(
            hex"0e7fc7b5bca43de3fab4acc5a7a014bb9bb5aff171cb26ae31bffe2bc529db0f1269f9809e4069bddf06aaf88187192e241fb817a6c8bbb5aff3836a0520e6b61aca04d4cc4f83d755ac2e9e083197afee1ea77d42e9429fa4b3fb64276f78001e7951e39e5de9c4c89e41fc0fbcf8f59438e85a60d1ac40293ab862f1b4c3bd0e225ae617a66cfc67ae42283156ff19878b9857cce60a2ae322075579cc8ed207d30ecd2feac39c5e2a7cacf6fe38c78a41b1b97313060b41a41b499477148c"
        );
        registrationData.push(
            hex"18b1f796356a80ea2cc1c0e23a3e7331a97a417473cf83a5f6942ecf9a84cc351a187ceef1a2436db814c6d5a83b16b6dd48f69b23d07f7e3544cf9f3a4edd8a031b8f1c6711edff8267eb49c6a9ecd2de39eaea18621db1f601186b6c8b56ee1a7bb20411a152aaac50010240dad6f82a7dc818fe6565db4132350d69eaeec62a47a927850ea2e09f6d0757d3f3201000eb58c24a9fa0160076433be84960ef031aeb05ae95495541e544f3a8345331f016ed542d05b64ca5076112faeb9b1a"
        );
        registrationData.push(
            hex"15ba1ac04f35335cfd1c9c1fcaac012871e3543bb7876b38be193e3f07592aab0323619b00d87f3c03d4bab25c91b8bc4b7aa96818930f2b4684ae8f6e92464b30298b441eaadcfb3b86e0b3f0e41250060dbb89e34c2d67acef7ed9a2590db42108f4f14af5ff87b2b9b7d766c4be119b790f34c9b3b1a62d16f6a95935d2e00463223946956732c65085bd6b2f3651944757099d6f643c0370fac983c27f1e0dc2b54a54fde7495e81d43c6346549cf824fb45ecd18f77d4537e8fba7e7e0c"
        );
        registrationData.push(
            hex"0822ccd871333690ea42c6e7fa1b594c785d8296fc8bacc8a10ddda8f3378ebb0d68db879257ec3f74d4fc1cffd17a9f1b6db08b7c421753dbce0751d6d7d23a07873fdb87a38f72a537da1cc20b48d1186594430718e15ec5e195ab3c65f8102f6a351c01b3cfc217c9ab936382a53b9a350851ecbaf43e6a0f086bf8ec395409fe90efaeae3703fbddaf8f331451d3dd3d138fce006af813b579d8c67313d71353b0fd3e02d50c77889d7095d09eb4874a7425604f20c3d7b619bf5efe3274"
        );
        registrationData.push(
            hex"1a6962a7170cf4ea2ad4bd0bf9a95c4e6bf96e9302e345b9d12bfbf6fb86dc911733c8198257dc9003ba0163d217b48fdb14e6ce91691242064ae21d821980481ad1e21ac4adc2eebad1e279e490b307aafafcf43a3e63decb19f7dac7d5a26c1fa208243839cf96ee3218652239dc06119770cebe08776c1bd92af9626f04d025cc5bff6c03978aab365592207f4e24fe1cce9eece22e86c84535ce3b0851732fb29f8709e77f2c38ee09f4eb3143fa17eb2381785485fa7990ee0b161367e7"
        );
        registrationData.push(
            hex"13185695a1abc17847ce6a90edc65eb04c0ebd218156f122ef689674e82ebb331ad5be86a500c6b0b490cbe70610356448aa2b06442f364b138fe7cd0df5efa9294cbc1ccb8c6afdbc05938f368521351328222ac99388e7a26c4f9d51ad1024042a5a5286bbcc22f94e95555be8a193731c2c265b64aa25fde8a047202a6d9501b635713a31a9322e81ad50f9331775856e610bfdb5546aadeb681143dc015023b5d07f7004ad42a5a2c74fd1c87991326b7575a75e73a347a7c59741d21db5"
        );
        registrationData.push(
            hex"1db8d40c46e9992c0e020568b3f1c02fa4aef44c5db1610325093280218f2ab014c3ab56f0d82ad9ff275fae94e51a17c613302e5aa2f2de7001ae181727f8d4053c3d457ad36273361e3b35d02cea6c93879a55f0d086a77e58dc0d5805c6b428fc018be860797143a2b0296ed35113addbf3c0e8aaf6ea93c0acb3db78bae1216edaa7fff2998dfd2adee5620745512c2faca1f547b996892eef199fe8bfd515696133c1920636012e494103e3c592283583296d73924bbacba7d299ca0e7d"
        );
        registrationData.push(
            hex"16bb52aa5a1e51cf22ac1926d02e95fdeb411ad48b567337d4c4d5138e84bd5516a6e1e18fb4cd148bd6b7abd46a5d6c54444c11ba5a208b6a8230e86cc8f80828427fd024e29e9a31945cd91433fde23fc9656a44424794a9dfdcafa9275baa06d5b28737bc0a5c21279b3c5309e35287cd72deb204abf6d6c91a0e0b38d0a41ae35db861ea707fc72c6b7756a6139e8cccf15392e59297c21af365de013b4312caa1e05d5aac7c5513fff386248f1955298f11e0e165ed9a20c9beefe2f8a0"
        );
    }

    // deploy all the DataLayr contracts. Relies on many EL contracts having already been deployed.
    function _deployDataLayrContracts() internal {
        // hard-coded input
        uint96 multiplier = 1e18;

        DataLayrChallengeUtils challengeUtils = new DataLayrChallengeUtils();

        dlRepository = new Repository(delegation, investmentManager);

        uint256 feePerBytePerTime = 1;
        dlsm = new DataLayrServiceManager(
            investmentManager,
            delegation,
            dlRepository,
            weth,
            pauserReg,
            feePerBytePerTime
        );

        uint32 unbondingPeriod = uint32(14 days);
        ephemeralKeyRegistry = new EphemeralKeyRegistry(dlRepository);

        // hard-coded inputs
        VoteWeigherBaseStorage.StrategyAndWeightingMultiplier[]
            memory ethStratsAndMultipliers = new VoteWeigherBaseStorage.StrategyAndWeightingMultiplier[](1);
        ethStratsAndMultipliers[0].strategy = wethStrat;
        ethStratsAndMultipliers[0].multiplier = multiplier;
        VoteWeigherBaseStorage.StrategyAndWeightingMultiplier[]
            memory eigenStratsAndMultipliers = new VoteWeigherBaseStorage.StrategyAndWeightingMultiplier[](1);
        eigenStratsAndMultipliers[0].strategy = eigenStrat;
        eigenStratsAndMultipliers[0].multiplier = multiplier;
        uint8 _NUMBER_OF_QUORUMS = 2;
        uint256[] memory _quorumBips = new uint256[](_NUMBER_OF_QUORUMS);
        // split 60% ETH quorum, 40% EIGEN quorum
        _quorumBips[0] = 6000;
        _quorumBips[1] = 4000;

        dlReg = new BLSRegistryWithBomb(
            Repository(address(dlRepository)),
            delegation,
            investmentManager,
            ephemeralKeyRegistry,
            unbondingPeriod,
            _NUMBER_OF_QUORUMS,
            _quorumBips,
            ethStratsAndMultipliers,
            eigenStratsAndMultipliers
        );

        Repository(address(dlRepository)).initialize(
            dlReg,
            dlsm,
            dlReg,
            address(this)
        );
        uint256 _paymentFraudproofCollateral = 1e16;


        dataLayrPaymentManager = new DataLayrPaymentManager(
            weth,
            _paymentFraudproofCollateral,
            dlRepository,
            dlsm,
            pauserReg
        );

        dlldc = new DataLayrLowDegreeChallenge(dlsm, dlReg, challengeUtils);

        dlsm.setLowDegreeChallenge(dlldc);
        dlsm.setPaymentManager(dataLayrPaymentManager);
        dlsm.setEphemeralKeyRegistry(ephemeralKeyRegistry);
    }
    

    function calculateFee(
        uint32 totalBytes,
        uint256 feePerBytePerTime,
        uint256 duration
    ) internal pure returns (uint256) {
        return
            uint256(totalBytes * feePerBytePerTime * duration * DURATION_SCALE);
    }

    function testDeploymentSuccessful() public {
        // assertTrue(address(eigen) != address(0), "eigen failed to deploy");
        assertTrue(
            address(eigenToken) != address(0),
            "eigenToken failed to deploy"
        );
        assertTrue(
            address(delegation) != address(0),
            "delegation failed to deploy"
        );
        assertTrue(
            address(investmentManager) != address(0),
            "investmentManager failed to deploy"
        );
        assertTrue(address(slasher) != address(0), "slasher failed to deploy");
        assertTrue(address(weth) != address(0), "weth failed to deploy");
        assertTrue(address(dlsm) != address(0), "dlsm failed to deploy");
        assertTrue(address(dlReg) != address(0), "dlReg failed to deploy");
        assertTrue(
            address(dlRepository) != address(0),
            "dlRepository failed to deploy"
        );
        assertTrue(
            dlRepository.serviceManager() == dlsm,
            "ServiceManager set incorrectly"
        );
        assertTrue(
            dlsm.repository() == dlRepository,
            "repository set incorrectly in dlsm"
        );

    }

    function testSig() public view {
        uint256[12] memory input;
        //1d9b51a4ffb5b3f402748854ea5bbb8025324782062324e99bedcdc2cec4102f
        //000000000004
        //00000918
        //00000007
        //00000000
        //00000003
        //0d8c5e0a5954cbbc30123d0990c7643b1e8b43278457d3a89de59cfc620ac48a
        //068a2ec2615a4064fd820f759d6030475fed69925655aae8a463e72b53f697e9
        //014d5b9af4f3e72635652fe695fdb3c46ee3e5142820b228bf9564fdef30bd92
        //0238c50db7b36820321b2e25700486c18e5750dea646d266870ec1be812456fa
        //1e041e0df4821a4b7668999e4381cca9c015916f033512ca0829179c639f285c
        //1a2ebe9095bed1d16f938c00d283c3a08462c7dc168a590ffa8ce192e05996ab

        (input[0], input[1]) = BLS.hashToG1(0x1d9b51a4ffb5b3f402748854ea5bbb8025324782062324e99bedcdc2cec4102f);
        input[3] = uint256(0x0d8c5e0a5954cbbc30123d0990c7643b1e8b43278457d3a89de59cfc620ac48a);
        input[2] = uint256(0x068a2ec2615a4064fd820f759d6030475fed69925655aae8a463e72b53f697e9);
        input[5] = uint256(0x014d5b9af4f3e72635652fe695fdb3c46ee3e5142820b228bf9564fdef30bd92);
        input[4] = uint256(0x0238c50db7b36820321b2e25700486c18e5750dea646d266870ec1be812456fa);
        input[6] = uint256(0x1e041e0df4821a4b7668999e4381cca9c015916f033512ca0829179c639f285c);
        input[7] = uint256(0x1a2ebe9095bed1d16f938c00d283c3a08462c7dc168a590ffa8ce192e05996ab);
        // insert negated coordinates of the generator for G2
        input[8] = BLS.nG2x1;
        input[9] = BLS.nG2x0;
        input[10] = BLS.nG2y1;
        input[11] = BLS.nG2y0;

        assembly {
            // check the pairing; if incorrect, revert
            if iszero(
                // staticcall address 8 (ecPairing precompile), forward all gas, send 384 bytes (0x180 in hex) = 12 (32-byte) inputs.
                // store the return data in input[11] (352 bytes / '0x160' in hex), and copy only 32 bytes of return data (since precompile returns boolean)
                staticcall(not(0), 0x08, input, 0x180, add(input, 0x160), 0x20)
            ) {
                revert(0, 0)
            }
        }

        // check that the provided signature is correct
        require(input[11] == 1, "BLSSignatureChecker.checkSignatures: Pairing unsuccessful");

        // abi.encodePacked(
        //     keccak256(
        //         abi.encodePacked(searchData.metadata.globalDataStoreId, searchData.metadata.headerHash, searchData.duration, initTime, searchData.index)
        //     ),
        //     uint48(dlReg.getLengthOfTotalStakeHistory() - 1),
        //     searchData.metadata.blockNumber,
        //     searchData.metadata.globalDataStoreId,
        //     numberOfNonSigners,
        //     // no pubkeys here since zero nonSigners for now
        //     uint32(dlReg.getApkUpdatesLength() - 1),
        //     apk_0,
        //     apk_1,
        //     apk_2,
        //     apk_3,
        //     sigma_0,
        //     sigma_1
        // );
    }
}<|MERGE_RESOLUTION|>--- conflicted
+++ resolved
@@ -231,21 +231,6 @@
         );
 
         delegates = [acct_0, acct_1];
-<<<<<<< HEAD
-        
-        investmentManager.initialize(
-            slasher,
-            pauserReg,
-            governor
-        );
-
-        // initialize the delegation (proxy) contract
-        delegation.initialize(
-            investmentManager,
-            pauserReg
-        );
-=======
->>>>>>> 5cba4d80
 
         // deploy all the DataLayr contracts
         _deployDataLayrContracts();
