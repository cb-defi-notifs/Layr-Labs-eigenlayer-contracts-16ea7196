--- conflicted
+++ resolved
@@ -1,7 +1,5 @@
 // SPDX-License-Identifier: UNLICENSED
 pragma solidity ^0.8.9;
-
-
 
 import "@openzeppelin/contracts/token/ERC20/presets/ERC20PresetFixedSupply.sol";
 import "@openzeppelin/contracts/proxy/transparent/ProxyAdmin.sol";
@@ -25,7 +23,6 @@
 
 import "../contracts/permissions/PauserRegistry.sol";
 
-import "../contracts/middleware/Repository.sol";
 import "../contracts/middleware/DataLayr/DataLayrServiceManager.sol";
 import "../contracts/middleware/BLSRegistryWithBomb.sol";
 import "../contracts/middleware/BLSPublicKeyCompendium.sol";
@@ -58,11 +55,6 @@
     InvestmentStrategyBase public eigenStrat;
     EigenLayrDelegation public delegation;
     InvestmentManager public investmentManager;
-<<<<<<< HEAD
-    EigenPodManager public eigenPodManager;
-=======
-    EphemeralKeyRegistry public ephemeralKeyRegistry;
->>>>>>> fe9f6727
     Slasher public slasher;
     PauserRegistry public pauserReg;
     IERC20 public weth;
@@ -73,7 +65,6 @@
     DataLayrPaymentManager public dataLayrPaymentManager;
     InvestmentStrategyBase public liquidStakingMockStrat;
     InvestmentStrategyBase public baseStrategyImplementation;
-<<<<<<< HEAD
 
     DataLayrServiceManager public dlsm;
     DataLayrLowDegreeChallenge public dlldc;
@@ -91,16 +82,12 @@
     BLSRegistryWithBomb public dlRegImplementation;
 
     EmptyContract public emptyContract;
-=======
     IBLSPublicKeyCompendium public blsPkCompendium;
     IEigenPodManager public eigenPodManager;
     IEigenPod public pod;
     IETHPOSDeposit public ethPOSDeposit;
     IBeacon public eigenPodBeacon;
     IBeaconChainOracle public beaconChainOracle;
-
-
->>>>>>> fe9f6727
 
     // strategy index => IInvestmentStrategy
     mapping(uint256 => IInvestmentStrategy) public strategies;
