// SPDX-License-Identifier: UNLICENSED
pragma solidity ^0.8.9;

import "./mocks/DepositContract.sol";
import "./mocks/LiquidStakingToken.sol";
import "../contracts/governance/Timelock.sol";

import "../contracts/core/Eigen.sol";

import "../contracts/interfaces/IEigenLayrDelegation.sol";
import "../contracts/core/EigenLayrDelegation.sol";
import "../contracts/core/EigenLayrDeposit.sol";
import "../contracts/core/DelegationTerms.sol";

import "../contracts/investment/InvestmentManager.sol";
import "../contracts/investment/WethStashInvestmentStrategy.sol";
import "../contracts/investment/HollowInvestmentStrategy.sol";
import "../contracts/investment/Slasher.sol";

import "../contracts/middleware/ServiceFactory.sol";
import "../contracts/middleware/Repository.sol";
import "../contracts/middleware/DataLayr/DataLayr.sol";
import "../contracts/middleware/DataLayr/DataLayrServiceManager.sol";
import "../contracts/middleware/DataLayr/DataLayrVoteWeigher.sol";
import "../contracts/middleware/DataLayr/DataLayrPaymentChallengeFactory.sol";
import "../contracts/middleware/DataLayr/DataLayrDisclosureChallengeFactory.sol";

import "@openzeppelin/contracts/token/ERC20/presets/ERC20PresetFixedSupply.sol";
import "@openzeppelin/contracts/token/ERC1155/IERC1155.sol";
import "@openzeppelin/contracts/proxy/transparent/ProxyAdmin.sol";
import "@openzeppelin/contracts/proxy/transparent/TransparentUpgradeableProxy.sol";
import "@openzeppelin/contracts/utils/cryptography/ECDSA.sol";

import "ds-test/test.sol";

import "../contracts/utils/ERC165_Universal.sol";
import "../contracts/utils/ERC1155TokenReceiver.sol";

import "../contracts/libraries/BLS.sol";
import "../contracts/libraries/BytesLib.sol";
import "../contracts/libraries/SignatureCompaction.sol";

import "./CheatCodes.sol";
import "./Signers.sol";

//TODO: encode data properly so that we initialize TransparentUpgradeableProxy contracts in their constructor rather than a separate call (if possible)
contract EigenLayrDeployer is
    DSTest,
    ERC165_Universal,
    ERC1155TokenReceiver,
    Signers
{
    using BytesLib for bytes;

    CheatCodes cheats = CheatCodes(HEVM_ADDRESS);
    DepositContract public depositContract;
    Eigen public eigen;
    EigenLayrDelegation public delegation;
    EigenLayrDeposit public deposit;
    InvestmentManager public investmentManager;
    Slasher public slasher;
    ServiceFactory public serviceFactory;
    DataLayrVoteWeigher public dlRegVW;
    DataLayrServiceManager public dlsm;
    DataLayr public dl;

    IERC20 public weth;
    WethStashInvestmentStrategy public strat;
    IRepository public dlRepository;

    ProxyAdmin public eigenLayrProxyAdmin;

    DataLayrPaymentChallengeFactory public dataLayrPaymentChallengeFactory;
    DataLayrDisclosureChallengeFactory
        public dataLayrDisclosureChallengeFactory;

    WETH public liquidStakingMockToken;
    WethStashInvestmentStrategy public liquidStakingMockStrat;

    bytes[] registrationData;

    // strategy index => IInvestmentStrategy
    mapping(uint256 => IInvestmentStrategy) public strategies;
    mapping(IInvestmentStrategy => uint256) public initialOperatorShares;
    // number of strategies deployed
    uint256 public numberOfStrats;

    //strategy indexes for undelegation (see commitUndelegation function)
    uint256[] public strategyIndexes;

    uint256 wethInitialSupply = 10e50;
    uint256 undelegationFraudProofInterval = 7 days;
    uint256 consensusLayerEthToEth = 10;
    uint256 timelockDelay = 2 days;
    bytes32 consensusLayerDepositRoot =
        0x9c4bad94539254189bb933df374b1c2eb9096913a1f6a3326b84133d2b9b9bad;
    address storer = address(420);
    address registrant = address(0x4206904396bF2f8b173350ADdEc5007A52664293); //sk: e88d9d864d5d731226020c5d2f02b62a4ce2a4534a39c225d32d3db795f83319

    //from testing seed phrase
    bytes32 priv_key_0 =
        0x1234567812345678123456781234567812345678123456781234567812345678;
    address acct_0 = cheats.addr(uint256(priv_key_0));

    bytes32 priv_key_1 =
        0x1234567812345678123456781234567812345698123456781234567812348976;
    address acct_1 = cheats.addr(uint256(priv_key_1));

    //performs basic deployment before each test
<<<<<<< HEAD
    function setUp() virtual public  {
=======
    function setUp() public {
>>>>>>> 4f78f21f
        eigenLayrProxyAdmin = new ProxyAdmin();

        //eth2 deposit contract
        depositContract = new DepositContract();
        //deploy eigen. send eigen tokens to an address where they won't trigger failure for 'transfer to non ERC1155Receiver implementer,'
        eigen = new Eigen(address(this));

        deposit = new EigenLayrDeposit(consensusLayerDepositRoot);
        deposit = EigenLayrDeposit(
            address(
                new TransparentUpgradeableProxy(
                    address(deposit),
                    address(eigenLayrProxyAdmin),
                    ""
                )
            )
        );
        //do stuff this eigen token here
        delegation = new EigenLayrDelegation();
        delegation = EigenLayrDelegation(
            address(
                new TransparentUpgradeableProxy(
                    address(delegation),
                    address(eigenLayrProxyAdmin),
                    ""
                )
            )
        );
        slasher = new Slasher(investmentManager, address(this));
        serviceFactory = new ServiceFactory(investmentManager, delegation);
        investmentManager = new InvestmentManager(
            eigen,
            delegation,
            serviceFactory
        );
        investmentManager = InvestmentManager(
            address(
                new TransparentUpgradeableProxy(
                    address(investmentManager),
                    address(eigenLayrProxyAdmin),
                    ""
                )
            )
        );
        //used in the one investment strategy
        weth = new ERC20PresetFixedSupply(
            "weth",
            "WETH",
            wethInitialSupply,
            address(this)
        );
        //do stuff with weth
        strat = new WethStashInvestmentStrategy();
        strat = WethStashInvestmentStrategy(
            address(
                new TransparentUpgradeableProxy(
                    address(strat),
                    address(eigenLayrProxyAdmin),
                    ""
                )
            )
        );
        strat.initialize(address(investmentManager), weth);

        IInvestmentStrategy[] memory strats = new IInvestmentStrategy[](3);

        HollowInvestmentStrategy temp = new HollowInvestmentStrategy();
        temp.initialize(address(investmentManager));
        strats[0] = temp;
        strategies[1] = temp;
        temp = new HollowInvestmentStrategy();
        temp.initialize(address(investmentManager));
        strats[1] = temp;
        strategies[2] = temp;
        strats[2] = IInvestmentStrategy(address(strat));
        // WETH strategy added to InvestmentManager
        strategies[0] = IInvestmentStrategy(address(strat));

        address governor = address(this);
        investmentManager.initialize(
            strats,
            slasher,
            governor,
            address(deposit)
        );

        delegation.initialize(
            investmentManager,
            serviceFactory,
            slasher,
            undelegationFraudProofInterval
        );

        dataLayrPaymentChallengeFactory = new DataLayrPaymentChallengeFactory();
        dataLayrDisclosureChallengeFactory = new DataLayrDisclosureChallengeFactory();

        uint256 feePerBytePerTime = 1;
        dlsm = new DataLayrServiceManager(
            delegation,
            weth,
            weth,
            feePerBytePerTime,
            dataLayrPaymentChallengeFactory,
            dataLayrDisclosureChallengeFactory
        );
        dl = new DataLayr();

        dlRepository = new Repository(delegation, investmentManager);

        // IInvestmentStrategy[] memory strats = new IInvestmentStrategy[](1);
        // strats[0] = IInvestmentStrategy(address(strat));
        dlRegVW = new DataLayrVoteWeigher(
            Repository(address(dlRepository)),
            delegation,
            investmentManager,
            consensusLayerEthToEth,
            strats
        );

        Repository(address(dlRepository)).initialize(
            dlRegVW,
            dlsm,
            dlRegVW,
            timelockDelay
        );

        dl.setRepository(dlRepository);
        dlsm.setRepository(dlRepository);
        dlsm.setDataLayr(dl);

        deposit.initialize(depositContract, investmentManager, dlsm);

        liquidStakingMockToken = new WETH();
        liquidStakingMockStrat = new WethStashInvestmentStrategy();
        liquidStakingMockStrat.initialize(
            address(investmentManager),
            IERC20(address(liquidStakingMockToken))
        );

        //loads hardcoded signer set
        _setSigners();
        registrationData.push(hex"0a94806675ea2f011a001d18e7a261ea7c8d1f902884e647e637e5e577fcd66400217cf55fa5e35ade042501f1486966ecd482b53f14d9dc3c001e2fa484c449962a85c5c465244cfc5163c9f14d8bdb56dbea1ff8685e99636e9076df87117a201c4a79e305e295d9bf9a61becbf95e76262fffc88888f2bcf83876c86431cf462864d48f11719fab32967a3b6d547124a6bcfcfb0891887a282b6688ba4158d7");
        registrationData.push(hex"2ffd6171073c0e545073a9bc7c452d2677974f29540ed71fd1933dfc02629a660021ebaab8a762a1beaecd9e378bcc6525ab53aeed4f9a5d21c27aea78f413ea461d4aa348699d79e54916f5c7b545bc95c556b91a923596928c52035658bbeb88181fb59de5e8a87ed94a7757e79f64c947b62b1bf7d08e2fe4c4fd88f68180fb03c0035a93e7dadda09303a1e4e7be8018dfcc67919d7f82a79fc4e3e3138f45");
        registrationData.push(hex"06cb60fa77995fef4c3f56ee5b74a6963c9b53e8dd91937fdef6574f9b5db56b0105e4c920e32a0469ba7e00f873e9cf2e0848aff1bb1fe80a4923aeadcde7c2592c5defc05811861e09e7cd10cf5042da406d11d8af66a3e3e3b4c5c31507be3413b340fa427dbacbe981d02c850a58ffa5af850b9d2e53bb5b99c6c235fa4c0208d3d99d5bec30411c822eb592302427507296c86c94660d9fc129c2bad333b3");
        registrationData.push(hex"174f94b12b5628c554319f4871093e6657c57247416611804006d6cbbc3f47d3010916b81be3ae37e2bc6eff35a081317de6e88eb5b245af3e3cc8e8cf1410b33d07bc410121cea80da157a2ad7082c8d849c48bf430f4c5dc92a86ce201b39b7c2c4478ce29f331128e1005d53924cdde59fcac805210b620ecac33db87765ed11a10157f4ae7a30b5fd4c122a6bd3ee6a04f1f717a76b325bd51e0a1e9aec3c4");
        registrationData.push(hex"209fe56fe29a93e108d735b086b7de6a932d1abd6d70d15689785e0538ce43910029469c20b0a16654a0215bbad542c5210550c85c021cc0842378eff0dac80fa2130c9d145baaad1a6251c221dd991fb90ed0dad3fd4203780bdb25a0cb8c346e2acca2648ab1886db2a65052a3075cc0993c5052d7c4b84e4eda218637db18710c3567986dea2ed30016a418725fb3d21e60fb072618851f14f5c38077346c16");
        registrationData.push(hex"1a826a2953682088a2f84b2295d729d22aef96a2b543cfb8341802764482d543002dfcabd0075583de7305a61e14b07c314b6184f454faf213a3e8504608a23d2402e1d6824dd1a30ea7398ec95b4877979b6a176269a1b5d213f4cce668c5655e02452456e3bcea2666a50b06e030a9bad2caa028313b2b8cbca35303624c99fc1e2e7300b8d2c79933ca478bc764ef09f4d9eea5d864550984d978280e3f30bc");
        registrationData.push(hex"20043c208cc8d16d1648eb160bc5a9a69d97def0778700bd93342265c8e1fe8b010c6a6cc438514f3579d4241c3404eb2c57fef6f84eeafc10669c6a42b9ef2e261eac24d04dfa7e1fffb07865288ffdebe24094acf1a15f2b57af3d11e1798c5a28ac16141b09b94d90cd23e7db07cc2c759d52d94b5746921d491b031ddb8c1123710005ed7788a843df024bd5b7253fcde14a944c02cddccb7e204759c3a402");
        registrationData.push(hex"266356b759998d7865cc43666979a4e55443a31d6f79a95db4c63aaa0feb53d60000f9f42f10116d3b616748406dafce11814d424a9e6b55c518dc2d4b8482815819997da97fc609e4a9a3b48b4a6aeaf74ed5c975ab34179565664e9af13ddec802cce476dc270b74cf01aa69fbc0853850c9897e6dd2ca365d7fb3668be30b8c0312c1aeb59e0e72a1258237bb40e9cdec653ce8480ae9f0a24083c91de290cd");
        registrationData.push(hex"05afc73ebe6ad85b90e238ba92a25533db875eb09c8ea0ea84c33fa27349d15e01148f603a5c8b70d271ca089645f1edba811f8ad1ea0e461364d0756172f194131cabf63a23857d1c982d35fa61aef6b33d6b9a817b36cb22595347afd1a283001f3021d6fd579bd350584abe31237e0e523d2f0102e9733830d9adbe4bf8d7c80cd61ebdf2df7d6d77fdc254fda89de607187bfc42cdbc77e6fb3cac3bec5a1f");
        registrationData.push(hex"1f7eb3a98e544d6d86bd517d83cde98494ff22ed4bc2adb13c32819920d267dd00216fe46ac550db4f5a9afd82bcdeac529076206fccdf4a56ea43a41131400d6a1d6236e1a788ccba2f0d7517111612573384f77f16e24870175ed4757a45c7f125b04215fa6035599709911783275196ee4bebdb41ab81af9e7e0198ab6650e70484bf5d5c79ed47a65f77f7ef8265bb35024d3dcfd12cd30fe62815a10ce979");
        registrationData.push(hex"1d77b2a20afed3a528a4dee6b3bffc1fd9d7a1385093161c4327394b02f5487201227e01159f9e9c2ad6186452037bc393344fed31b7bce64b88858663c92bc53f2910d6491e9cd6eafb4e49bef78477a6de2f16b2d2257ca91dc8f46672f1924312d6e03fe3ced2051b262bedd8bef32e8afebdce64ce03ac57da5d1eac4adfd20ab9cf5972ae412593ef4a61a7fb0d46d820a2ed0982cdc3ea997fee8644ba1b");
        registrationData.push(hex"2984f278d7240ec84524ec7b0d1ab198150c1ac0921fea5412a039a75d71f7d2012ca7448feb6c1a66f6a10df59426ddaddb504518a28ffc092f84fa0ac141aae006b14859c56f012d4b484121e15a8ed14b17a9f30f190a71f2fe8219a2734db72d8d9d516d61e02cbb653efc46953672161c79332261e42f0982b59229b9f4be2641e670866e49142f85fb104b07f14848d7c68c74024fc32f0b2ce7a88c1835");
        registrationData.push(hex"0b959fb5a7e444f81bc7f64146b7a01a029a323d4d2cea12f323a26b714b14d90123f84391d1838688da2c8e7aa1e5162b63ecfaf76690f53fca17c23fe66848e12ce535322df1c220239216b39bb1cd3f45d29185d3203b5314eec420b10583ad013ba8092d0e24ab77da734dfd1761dd7ea9af4c058431c51fb7b046b0a332b42a73d9818b2b53f22c8f3cc0c44a5bf497b76f045bccbd0b4f414146dfdf4d39");
        registrationData.push(hex"2833747188c0471f00de01fbc7195022b541d562ced648a86f149cf7aec3d543002ef9a05caa70028a4b99ed0cba3341fb4f6773570a27147a4f5619dca46e266611f7ea600a3511ba61ff4e171167f9c088c5869615d4b7d1a85b03dd4f68aef82c876b9dabe12d4a972b15bcd4d374efd667f4e2324dcd07e861416b726ad8c31df8bc4410b6a2b0255c5c8c19a3902d48c8bf82ee7cd5e5714ea00f8bf3c3d8");
        registrationData.push(hex"1e53397e7a398cd41a04a103394592d878fe3a93bf3fa750590ba89cae512fcf000f396f1a8d944b1fcbe2877b3e99a2da9f540641afadd0a0abc8023c935b1303265760a58d2fe92c8088312fae0a1f14a8716b179de670e1aa864a8e4de97e5b20407dbcf523ae4171eee01357f92eb407a30a4b30f372cd9f6266e6650d3b0a03c15c863f3a591d76bd6b9ab62a8300fc71a2325a7b400cf7319efeec849d01");
    }

    function testDeploymentSuccessful() public {
        assertTrue(
            address(depositContract) != address(0),
            "depositContract failed to deploy"
        );
        assertTrue(address(eigen) != address(0), "eigen failed to deploy");
        assertTrue(
            address(delegation) != address(0),
            "delegation failed to deploy"
        );
        assertTrue(
            address(investmentManager) != address(0),
            "investmentManager failed to deploy"
        );
        assertTrue(address(slasher) != address(0), "slasher failed to deploy");
        assertTrue(
            address(serviceFactory) != address(0),
            "serviceFactory failed to deploy"
        );
        assertTrue(address(weth) != address(0), "weth failed to deploy");
        assertTrue(address(dlsm) != address(0), "dlsm failed to deploy");
        assertTrue(address(dl) != address(0), "dl failed to deploy");
        assertTrue(address(dlRegVW) != address(0), "dlRegVW failed to deploy");
        assertTrue(
            address(dlRepository) != address(0),
            "dlRepository failed to deploy"
        );
        assertTrue(address(deposit) != address(0), "deposit failed to deploy");
        assertTrue(
            dlRepository.serviceManager() == dlsm,
            "ServiceManager set incorrectly"
        );
        assertTrue(
            dlsm.repository() == dlRepository,
            "repository set incorrectly in dlsm"
        );
        assertTrue(
            dl.repository() == dlRepository,
            "repository set incorrectly in dl"
        );
    }

    function testaaaaaaaaaaaaaaaaaaaaaaaaaaaa() public {
        (uint256 pk_x, uint256 pk_y) = BLS.verifyBLSSigOfPubKeyHash(registrationData[0]);
    }

    //verifies that depositing WETH works
    function testWethDeposit(uint256 amountToDeposit)
        public
        returns (uint256 amountDeposited)
    {
        return _testWethDeposit(registrant, amountToDeposit);
    }

    //deposits 'amountToDeposit' of WETH from address 'sender' into 'strat'
    function _testWethDeposit(address sender, uint256 amountToDeposit)
        internal
        returns (uint256 amountDeposited)
    {
        amountDeposited = _testWethDepositStrat(sender, amountToDeposit, strat);
    }

    //deposits 'amountToDeposit' of WETH from address 'sender' into the supplied 'stratToDepositTo'
    function _testWethDepositStrat(
        address sender,
        uint256 amountToDeposit,
        WethStashInvestmentStrategy stratToDepositTo
    ) internal returns (uint256 amountDeposited) {
        //trying to deposit more than the wethInitialSupply will fail, so in this case we expect a revert and return '0' if it happens
        if (amountToDeposit > wethInitialSupply) {
            cheats.expectRevert(
                bytes("ERC20: transfer amount exceeds balance")
            );

            weth.transfer(sender, amountToDeposit);
            amountDeposited = 0;
        } else {
            weth.transfer(sender, amountToDeposit);
            cheats.startPrank(sender);
            weth.approve(address(investmentManager), type(uint256).max);

            investmentManager.depositIntoStrategy(
                sender,
                stratToDepositTo,
                weth,
                amountToDeposit
            );
            amountDeposited = amountToDeposit;
        }
        //in this case, since shares never grow, the shares should just match the deposited amount
        assertEq(
            investmentManager.investorStratShares(sender, stratToDepositTo),
            amountDeposited,
            "shares should match deposit"
        );
        cheats.stopPrank();
    }

    //Testing deposits in Eigen Layr Contracts - check msg.value
    function testDepositETHIntoConsensusLayer()
        public
        returns (uint256 amountDeposited)
    {
        amountDeposited = _testDepositETHIntoConsensusLayer(
            registrant,
            amountDeposited
        );
    }

    function _testDepositETHIntoConsensusLayer(
        address sender,
        uint256 amountToDeposit
    ) internal returns (uint256 amountDeposited) {
        bytes32 depositDataRoot = depositContract.get_deposit_root();

        cheats.deal(sender, amountToDeposit);
        cheats.startPrank(sender);
        deposit.depositEthIntoConsensusLayer{value: amountToDeposit}(
            "0x",
            "0x",
            depositDataRoot
        );
        amountDeposited = amountToDeposit;

        assertEq(
            investmentManager.getConsensusLayerEth(sender),
            amountDeposited
        );
        cheats.stopPrank();
    }

    function testDepositETHIntoLiquidStaking()
        public
        returns (uint256 amountDeposited)
    {
        return
            _testDepositETHIntoLiquidStaking(
                registrant,
                1e18,
                liquidStakingMockToken,
                liquidStakingMockStrat
            );
    }

    function _testDepositETHIntoLiquidStaking(
        address sender,
        uint256 amountToDeposit,
        IERC20 liquidStakingToken,
        IInvestmentStrategy stratToDepositTo
    ) internal returns (uint256 amountDeposited) {
        // sanity in the amount we are depositing
        cheats.assume(amountToDeposit < type(uint96).max);
        cheats.deal(sender, amountToDeposit);
        cheats.startPrank(sender);
        deposit.depositETHIntoLiquidStaking{value: amountToDeposit}(
            liquidStakingToken,
            stratToDepositTo
        );

        amountDeposited = amountToDeposit;

        assertEq(
            investmentManager.investorStratShares(sender, stratToDepositTo),
            amountDeposited,
            "shares should match deposit"
        );
        cheats.stopPrank();
    }

    //checks that it is possible to withdraw WETH
    function testWethWithdrawal(
        uint256 amountToDeposit,
        uint256 amountToWithdraw
    ) public {
        _testWethWithdrawal(registrant, amountToDeposit, amountToWithdraw);
    }

    //checks that it is possible to withdraw WETH
    function _testWethWithdrawal(
        address sender,
        uint256 amountToDeposit,
        uint256 amountToWithdraw
    ) internal {
        uint256 amountDeposited = _testWethDeposit(sender, amountToDeposit);
        cheats.prank(sender);

        //if amountDeposited is 0, then trying to withdraw will revert. expect a revert and short-circuit if it happens
        //TODO: figure out if making this 'expectRevert' work correctly is actually possible
        if (amountDeposited == 0) {
            // cheats.expectRevert(bytes("Index out of bounds."));
            // investmentManager.withdrawFromStrategy(0, strat, weth, amountToWithdraw);
            return;
            //trying to withdraw more than the amountDeposited will fail, so we expect a revert and short-circuit if it happens
        } else if (amountToWithdraw > amountDeposited) {
            cheats.expectRevert(bytes("shareAmount too high"));
            investmentManager.withdrawFromStrategy(
                0,
                strat,
                weth,
                amountToWithdraw
            );
            return;
        } else {
            investmentManager.withdrawFromStrategy(
                0,
                strat,
                weth,
                amountToWithdraw
            );
        }
        uint256 wethBalanceAfter = weth.balanceOf(sender);

        assertEq(
            amountToDeposit - amountDeposited + amountToWithdraw,
            wethBalanceAfter,
            "weth is missing somewhere"
        );
        cheats.stopPrank();
    }

    //checks that it is possible to prove a consensus layer deposit
    function testCleProof() public {
        address depositor = address(0x1234123412341234123412341234123412341235);
        uint256 amount = 100;
        bytes32[] memory proof = new bytes32[](3);
        proof[0] = bytes32(
            0x0c70933f97e33ce23514f82854b7000db6f226a3c6dd2cf42894ce71c9bb9e8b
        );
        proof[1] = bytes32(
            0x200634f4269b301e098769ce7fd466ca8259daad3965b977c69ca5e2330796e1
        );
        proof[2] = bytes32(
            0x1944162db3ee014776b5da7dbb53c9d7b9b11b620267f3ea64a7f46a5edb403b
        );
        cheats.prank(depositor);
        deposit.proveLegacyConsensusLayerDeposit(
            proof,
            address(0),
            "0x",
            amount
        );
        //make sure their proofOfStakingEth has updated
        assertEq(investmentManager.getProofOfStakingEth(depositor), amount);
    }

    //checks that it is possible to init a data store
    function testInitDataStore() public returns (bytes32) {
        return _testInitDataStore();
    }

    //initiates a data store
    //checks that the dumpNumber, initTime, storePeriodLength, and committed status are all correct
    function _testInitDataStore() internal returns (bytes32) {
        bytes memory header = bytes(
            "0x0102030405060708091011121314151617181920"
        );
        uint32 totalBytes = 1e6;
        uint32 storePeriodLength = 600;

        //weth is set as the paymentToken of dlsm, so we must approve dlsm to transfer weth
        weth.transfer(storer, 10e10);
        cheats.prank(storer);
        weth.approve(address(dlsm), type(uint256).max);
        cheats.prank(storer);
        dlsm.initDataStore(
            header,
            totalBytes,
            storePeriodLength
        );
        uint48 dumpNumber = 1;
        bytes32 headerHash = keccak256(header);
        (
            uint48 dataStoreDumpNumber,
            uint32 dataStoreInitTime,
            uint32 dataStorePeriodLength,
            bool dataStoreCommitted
        ) = dl.dataStores(headerHash);
        assertTrue(dataStoreDumpNumber == dumpNumber, "_testInitDataStore: wrong dumpNumber");
        assertTrue(
            dataStoreInitTime == uint32(block.timestamp),
            "_testInitDataStore: wrong initTime"
        );
        assertTrue(
            dataStorePeriodLength == storePeriodLength,
            "_testInitDataStore: wrong storePeriodLength"
        );
        assertTrue(dataStoreCommitted == false, "_testInitDataStore: wrong committed status");
        return headerHash;
    }

    //verifies that it is possible to deposit eigen
    function testDepositEigen() public {
        _testDepositEigen(registrant);
    }

    //deposits a fixed amount of eigen from address 'sender'
    //checks that the deposit is credited correctly
    function _testDepositEigen(address sender) public {
        uint256 toDeposit = 1e16;
        eigen.safeTransferFrom(address(this), sender, 0, toDeposit, "0x");
        cheats.startPrank(sender);
        eigen.setApprovalForAll(address(investmentManager), true);

        investmentManager.depositEigen(toDeposit);

        assertEq(
            investmentManager.eigenDeposited(sender),
            toDeposit,
            "_testDepositEigen: deposit not properly credited"
        );
        cheats.stopPrank();
    }

    function testSelfOperatorDelegate() public {
        _testSelfOperatorDelegate(registrant);
    }

    function _testSelfOperatorDelegate(address sender) internal {
        cheats.prank(sender);
        delegation.delegateToSelf();
        assertTrue(
            delegation.isSelfOperator(sender),
            "_testSelfOperatorDelegate: self delegation not properly recorded"
        );
        assertTrue(
            //TODO: write this properly
            uint8(delegation.delegated(sender)) == 1,
            "_testSelfOperatorDelegate: delegation not credited?"
        );
    }

    function testSelfOperatorRegister()
        public
        returns (bytes memory)
    {
        // emptyStakes is used in place of stakes, since right now they are empty (two totals of 12 zero bytes each)
        _testRegisterAdditionalSelfOperator(registrant, registrationData[0]);
    }

    function testTwoSelfOperatorsRegistersssssssssssssssssssssssssssssssssssss() public
    {
        address sender = acct_0;
        _testRegisterAdditionalSelfOperator(sender, registrationData[1]);
    }

    function _testRegisterAdditionalSelfOperator(
        address sender,
        bytes memory data
    ) internal {
        //register as both ETH and EIGEN operator
        uint8 registrantType = 3;
        _testWethDeposit(sender, 1e18);
        _testDepositEigen(sender);
        _testSelfOperatorDelegate(sender);
        string memory socket = "255.255.255.255";

        cheats.startPrank(sender);
        // function registerOperator(uint8 registrantType, bytes calldata data, string calldata socket)
        dlRegVW.registerOperator(registrantType, data, socket);

        cheats.stopPrank();
    }

    //verifies that it is possible to confirm a data store
    //checks that the store is marked as committed
    function testConfirmDataStoreeeeeeeeeeeeeeeeeeeeeeeeeeeeeeeeeeeeeeeeeeeeeeeeeeeeeeeeeeeeeeeeeeeeeee() public {
        _testConfirmDataStoreSelfOperators(15);
    }

    // function testConfirmDataStoreTwoOperators() public {
    //     testConfirmDataStoreSelfOperators(2);
    // }

    // function testConfirmDataStoreTwelveOperators() public {
    //     testConfirmDataStoreSelfOperators(12);
    // }

    function _testConfirmDataStoreSelfOperators(uint8 signersInput) public {
        cheats.assume(signersInput > 0 && signersInput <= 15);

        uint32 numberOfSigners = uint32(signersInput);

        //register all the operators
        for (uint256 i = 0; i < numberOfSigners; ++i) {
            // emit log_named_uint("i", i);
            _testRegisterAdditionalSelfOperator(signers[i], registrationData[i]);
        }
        bytes32 headerHash = _testInitDataStore();
        // uint48 dumpNumber,
        // bytes32 headerHash,
        // uint32 numberOfNonSigners,
        // bytes33[] compressedPubKeys of nonsigners
        // uint32 apkIndex
        // uint256[4] sigma

        uint32 currentDumpNumber = dlsm.dumpNumber();

        // //start forming the data object
        bytes memory data = abi.encodePacked(
            currentDumpNumber,
            headerHash,
            uint32(0),
            uint32(15),
            uint256(11509234998032783125480266028213992619847908725038453197451386571405359529652),
            uint256(4099696940551850412667065443628214990719002449715926250279745743126938401735),
            uint256(19060191254988907833052035421850065496347936631097225966803157637464336346786),
            uint256(16129402215257578064845163124174157135534373400489420174780024516864802406908)
        );

        // //sign the headerHash with each signer, and append the signature to the data object
        // for (uint256 j = 0; j < numberOfSigners; ++j) {
        //     (uint8 v, bytes32 r, bytes32 s) = cheats.sign(keys[j], signedHash);
        //     // emit log_named_address("recovered address", ecrecover(signedHash, v, r, s));
        //     address recoveredAddress = ecrecover(signedHash, v, r, s);
        //     if (recoveredAddress != signers[j]) {
        //         emit log_named_address("bad signature from", recoveredAddress);
        //         emit log_named_address("expected signature from", signers[j]);
        //     }
        //     bytes32 vs = SignatureCompaction.packVS(s,v);
        //     data = abi.encodePacked(
        //         data,
        //         r,
        //         vs,
        //         //signatory's index in stakes object
        //         uint32(j)
        //     );
        // }

        // // emit log_named_bytes("stakes", stakes);
        // emit log_named_bytes("data", data);
        // cheats.prank(storer);

        uint256 gasbefore = gasleft();
        dlsm.confirmDataStore(data);
        emit log_named_uint("gas spent on confirm, testConfirmDataStoreSelfOperators()", gasbefore - gasleft());
        emit log_named_uint("number of operators", numberOfSigners);

<<<<<<< HEAD
    // registers a fixed address as a delegate, delegates to it from a second address, and checks that the delegate's voteWeights increase properly
    function testDelegation() public {
      
        uint96 registrantEthWeightBefore = uint96(dlRegVW.weightOfOperatorEth(registrant));
        uint96 registrantEigenWeightBefore = uint96(dlRegVW.weightOfOperatorEigen(registrant));
        DelegationTerms dt = _deployDelegationTerms(registrant);
        _testRegisterAsDelegate(registrant, dt);
        _testWethDeposit(acct_0, 1e18);
        _testDepositEigen(acct_0);
        _testDelegateToOperator(acct_0, registrant);
        _testDelegateToBySignature(acct_1, registrant, uint256(priv_key_1));
    
        uint96 registrantEthWeightAfter = uint96(dlRegVW.weightOfOperatorEth(registrant));
        uint96 registrantEigenWeightAfter = uint96(dlRegVW.weightOfOperatorEigen(registrant));
        assertTrue(registrantEthWeightAfter > registrantEthWeightBefore, "testDelegation: registrantEthWeight did not increase!");
        assertTrue(registrantEigenWeightAfter > registrantEigenWeightBefore, "testDelegation: registrantEigenWeight did not increase!");
        // IInvestmentStrategy _strat = delegation.operatorStrats(registrant, 0);
        // assertTrue(address(_strat) != address(0), "operatorStrats not updated correctly");
        // assertTrue(delegation.operatorShares(registrant, _strat) > 0, "operatorShares not updated correctly");
    }

    function _deployDelegationTerms(address operator) internal returns (DelegationTerms) {
        address[] memory paymentTokens = new address[](1);
        paymentTokens[0] = address(weth);
        uint16 _MAX_OPERATOR_FEE_BIPS = 500;
        uint16 _operatorFeeBips = 500;
        DelegationTerms dt = 
            new DelegationTerms(
                operator,
                investmentManager,
                paymentTokens,
                serviceFactory,
                address(delegation),
                _MAX_OPERATOR_FEE_BIPS,
                _operatorFeeBips
            );
        assertTrue(address(dt) != address(0), "_deployDelegationTerms: DelegationTerms failed to deploy");
        return dt;
    }

    function _testRegisterAsDelegate(address sender, DelegationTerms dt) internal {
        cheats.startPrank(sender);
        delegation.registerAsDelegate(dt);
        assertTrue(delegation.delegationTerms(sender) == dt, "_testRegisterAsDelegate: delegationTerms not set appropriately");
        cheats.stopPrank();
    }

    function _testDelegateToOperator(address sender, address operator) internal {
        cheats.startPrank(sender);
        delegation.delegateTo(operator);
        assertTrue(delegation.delegation(sender) == operator, "_testDelegateToOperator: delegated address not set appropriately");
        //TODO: write this properly
        assertTrue(uint8(delegation.delegated(sender)) == 1, "_testDelegateToOperator: delegated status not set appropriately");
        // TODO: add more checks?
        cheats.stopPrank();
    }


    function _testDelegateToBySignature(address sender, address operator, uint256 priv_key) internal {
        cheats.startPrank(sender);
        bytes32 structHash = keccak256(
            abi.encode(
                delegation.DELEGATION_TYPEHASH(), sender, operator, 0, 0
                )
        );
        bytes32 digestHash = keccak256(
            abi.encodePacked(
            "\x19\x01", delegation.DOMAIN_SEPARATOR(), structHash)
            );

        (uint8 v, bytes32 r, bytes32 s) = cheats.sign((priv_key), digestHash);
        bytes32 vs;

        (r, vs) = SignatureCompaction.packSignature(r, s, v);
        delegation.delegateToBySignature(sender, operator, 0, 0, r, vs);
        assertTrue(delegation.delegation(sender) == operator, "no delegation relation between sender and operator");
        cheats.stopPrank();

    }

    function testAddStrategies(uint16 numStratsToAdd) public {
        cheats.assume(numStratsToAdd > 0 && numStratsToAdd <= 20);
        for (uint16 i = 1; i < numStratsToAdd; ++i) {
            WethStashInvestmentStrategy strategy = new WethStashInvestmentStrategy();
            // deploying these as upgradeable proxies was causing a weird stack overflow error, so we're just using implementation contracts themselves for now
            // strategy = WethStashInvestmentStrategy(address(new TransparentUpgradeableProxy(address(strat), address(eigenLayrProxyAdmin), "")));
            strategy.initialize(address(investmentManager), weth);
            // add strategy to InvestmentManager
            // IInvestmentStrategy[] memory stratsToAdd = new IInvestmentStrategy[](1);
            // stratsToAdd[0] = IInvestmentStrategy(address(strategy));
            //store strategy in mapping
            strategies[i] = IInvestmentStrategy(address(strategy));
        }
    }

    function _testDepositStrategies(address sender, uint256 amountToDeposit, uint16 numStratsToAdd) internal {
        cheats.assume(numStratsToAdd > 0 && numStratsToAdd <= 20);
        testAddStrategies(numStratsToAdd);
        for (uint16 i = 0; i < numStratsToAdd; ++i) {
            _testWethDepositStrat(sender, amountToDeposit, WethStashInvestmentStrategy(address(strategies[i])));
            // removed testing of deprecated functionality
            // assertTrue(investmentManager.investorStrats(sender, i) == strategies[i], "investorStrats array updated incorrectly");
        }
        // removed testing of deprecated functionality
        // assertTrue(investmentManager.investorStratsLength(sender) == numStratsToAdd, "investorStratsLength incorrect");

    }

    function testDepositStrategies(uint16 numStratsToAdd) public {
        _testDepositStrategies(registrant, 1e18, numStratsToAdd);
    }

    // registers a fixed address as a delegate, delegates to it from a second address, and checks that the delegate's voteWeights increase properly
    function testDelegationMultipleStrategies(uint16 numStratsToAdd) public {
        cheats.assume(numStratsToAdd > 0 && numStratsToAdd <= 20);
        uint96 registrantEthWeightBefore = uint96(dlRegVW.weightOfOperatorEth(registrant));
        uint96 registrantEigenWeightBefore = uint96(dlRegVW.weightOfOperatorEigen(registrant));
        DelegationTerms dt = _deployDelegationTerms(registrant);
// TODO: get all the strategies added to the delegate's 'strategies of interest'
        // IInvestmentStrategy[] memory strats = new IInvestmentStrategy[](numStratsToAdd);
        // for (uint16 i = 0; i < numStratsToAdd; ++i) {
        //     strats[i] = strategies[i];
        // }
        _testRegisterAsDelegate(registrant, dt);
        _testDepositStrategies(acct_0, 1e18, numStratsToAdd);
        _testDepositEigen(acct_0);
        _testDelegateToOperator(acct_0, registrant);
        uint96 registrantEthWeightAfter = uint96(dlRegVW.weightOfOperatorEth(registrant));
        uint96 registrantEigenWeightAfter = uint96(dlRegVW.weightOfOperatorEigen(registrant));
        assertTrue(registrantEthWeightAfter > registrantEthWeightBefore, "testDelegation: registrantEthWeight did not increase!");
        assertTrue(registrantEigenWeightAfter > registrantEigenWeightBefore, "testDelegation: registrantEigenWeight did not increase!");
        // IInvestmentStrategy _strat = delegation.operatorStrats(registrant, 0);
        // assertTrue(address(_strat) != address(0), "operatorStrats not updated correctly");
        // assertTrue(delegation.operatorShares(registrant, _strat) > 0, "operatorShares not updated correctly");

        // TODO: reintroduce similar check
        // for (uint16 i = 0; i < numStratsToAdd; ++i) {
        //     IInvestmentStrategy depositorStrat = investmentManager.investorStrats(acct_0, i);
        //     // emit log_named_uint("delegation.operatorShares(registrant, depositorStrat)", delegation.operatorShares(registrant, depositorStrat));
        //     // emit log_named_uint("investmentManager.investorStratShares(registrant, depositorStrat)", investmentManager.investorStratShares(acct_0, depositorStrat));
        //     assertTrue(
        //         delegation.operatorShares(registrant, depositorStrat)
        //         ==
        //         investmentManager.investorStratShares(acct_0, depositorStrat),
        //         "delegate shares not stored properly"
        //     );
        // }
    }

//TODO: add tests for contestDelegationCommit() 
    function testUndelegation() public {

        //delegate
        DelegationTerms dt = _deployDelegationTerms(registrant);
        _testRegisterAsDelegate(registrant, dt);
        _testWethDeposit(acct_0, 1e18);
        _testDepositEigen(acct_0);
        _testDelegateToOperator(acct_0, registrant);

// TODO: update this to work at all again
        //delegator-specific information
        (IInvestmentStrategy[] memory delegatorStrategies, uint256[] memory delegatorShares) = investmentManager.getDeposits(msg.sender);

        //mapping(IInvestmentStrategy => uint256) memory initialOperatorShares;
        for (uint256 k = 0; k < delegatorStrategies.length; k++ ){
            initialOperatorShares[delegatorStrategies[k]] = delegation.getOperatorShares(registrant, delegatorStrategies[k]);
        }

        // //TODO: maybe wanna test with multple strats and exclude some? strategyIndexes are strategies the delegator wants to undelegate from
        // for (uint256 j = 0; j< delegation.getOperatorStrats(registrant).length; j++){
        //     strategyIndexes.push(j);
        // }

        _testUndelegation(acct_0);

        for (uint256 k = 0; k < delegatorStrategies.length; k++ ){
            uint256 operatorSharesBefore = initialOperatorShares[delegatorStrategies[k]];
            uint256 operatorSharesAfter = delegation.getOperatorShares(registrant, delegatorStrategies[k]);
            assertTrue(delegatorShares[k] == operatorSharesAfter - operatorSharesBefore);
        }
    }

    function _testUndelegation(address sender) internal{
        cheats.startPrank(sender);
        cheats.warp(block.timestamp+1000000);
        delegation.commitUndelegation();
        delegation.finalizeUndelegation();
        cheats.stopPrank();
    }
=======
        (, , ,bool committed) = dl.dataStores(headerHash);
        // assertTrue(committed, "Data store not committed");
        cheats.stopPrank();
    }

    //     function _testAddOperatorStrats(address sender, IInvestmentStrategy[] memory stratsToAdd) internal {
    //         cheats.startPrank(sender);
    //         delegation.addOperatorStrats(stratsToAdd);
    //         cheats.stopPrank();
    //     }

    //     // registers a fixed address as a delegate, delegates to it from a second address, and checks that the delegate's voteWeights increase properly
    //     function testDelegation() public {

    //         uint96 registrantEthWeightBefore = uint96(dlRegVW.weightOfOperatorEth(registrant));
    //         uint96 registrantEigenWeightBefore = uint96(dlRegVW.weightOfOperatorEigen(registrant));
    //         DelegationTerms dt = _deployDelegationTerms(registrant);
    //         _testRegisterAsDelegate(registrant, dt);
    //         _testWethDeposit(acct_0, 1e18);
    //         _testDepositEigen(acct_0);
    //         _testDelegateToOperator(acct_0, registrant);
    //         _testDelegateToBySignature(acct_1, registrant, uint256(priv_key_1));

    //         uint96 registrantEthWeightAfter = uint96(dlRegVW.weightOfOperatorEth(registrant));
    //         uint96 registrantEigenWeightAfter = uint96(dlRegVW.weightOfOperatorEigen(registrant));
    //         assertTrue(registrantEthWeightAfter > registrantEthWeightBefore, "testDelegation: registrantEthWeight did not increase!");
    //         assertTrue(registrantEigenWeightAfter > registrantEigenWeightBefore, "testDelegation: registrantEigenWeight did not increase!");
    //         // IInvestmentStrategy _strat = delegation.operatorStrats(registrant, 0);
    //         // assertTrue(address(_strat) != address(0), "operatorStrats not updated correctly");
    //         // assertTrue(delegation.operatorShares(registrant, _strat) > 0, "operatorShares not updated correctly");
    //     }

    //     function _deployDelegationTerms(address operator) internal returns (DelegationTerms) {
    //         address[] memory paymentTokens = new address[](1);
    //         paymentTokens[0] = address(weth);
    //         uint16 _MAX_OPERATOR_FEE_BIPS = 500;
    //         uint16 _operatorFeeBips = 500;
    //         DelegationTerms dt =
    //             new DelegationTerms(
    //                 operator,
    //                 investmentManager,
    //                 paymentTokens,
    //                 serviceFactory,
    //                 address(delegation),
    //                 _MAX_OPERATOR_FEE_BIPS,
    //                 _operatorFeeBips
    //             );
    //         assertTrue(address(dt) != address(0), "_deployDelegationTerms: DelegationTerms failed to deploy");
    //         return dt;
    //     }

    //     function _testRegisterAsDelegate(address sender, DelegationTerms dt) internal {
    //         cheats.startPrank(sender);
    //         delegation.registerAsDelegate(dt);
    //         assertTrue(delegation.delegationTerms(sender) == dt, "_testRegisterAsDelegate: delegationTerms not set appropriately");
    //         IInvestmentStrategy[] memory strats = new IInvestmentStrategy[](3);
    //         for (uint256 i = 0; i < 3; ++i) {
    //             strats[i] = strategies[i];
    //             _testAddOperatorStrats(sender, strats);
    //         }
    //         cheats.stopPrank();
    //     }

    //     function _testDelegateToOperator(address sender, address operator) internal {
    //         cheats.startPrank(sender);
    //         delegation.delegateTo(operator);
    //         assertTrue(delegation.delegation(sender) == operator, "_testDelegateToOperator: delegated address not set appropriately");
    //         //TODO: write this properly
    //         assertTrue(uint8(delegation.delegated(sender)) == 1, "_testDelegateToOperator: delegated status not set appropriately");
    //         // TODO: add more checks?
    //         cheats.stopPrank();
    //     }

    //     function _testDelegateToBySignature(address sender, address operator, uint256 priv_key) internal {
    //         cheats.startPrank(sender);
    //         bytes32 structHash = keccak256(
    //             abi.encode(
    //                 delegation.DELEGATION_TYPEHASH(), sender, operator, 0, 0
    //                 )
    //         );
    //         bytes32 digestHash = keccak256(
    //             abi.encodePacked(
    //             "\x19\x01", delegation.DOMAIN_SEPARATOR(), structHash)
    //             );

    //         (uint8 v, bytes32 r, bytes32 s) = cheats.sign((priv_key), digestHash);
    //         bytes32 vs;

    //         (r, vs) = SignatureCompaction.packSignature(r, s, v);
    //         delegation.delegateToBySignature(sender, operator, 0, 0, r, vs);
    //         assertTrue(delegation.delegation(sender) == operator, "no delegation relation between sender and operator");
    //         cheats.stopPrank();

    //     }

    //     function testAddStrategies(uint16 numStratsToAdd) public {
    //         cheats.assume(numStratsToAdd > 0 && numStratsToAdd <= 20);
    //         for (uint16 i = 1; i < numStratsToAdd; ++i) {
    //             WethStashInvestmentStrategy strategy = new WethStashInvestmentStrategy();
    //             // deploying these as upgradeable proxies was causing a weird stack overflow error, so we're just using implementation contracts themselves for now
    //             // strategy = WethStashInvestmentStrategy(address(new TransparentUpgradeableProxy(address(strat), address(eigenLayrProxyAdmin), "")));
    //             strategy.initialize(address(investmentManager), weth);
    //             // add strategy to InvestmentManager
    //             IInvestmentStrategy[] memory stratsToAdd = new IInvestmentStrategy[](1);
    //             stratsToAdd[0] = IInvestmentStrategy(address(strategy));
    //             //store strategy in mapping
    //             strategies[i] = IInvestmentStrategy(address(strategy));
    //         }
    //     }

    //     function _testDepositStrategies(address sender, uint256 amountToDeposit, uint16 numStratsToAdd) internal {
    //         cheats.assume(numStratsToAdd > 0 && numStratsToAdd <= 20);
    //         testAddStrategies(numStratsToAdd);
    //         for (uint16 i = 0; i < numStratsToAdd; ++i) {
    //             _testWethDepositStrat(sender, amountToDeposit, WethStashInvestmentStrategy(address(strategies[i])));
    //             assertTrue(investmentManager.investorStrats(sender, i) == strategies[i], "investorStrats array updated incorrectly");
    //         }
    //         assertTrue(investmentManager.investorStratsLength(sender) == numStratsToAdd, "investorStratsLength incorrect");

    //     }

    //     function testDepositStrategies(uint16 numStratsToAdd) public {
    //         _testDepositStrategies(registrant, 1e18, numStratsToAdd);
    //     }

    //     // registers a fixed address as a delegate, delegates to it from a second address, and checks that the delegate's voteWeights increase properly
    //     function testDelegationMultipleStrategies(uint16 numStratsToAdd) public {
    //         cheats.assume(numStratsToAdd > 0 && numStratsToAdd <= 20);
    //         uint96 registrantEthWeightBefore = uint96(dlRegVW.weightOfOperatorEth(registrant));
    //         uint96 registrantEigenWeightBefore = uint96(dlRegVW.weightOfOperatorEigen(registrant));
    //         DelegationTerms dt = _deployDelegationTerms(registrant);
    //         _testRegisterAsDelegate(registrant, dt);
    //         _testDepositStrategies(acct_0, 1e18, numStratsToAdd);
    //         IInvestmentStrategy[] memory strats = new IInvestmentStrategy[](numStratsToAdd);
    //         for (uint16 i = 0; i < numStratsToAdd; ++i) {
    //             strats[i] = strategies[i];
    //         }
    //         _testAddOperatorStrats(registrant, strats);
    //         _testDepositEigen(acct_0);
    //         _testDelegateToOperator(acct_0, registrant);
    //         uint96 registrantEthWeightAfter = uint96(dlRegVW.weightOfOperatorEth(registrant));
    //         uint96 registrantEigenWeightAfter = uint96(dlRegVW.weightOfOperatorEigen(registrant));
    //         assertTrue(registrantEthWeightAfter > registrantEthWeightBefore, "testDelegation: registrantEthWeight did not increase!");
    //         assertTrue(registrantEigenWeightAfter > registrantEigenWeightBefore, "testDelegation: registrantEigenWeight did not increase!");
    //         // IInvestmentStrategy _strat = delegation.operatorStrats(registrant, 0);
    //         // assertTrue(address(_strat) != address(0), "operatorStrats not updated correctly");
    //         // assertTrue(delegation.operatorShares(registrant, _strat) > 0, "operatorShares not updated correctly");

    //         // TODO: reintroduce similar check
    //         // for (uint16 i = 0; i < numStratsToAdd; ++i) {
    //         //     IInvestmentStrategy depositorStrat = investmentManager.investorStrats(acct_0, i);
    //         //     // emit log_named_uint("delegation.operatorShares(registrant, depositorStrat)", delegation.operatorShares(registrant, depositorStrat));
    //         //     // emit log_named_uint("investmentManager.investorStratShares(registrant, depositorStrat)", investmentManager.investorStratShares(acct_0, depositorStrat));
    //         //     assertTrue(
    //         //         delegation.operatorShares(registrant, depositorStrat)
    //         //         ==
    //         //         investmentManager.investorStratShares(acct_0, depositorStrat),
    //         //         "delegate shares not stored properly"
    //         //     );
    //         // }
    //     }

    // //TODO: add tests for contestDelegationCommit()
    //     function testUndelegation() public {

    //         //delegate
    //         DelegationTerms dt = _deployDelegationTerms(registrant);
    //         _testRegisterAsDelegate(registrant, dt);
    //         _testWethDeposit(acct_0, 1e18);
    //         _testDepositEigen(acct_0);
    //         _testDelegateToOperator(acct_0, registrant);

    //         //delegator-specific information
    //          (
    //                 IInvestmentStrategy[] memory delegatorStrategies,
    //                 uint256[] memory delegatorShares,
    //             ) = investmentManager.getDeposits(msg.sender);

    //         //mapping(IInvestmentStrategy => uint256) memory initialOperatorShares;
    //         for (uint256 k = 0; k < delegatorStrategies.length; k++ ){
    //             initialOperatorShares[delegatorStrategies[k]] = delegation.getOperatorShares(registrant, delegatorStrategies[k]);
    //         }

    //         //TODO: maybe wanna test with multple strats and exclude some? strategyIndexes are strategies the delegator wants to undelegate from
    //         for (uint256 j = 0; j< delegation.getOperatorStrats(registrant).length; j++){
    //             strategyIndexes.push(j);
    //         }

    //         _testUndelegation(acct_0, strategyIndexes);

    //         for (uint256 k = 0; k < delegatorStrategies.length; k++ ){
    //             uint256 operatorSharesBefore = initialOperatorShares[delegatorStrategies[k]];
    //             uint256 operatorSharesAfter = delegation.getOperatorShares(registrant, delegatorStrategies[k]);
    //             assertTrue(delegatorShares[k] == operatorSharesAfter - operatorSharesBefore);
    //         }
    //     }

    //     function _testUndelegation(address sender, uint256[] storage strategyIndexes) internal{
    //         cheats.startPrank(sender);
    //         cheats.warp(block.timestamp+1000000);
    //         delegation.commitUndelegation(strategyIndexes);
    //         delegation.finalizeUndelegation();
    //         cheats.stopPrank();
    //     }
>>>>>>> 4f78f21f
}<|MERGE_RESOLUTION|>--- conflicted
+++ resolved
@@ -107,11 +107,7 @@
     address acct_1 = cheats.addr(uint256(priv_key_1));
 
     //performs basic deployment before each test
-<<<<<<< HEAD
     function setUp() virtual public  {
-=======
-    function setUp() public {
->>>>>>> 4f78f21f
         eigenLayrProxyAdmin = new ProxyAdmin();
 
         //eth2 deposit contract
@@ -707,7 +703,11 @@
         emit log_named_uint("gas spent on confirm, testConfirmDataStoreSelfOperators()", gasbefore - gasleft());
         emit log_named_uint("number of operators", numberOfSigners);
 
-<<<<<<< HEAD
+        (, , ,bool committed) = dl.dataStores(headerHash);
+        // assertTrue(committed, "Data store not committed");
+        cheats.stopPrank();
+    }
+
     // registers a fixed address as a delegate, delegates to it from a second address, and checks that the delegate's voteWeights increase properly
     function testDelegation() public {
       
@@ -727,6 +727,14 @@
         // IInvestmentStrategy _strat = delegation.operatorStrats(registrant, 0);
         // assertTrue(address(_strat) != address(0), "operatorStrats not updated correctly");
         // assertTrue(delegation.operatorShares(registrant, _strat) > 0, "operatorShares not updated correctly");
+
+    }
+
+    function _testRegisterAsDelegate(address sender, DelegationTerms dt) internal {
+        cheats.startPrank(sender);
+        delegation.registerAsDelegate(dt);
+        assertTrue(delegation.delegationTerms(sender) == dt, "_testRegisterAsDelegate: delegationTerms not set appropriately");
+        cheats.stopPrank();
     }
 
     function _deployDelegationTerms(address operator) internal returns (DelegationTerms) {
@@ -734,7 +742,7 @@
         paymentTokens[0] = address(weth);
         uint16 _MAX_OPERATOR_FEE_BIPS = 500;
         uint16 _operatorFeeBips = 500;
-        DelegationTerms dt = 
+        DelegationTerms dt =
             new DelegationTerms(
                 operator,
                 investmentManager,
@@ -748,45 +756,36 @@
         return dt;
     }
 
-    function _testRegisterAsDelegate(address sender, DelegationTerms dt) internal {
-        cheats.startPrank(sender);
-        delegation.registerAsDelegate(dt);
-        assertTrue(delegation.delegationTerms(sender) == dt, "_testRegisterAsDelegate: delegationTerms not set appropriately");
-        cheats.stopPrank();
-    }
-
-    function _testDelegateToOperator(address sender, address operator) internal {
-        cheats.startPrank(sender);
-        delegation.delegateTo(operator);
-        assertTrue(delegation.delegation(sender) == operator, "_testDelegateToOperator: delegated address not set appropriately");
-        //TODO: write this properly
-        assertTrue(uint8(delegation.delegated(sender)) == 1, "_testDelegateToOperator: delegated status not set appropriately");
-        // TODO: add more checks?
-        cheats.stopPrank();
-    }
-
-
-    function _testDelegateToBySignature(address sender, address operator, uint256 priv_key) internal {
-        cheats.startPrank(sender);
-        bytes32 structHash = keccak256(
-            abi.encode(
-                delegation.DELEGATION_TYPEHASH(), sender, operator, 0, 0
-                )
-        );
-        bytes32 digestHash = keccak256(
-            abi.encodePacked(
-            "\x19\x01", delegation.DOMAIN_SEPARATOR(), structHash)
-            );
-
-        (uint8 v, bytes32 r, bytes32 s) = cheats.sign((priv_key), digestHash);
-        bytes32 vs;
-
-        (r, vs) = SignatureCompaction.packSignature(r, s, v);
-        delegation.delegateToBySignature(sender, operator, 0, 0, r, vs);
-        assertTrue(delegation.delegation(sender) == operator, "no delegation relation between sender and operator");
-        cheats.stopPrank();
-
-    }
+
+     function _testDelegateToOperator(address sender, address operator) internal {
+         cheats.startPrank(sender);
+         delegation.delegateTo(operator);
+         assertTrue(delegation.delegation(sender) == operator, "_testDelegateToOperator: delegated address not set appropriately");
+         //TODO: write this properly
+         assertTrue(uint8(delegation.delegated(sender)) == 1, "_testDelegateToOperator: delegated status not set appropriately");
+         // TODO: add more checks?
+         cheats.stopPrank();
+     }
+
+    //     function _testDelegateToBySignature(address sender, address operator, uint256 priv_key) internal {
+    //         cheats.startPrank(sender);
+    //         bytes32 structHash = keccak256(
+    //             abi.encode(
+    //                 delegation.DELEGATION_TYPEHASH(), sender, operator, 0, 0
+    //                 )
+    //         );
+    //         bytes32 digestHash = keccak256(
+    //             abi.encodePacked(
+    //             "\x19\x01", delegation.DOMAIN_SEPARATOR(), structHash)
+    //             );
+
+    //         (uint8 v, bytes32 r, bytes32 s) = cheats.sign((priv_key), digestHash);
+    //         bytes32 vs;
+
+    //         (r, vs) = SignatureCompaction.packSignature(r, s, v);
+    //         delegation.delegateToBySignature(sender, operator, 0, 0, r, vs);
+    //         assertTrue(delegation.delegation(sender) == operator, "no delegation relation between sender and operator");
+    //         cheats.stopPrank();
 
     function testAddStrategies(uint16 numStratsToAdd) public {
         cheats.assume(numStratsToAdd > 0 && numStratsToAdd <= 20);
@@ -811,13 +810,11 @@
             // removed testing of deprecated functionality
             // assertTrue(investmentManager.investorStrats(sender, i) == strategies[i], "investorStrats array updated incorrectly");
         }
-        // removed testing of deprecated functionality
-        // assertTrue(investmentManager.investorStratsLength(sender) == numStratsToAdd, "investorStratsLength incorrect");
-
     }
 
     function testDepositStrategies(uint16 numStratsToAdd) public {
         _testDepositStrategies(registrant, 1e18, numStratsToAdd);
+
     }
 
     // registers a fixed address as a delegate, delegates to it from a second address, and checks that the delegate's voteWeights increase properly
@@ -826,11 +823,7 @@
         uint96 registrantEthWeightBefore = uint96(dlRegVW.weightOfOperatorEth(registrant));
         uint96 registrantEigenWeightBefore = uint96(dlRegVW.weightOfOperatorEigen(registrant));
         DelegationTerms dt = _deployDelegationTerms(registrant);
-// TODO: get all the strategies added to the delegate's 'strategies of interest'
-        // IInvestmentStrategy[] memory strats = new IInvestmentStrategy[](numStratsToAdd);
-        // for (uint16 i = 0; i < numStratsToAdd; ++i) {
-        //     strats[i] = strategies[i];
-        // }
+
         _testRegisterAsDelegate(registrant, dt);
         _testDepositStrategies(acct_0, 1e18, numStratsToAdd);
         _testDepositEigen(acct_0);
@@ -854,8 +847,10 @@
         //         investmentManager.investorStratShares(acct_0, depositorStrat),
         //         "delegate shares not stored properly"
         //     );
+
         // }
     }
+
 
 //TODO: add tests for contestDelegationCommit() 
     function testUndelegation() public {
@@ -897,210 +892,4 @@
         delegation.finalizeUndelegation();
         cheats.stopPrank();
     }
-=======
-        (, , ,bool committed) = dl.dataStores(headerHash);
-        // assertTrue(committed, "Data store not committed");
-        cheats.stopPrank();
-    }
-
-    //     function _testAddOperatorStrats(address sender, IInvestmentStrategy[] memory stratsToAdd) internal {
-    //         cheats.startPrank(sender);
-    //         delegation.addOperatorStrats(stratsToAdd);
-    //         cheats.stopPrank();
-    //     }
-
-    //     // registers a fixed address as a delegate, delegates to it from a second address, and checks that the delegate's voteWeights increase properly
-    //     function testDelegation() public {
-
-    //         uint96 registrantEthWeightBefore = uint96(dlRegVW.weightOfOperatorEth(registrant));
-    //         uint96 registrantEigenWeightBefore = uint96(dlRegVW.weightOfOperatorEigen(registrant));
-    //         DelegationTerms dt = _deployDelegationTerms(registrant);
-    //         _testRegisterAsDelegate(registrant, dt);
-    //         _testWethDeposit(acct_0, 1e18);
-    //         _testDepositEigen(acct_0);
-    //         _testDelegateToOperator(acct_0, registrant);
-    //         _testDelegateToBySignature(acct_1, registrant, uint256(priv_key_1));
-
-    //         uint96 registrantEthWeightAfter = uint96(dlRegVW.weightOfOperatorEth(registrant));
-    //         uint96 registrantEigenWeightAfter = uint96(dlRegVW.weightOfOperatorEigen(registrant));
-    //         assertTrue(registrantEthWeightAfter > registrantEthWeightBefore, "testDelegation: registrantEthWeight did not increase!");
-    //         assertTrue(registrantEigenWeightAfter > registrantEigenWeightBefore, "testDelegation: registrantEigenWeight did not increase!");
-    //         // IInvestmentStrategy _strat = delegation.operatorStrats(registrant, 0);
-    //         // assertTrue(address(_strat) != address(0), "operatorStrats not updated correctly");
-    //         // assertTrue(delegation.operatorShares(registrant, _strat) > 0, "operatorShares not updated correctly");
-    //     }
-
-    //     function _deployDelegationTerms(address operator) internal returns (DelegationTerms) {
-    //         address[] memory paymentTokens = new address[](1);
-    //         paymentTokens[0] = address(weth);
-    //         uint16 _MAX_OPERATOR_FEE_BIPS = 500;
-    //         uint16 _operatorFeeBips = 500;
-    //         DelegationTerms dt =
-    //             new DelegationTerms(
-    //                 operator,
-    //                 investmentManager,
-    //                 paymentTokens,
-    //                 serviceFactory,
-    //                 address(delegation),
-    //                 _MAX_OPERATOR_FEE_BIPS,
-    //                 _operatorFeeBips
-    //             );
-    //         assertTrue(address(dt) != address(0), "_deployDelegationTerms: DelegationTerms failed to deploy");
-    //         return dt;
-    //     }
-
-    //     function _testRegisterAsDelegate(address sender, DelegationTerms dt) internal {
-    //         cheats.startPrank(sender);
-    //         delegation.registerAsDelegate(dt);
-    //         assertTrue(delegation.delegationTerms(sender) == dt, "_testRegisterAsDelegate: delegationTerms not set appropriately");
-    //         IInvestmentStrategy[] memory strats = new IInvestmentStrategy[](3);
-    //         for (uint256 i = 0; i < 3; ++i) {
-    //             strats[i] = strategies[i];
-    //             _testAddOperatorStrats(sender, strats);
-    //         }
-    //         cheats.stopPrank();
-    //     }
-
-    //     function _testDelegateToOperator(address sender, address operator) internal {
-    //         cheats.startPrank(sender);
-    //         delegation.delegateTo(operator);
-    //         assertTrue(delegation.delegation(sender) == operator, "_testDelegateToOperator: delegated address not set appropriately");
-    //         //TODO: write this properly
-    //         assertTrue(uint8(delegation.delegated(sender)) == 1, "_testDelegateToOperator: delegated status not set appropriately");
-    //         // TODO: add more checks?
-    //         cheats.stopPrank();
-    //     }
-
-    //     function _testDelegateToBySignature(address sender, address operator, uint256 priv_key) internal {
-    //         cheats.startPrank(sender);
-    //         bytes32 structHash = keccak256(
-    //             abi.encode(
-    //                 delegation.DELEGATION_TYPEHASH(), sender, operator, 0, 0
-    //                 )
-    //         );
-    //         bytes32 digestHash = keccak256(
-    //             abi.encodePacked(
-    //             "\x19\x01", delegation.DOMAIN_SEPARATOR(), structHash)
-    //             );
-
-    //         (uint8 v, bytes32 r, bytes32 s) = cheats.sign((priv_key), digestHash);
-    //         bytes32 vs;
-
-    //         (r, vs) = SignatureCompaction.packSignature(r, s, v);
-    //         delegation.delegateToBySignature(sender, operator, 0, 0, r, vs);
-    //         assertTrue(delegation.delegation(sender) == operator, "no delegation relation between sender and operator");
-    //         cheats.stopPrank();
-
-    //     }
-
-    //     function testAddStrategies(uint16 numStratsToAdd) public {
-    //         cheats.assume(numStratsToAdd > 0 && numStratsToAdd <= 20);
-    //         for (uint16 i = 1; i < numStratsToAdd; ++i) {
-    //             WethStashInvestmentStrategy strategy = new WethStashInvestmentStrategy();
-    //             // deploying these as upgradeable proxies was causing a weird stack overflow error, so we're just using implementation contracts themselves for now
-    //             // strategy = WethStashInvestmentStrategy(address(new TransparentUpgradeableProxy(address(strat), address(eigenLayrProxyAdmin), "")));
-    //             strategy.initialize(address(investmentManager), weth);
-    //             // add strategy to InvestmentManager
-    //             IInvestmentStrategy[] memory stratsToAdd = new IInvestmentStrategy[](1);
-    //             stratsToAdd[0] = IInvestmentStrategy(address(strategy));
-    //             //store strategy in mapping
-    //             strategies[i] = IInvestmentStrategy(address(strategy));
-    //         }
-    //     }
-
-    //     function _testDepositStrategies(address sender, uint256 amountToDeposit, uint16 numStratsToAdd) internal {
-    //         cheats.assume(numStratsToAdd > 0 && numStratsToAdd <= 20);
-    //         testAddStrategies(numStratsToAdd);
-    //         for (uint16 i = 0; i < numStratsToAdd; ++i) {
-    //             _testWethDepositStrat(sender, amountToDeposit, WethStashInvestmentStrategy(address(strategies[i])));
-    //             assertTrue(investmentManager.investorStrats(sender, i) == strategies[i], "investorStrats array updated incorrectly");
-    //         }
-    //         assertTrue(investmentManager.investorStratsLength(sender) == numStratsToAdd, "investorStratsLength incorrect");
-
-    //     }
-
-    //     function testDepositStrategies(uint16 numStratsToAdd) public {
-    //         _testDepositStrategies(registrant, 1e18, numStratsToAdd);
-    //     }
-
-    //     // registers a fixed address as a delegate, delegates to it from a second address, and checks that the delegate's voteWeights increase properly
-    //     function testDelegationMultipleStrategies(uint16 numStratsToAdd) public {
-    //         cheats.assume(numStratsToAdd > 0 && numStratsToAdd <= 20);
-    //         uint96 registrantEthWeightBefore = uint96(dlRegVW.weightOfOperatorEth(registrant));
-    //         uint96 registrantEigenWeightBefore = uint96(dlRegVW.weightOfOperatorEigen(registrant));
-    //         DelegationTerms dt = _deployDelegationTerms(registrant);
-    //         _testRegisterAsDelegate(registrant, dt);
-    //         _testDepositStrategies(acct_0, 1e18, numStratsToAdd);
-    //         IInvestmentStrategy[] memory strats = new IInvestmentStrategy[](numStratsToAdd);
-    //         for (uint16 i = 0; i < numStratsToAdd; ++i) {
-    //             strats[i] = strategies[i];
-    //         }
-    //         _testAddOperatorStrats(registrant, strats);
-    //         _testDepositEigen(acct_0);
-    //         _testDelegateToOperator(acct_0, registrant);
-    //         uint96 registrantEthWeightAfter = uint96(dlRegVW.weightOfOperatorEth(registrant));
-    //         uint96 registrantEigenWeightAfter = uint96(dlRegVW.weightOfOperatorEigen(registrant));
-    //         assertTrue(registrantEthWeightAfter > registrantEthWeightBefore, "testDelegation: registrantEthWeight did not increase!");
-    //         assertTrue(registrantEigenWeightAfter > registrantEigenWeightBefore, "testDelegation: registrantEigenWeight did not increase!");
-    //         // IInvestmentStrategy _strat = delegation.operatorStrats(registrant, 0);
-    //         // assertTrue(address(_strat) != address(0), "operatorStrats not updated correctly");
-    //         // assertTrue(delegation.operatorShares(registrant, _strat) > 0, "operatorShares not updated correctly");
-
-    //         // TODO: reintroduce similar check
-    //         // for (uint16 i = 0; i < numStratsToAdd; ++i) {
-    //         //     IInvestmentStrategy depositorStrat = investmentManager.investorStrats(acct_0, i);
-    //         //     // emit log_named_uint("delegation.operatorShares(registrant, depositorStrat)", delegation.operatorShares(registrant, depositorStrat));
-    //         //     // emit log_named_uint("investmentManager.investorStratShares(registrant, depositorStrat)", investmentManager.investorStratShares(acct_0, depositorStrat));
-    //         //     assertTrue(
-    //         //         delegation.operatorShares(registrant, depositorStrat)
-    //         //         ==
-    //         //         investmentManager.investorStratShares(acct_0, depositorStrat),
-    //         //         "delegate shares not stored properly"
-    //         //     );
-    //         // }
-    //     }
-
-    // //TODO: add tests for contestDelegationCommit()
-    //     function testUndelegation() public {
-
-    //         //delegate
-    //         DelegationTerms dt = _deployDelegationTerms(registrant);
-    //         _testRegisterAsDelegate(registrant, dt);
-    //         _testWethDeposit(acct_0, 1e18);
-    //         _testDepositEigen(acct_0);
-    //         _testDelegateToOperator(acct_0, registrant);
-
-    //         //delegator-specific information
-    //          (
-    //                 IInvestmentStrategy[] memory delegatorStrategies,
-    //                 uint256[] memory delegatorShares,
-    //             ) = investmentManager.getDeposits(msg.sender);
-
-    //         //mapping(IInvestmentStrategy => uint256) memory initialOperatorShares;
-    //         for (uint256 k = 0; k < delegatorStrategies.length; k++ ){
-    //             initialOperatorShares[delegatorStrategies[k]] = delegation.getOperatorShares(registrant, delegatorStrategies[k]);
-    //         }
-
-    //         //TODO: maybe wanna test with multple strats and exclude some? strategyIndexes are strategies the delegator wants to undelegate from
-    //         for (uint256 j = 0; j< delegation.getOperatorStrats(registrant).length; j++){
-    //             strategyIndexes.push(j);
-    //         }
-
-    //         _testUndelegation(acct_0, strategyIndexes);
-
-    //         for (uint256 k = 0; k < delegatorStrategies.length; k++ ){
-    //             uint256 operatorSharesBefore = initialOperatorShares[delegatorStrategies[k]];
-    //             uint256 operatorSharesAfter = delegation.getOperatorShares(registrant, delegatorStrategies[k]);
-    //             assertTrue(delegatorShares[k] == operatorSharesAfter - operatorSharesBefore);
-    //         }
-    //     }
-
-    //     function _testUndelegation(address sender, uint256[] storage strategyIndexes) internal{
-    //         cheats.startPrank(sender);
-    //         cheats.warp(block.timestamp+1000000);
-    //         delegation.commitUndelegation(strategyIndexes);
-    //         delegation.finalizeUndelegation();
-    //         cheats.stopPrank();
-    //     }
->>>>>>> 4f78f21f
 }