--- conflicted
+++ resolved
@@ -304,13 +304,8 @@
             pauserReg,
             feePerBytePerTime
         );
-<<<<<<< HEAD
 
         uint32 unbondingPeriod = uint32(14 days);
-
-=======
-        
->>>>>>> 7c4671bd
         ephemeralKeyRegistry = new EphemeralKeyRegistry(dlRepository);
 
         // hard-coded inputs
