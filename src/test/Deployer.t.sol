// SPDX-License-Identifier: UNLICENSED
pragma solidity ^0.8.9.0;

import "./mocks/LiquidStakingToken.sol";

import "../contracts/interfaces/IEigenLayrDelegation.sol";
import "../contracts/core/EigenLayrDelegation.sol";

import "../contracts/investment/InvestmentManager.sol";
import "../contracts/investment/InvestmentStrategyBase.sol";
import "../contracts/investment/Slasher.sol";

import "../contracts/middleware/Repository.sol";
import "../contracts/permissions/PauserRegistry.sol";
import "../contracts/middleware/DataLayr/DataLayrServiceManager.sol";
import "../contracts/middleware/BLSRegistryWithBomb.sol";
import "../contracts/middleware/DataLayr/DataLayrPaymentManager.sol";
import "../contracts/middleware/EphemeralKeyRegistry.sol";
import "../contracts/middleware/DataLayr/DataLayrChallengeUtils.sol";
import "../contracts/middleware/DataLayr/DataLayrLowDegreeChallenge.sol";

import "@openzeppelin/contracts/token/ERC20/presets/ERC20PresetFixedSupply.sol";
import "@openzeppelin/contracts/proxy/transparent/ProxyAdmin.sol";
import "@openzeppelin/contracts/proxy/transparent/TransparentUpgradeableProxy.sol";
import "@openzeppelin/contracts/utils/cryptography/ECDSA.sol";

import "../contracts/libraries/BLS.sol";
import "../contracts/libraries/BytesLib.sol";
import "../contracts/libraries/DataStoreUtils.sol";

import "./utils/Signers.sol";
import "./utils/SignatureUtils.sol";

import "forge-std/Test.sol";

contract EigenLayrDeployer is
    Signers,
    SignatureUtils,
    DSTest
{
    using BytesLib for bytes;

    uint256 public constant DURATION_SCALE = 1 hours;
    Vm cheats = Vm(HEVM_ADDRESS);
    IERC20 public eigenToken;
    InvestmentStrategyBase public eigenStrat;
    EigenLayrDelegation public delegation;
    InvestmentManager public investmentManager;
    EphemeralKeyRegistry public ephemeralKeyRegistry;
    Slasher public slasher;
    PauserRegistry public pauserReg;
    BLSRegistryWithBomb public dlReg;
    DataLayrServiceManager public dlsm;
    DataLayrLowDegreeChallenge public dlldc;
    IERC20 public weth;
    WETH public liquidStakingMockToken;

    InvestmentStrategyBase public wethStrat;
    IRepository public dlRepository;
    ProxyAdmin public eigenLayrProxyAdmin;
    DataLayrPaymentManager public dataLayrPaymentManager;
    InvestmentStrategyBase public liquidStakingMockStrat;
    InvestmentStrategyBase public baseStrategyImplementation;
   
    // strategy index => IInvestmentStrategy
    mapping(uint256 => IInvestmentStrategy) public strategies;
    mapping(IInvestmentStrategy => uint256) public initialOperatorShares;

    //from testing seed phrase
    bytes32 priv_key_0 =
        0x1234567812345678123456781234567812345678123456781234567812345678;
    bytes32 priv_key_1 =
        0x1234567812345678123456781234567812345698123456781234567812348976;
    bytes32 public ephemeralKey =
        0x3290567812345678123456781234577812345698123456781234567812344389;
    
    // number of strategies deployed
    uint256 public numberOfStrats;
    //strategy indexes for undelegation (see commitUndelegation function)
    uint256[] public strategyIndexes;
    bytes[] registrationData;
    address[2] public delegates;
    uint256[] apks;
    uint256[] sigmas;

    uint256 wethInitialSupply = 10e50;
    uint256 undelegationFraudproofInterval = 7 days;
    uint256 public constant eigenTokenId = 0;
    uint256 public constant eigenTotalSupply = 1000e18;
    uint256 nonce = 69;
    uint8 durationToInit = 2;
    
    address storer = address(420);
    address pauser = address(69);
    address unpauser = address(489);
    address operator = address(0x4206904396bF2f8b173350ADdEc5007A52664293); //sk: e88d9d864d5d731226020c5d2f02b62a4ce2a4534a39c225d32d3db795f83319
    address acct_0 = cheats.addr(uint256(priv_key_0));
    address acct_1 = cheats.addr(uint256(priv_key_1));
    address _challenger = address(0x6966904396bF2f8b173350bCcec5007A52669873);

    struct nonSignerInfo {
        uint256 xA0;
        uint256 xA1;
        uint256 yA0;
        uint256 yA1;
    }

    struct signerInfo {
        uint256 apk0;
        uint256 apk1;
        uint256 apk2;
        uint256 apk3;
        uint256 sigma0;
        uint256 sigma1;
    }

    modifier cannotReinit(){
        cheats.expectRevert(
            bytes("Initializable: contract is already initialized")
        );
        _;
    }

    modifier fuzzedAddress(address addr){
        cheats.assume(addr != address(0));
        cheats.assume(addr != address(eigenLayrProxyAdmin));
        cheats.assume(addr != address(investmentManager));
        cheats.assume(addr != dlRepository.owner());
        _;
    }

    //performs basic deployment before each test
    function setUp() public {
        // deploy proxy admin for ability to upgrade proxy contracts
        eigenLayrProxyAdmin = new ProxyAdmin();

        //deploy pauser registry
        pauserReg = new PauserRegistry(pauser, unpauser);

        // deploy delegation contract implementation, then create upgradeable proxy that points to implementation
        // can't initialize immediately since initializer depends on `investmentManager` address
        delegation = new EigenLayrDelegation();
        delegation = EigenLayrDelegation(
            address(
                new TransparentUpgradeableProxy(
                    address(delegation),
                    address(eigenLayrProxyAdmin),
                    ""
                )
            )
        );

        // deploy InvestmentManager contract implementation, then create upgradeable proxy that points to implementation
        // can't initialize immediately since initializer depends on `slasher` address
        investmentManager = new InvestmentManager(delegation);
        investmentManager = InvestmentManager(
            address(
                new TransparentUpgradeableProxy(
                    address(investmentManager),
                    address(eigenLayrProxyAdmin),
                    ""
                )
            )
        );

        // initialize the delegation (proxy) contract. This is possible now that `investmentManager` is deployed
        delegation.initialize(
            investmentManager,
            pauserReg,
            undelegationFraudproofInterval
        );

        // deploy slasher as upgradable proxy and initialize it 
        address initialOwner = address(this);
        Slasher slasherImplementation = new Slasher();
        slasher = Slasher(
            address(
                new TransparentUpgradeableProxy(
                    address(slasherImplementation),
                    address(eigenLayrProxyAdmin),
                    abi.encodeWithSelector(Slasher.initialize.selector, investmentManager, delegation, pauserReg, initialOwner)
                )
            )
        );
        
        // initialize the investmentManager (proxy) contract. This is possible now that `slasher` is deployed
        investmentManager.initialize(
            slasher,
            pauserReg,
            initialOwner
        );

        //simple ERC20 (**NOT** WETH-like!), used in a test investment strategy
        weth = new ERC20PresetFixedSupply(
            "weth",
            "WETH",
            wethInitialSupply,
            address(this)
        );

        // deploy InvestmentStrategyBase contract implementation, then create upgradeable proxy that points to implementation and initialize it
        baseStrategyImplementation = new InvestmentStrategyBase(investmentManager);
        wethStrat = InvestmentStrategyBase(
            address(
                new TransparentUpgradeableProxy(
                    address(baseStrategyImplementation),
                    address(eigenLayrProxyAdmin),
                    abi.encodeWithSelector(InvestmentStrategyBase.initialize.selector, weth, pauserReg)
                )
            )
        );

        eigenToken = new ERC20PresetFixedSupply(
            "eigen",
            "EIGEN",
            wethInitialSupply,
            address(this)
        );


        // deploy upgradeable proxy that points to InvestmentStrategyBase implementation and initialize it
        eigenStrat = InvestmentStrategyBase(
            address(
                new TransparentUpgradeableProxy(
                    address(baseStrategyImplementation),
                    address(eigenLayrProxyAdmin),
                    abi.encodeWithSelector(InvestmentStrategyBase.initialize.selector, eigenToken, pauserReg)
                )
            )
        );

        delegates = [acct_0, acct_1];
<<<<<<< HEAD
        
        investmentManager.initialize(
            slasher,
            pauserReg,
            governor
        );

        // initialize the delegation (proxy) contract
        delegation.initialize(
            investmentManager,
            pauserReg,
            governor,
            undelegationFraudproofInterval
        );
=======
>>>>>>> 66038c33

        // deploy all the DataLayr contracts
        _deployDataLayrContracts();

        // set up a strategy for a mock liquid staking token
        liquidStakingMockToken = new WETH();
        liquidStakingMockStrat = InvestmentStrategyBase(
            address(
                new TransparentUpgradeableProxy(
                    address(baseStrategyImplementation),
                    address(eigenLayrProxyAdmin),
                    abi.encodeWithSelector(InvestmentStrategyBase.initialize.selector, liquidStakingMockToken, pauserReg)
                )
            )
        );

        //loads hardcoded signer set
        _setSigners();

        //loads signatures
        setSignatures();

        registrationData.push(
            hex"075dcd2e66658b1f4f61aa809f001bb79324b91089af99b9a78e27284e8c73130d884d46e54bf17137028ddc3fd38d5b89686b7c433099b28149f9c8f771c8431f5bda9b7d94f525e0f9b667127df9fa884e9917453db7fe3119820b994b5e5d2428c354c0019c338afd3994e186d7d443ec1d8abab2e2d1e19bac019ee295f202a45cfe62ffb797ab25355a7f54788277f7fd9fda544ac6a7e38623d75fdd001074a61258b73d4773971a8073f04a6dd072409bea915d4ece0583c65f09fbfe"
        );
        registrationData.push(
            hex"2669082021fd1033646a940aabe3f459e7b7a808d959c392af45c91b3fe064960bce92bfb1a54bc1af73b41a1edb13bd9e5006471c5d4708f77ea530f1045b7a0914646c43c0b404345c7864daa76091996c36227ac5b2ad5a7468ab49ebaf7b13357d53c87adfee0aa3b2c7dbca5d00660c4c5ed1acbeebb4c9202101dab4f00953b9e7b44ec5991070966ed70c1cd37b03b06797059b6828b0a2abc1d5210c134a2cc96c98c4ed34e2c7399695d25c0c2dfce27e0885ad13b979eb1c465b99"
        );
        registrationData.push(
            hex"142b758de8ad4c74e8167d71b3667cf75e982f006480ecafdde2a403748e7d1b2dd77f6eac473a31fddba53321584cd0aa296f14d14f098093937a5b93dd61c90cc3e0a7657c894d178a7ff41ae51b5ccc4c697684c599015b003aceeb2fec641863a130465043a63a1acf5494ee76895779044613264c5f65a106834b6615902def894e6c296e5b789398128a3b8f05054314ee82739e8e51cea9e4432a000d028d664abd661c75fe7ed0506c347f3b94d782d82e2259c7ecb39c9796922b04"
        );
        registrationData.push(
            hex"2af2ac3833ce14949c9ef3fbccf620e3a13c9df686687634f9546a76ec5899f7219bfb0cf2f2817525cd89082302218c3cf83b3beae6c4fbe25ae4a790e948d307d64b5418c89567b5956590d6232c4ed95afd9d06d5a13b1f9c0c306a9260fe04783304a0c560710cb4f1bdc8096e7a67e39be589513dc644845b2e66fc19dd24fddaf89dd8e1f6ed4d5d8750fed28b4159442ea7edd367c9335bb07a3a00ea00bbc408f2a7336e2ac8694db6df7603708293aac6ee702cdfc0eefb32c37b27"
        );
        registrationData.push(
            hex"2c63a558d2384cf3f387db39c48c3b72595ef13adbc3ca7689bc90bae7e4ab060620e82d1bb6c52977529ece1fe1d31b0521492a06c661e06363b3be8306acd10746c80e9dacb5731c65232cf5fb5a2450e4f2e44d44fbc9d6cbf19dd30db776226488c51bfacbf7704d12065eb3ad1b9a707a4f61d41effdcb2ced3e01c42691f7631be59f69c691c082e7d192e4c4bbedab7c296ff6fc879e6f5511f3fc9a316f8e0f3a57a58ee42165206ec70f94ee1e80a41907f3ec36fb8cdeaaa08ca52"
        );
        registrationData.push(
            hex"0076c0c034a6916e712bb41ed97530c4475c78c89f916137511d03ee94b670691a904a8de426166c9a7e6e3e36260973db56b218336dc89c68e2710026abe9e61612d3f5da47c52b552d66322623d688f5046baa625e4f66556cafed25c61980017458bcef061aafd36e998f0f5958439f175df8ffd3a286bc4986eafdb6d47015e186650610a8d2d336913f53adff244280748c91ffc37d21179f2051deef662ce36aca626ad16812b5a8ffe3bb8c258154b7e962a90e72bd4732f21f808645"
        );
        registrationData.push(
            hex"1fb489ea26c1b85899bad2104702946ef256a7e59f26080bfddce2a64e94e3991947cd387f975963abc04838968f3eb128263b73c57c6820107395eca138fd98100bcb4ba69885f5020187520c35df6ff5b991b01bab7b83ad63c23af7e03b0c1efe7165964b7e66443b25b76fe6717739760afae192948aed7ae74f81564255264d1fac1a8f1c5d6f2d8e7e38ebdfc59a512c7281b5abfb727aa883a688f4381a970b882e097f1c1c754c9fd8ebc503a30488ffe821ac98bf79062f9b1d81c5"
        );
        registrationData.push(
            hex"0e7fc7b5bca43de3fab4acc5a7a014bb9bb5aff171cb26ae31bffe2bc529db0f1269f9809e4069bddf06aaf88187192e241fb817a6c8bbb5aff3836a0520e6b61aca04d4cc4f83d755ac2e9e083197afee1ea77d42e9429fa4b3fb64276f78001e7951e39e5de9c4c89e41fc0fbcf8f59438e85a60d1ac40293ab862f1b4c3bd0e225ae617a66cfc67ae42283156ff19878b9857cce60a2ae322075579cc8ed207d30ecd2feac39c5e2a7cacf6fe38c78a41b1b97313060b41a41b499477148c"
        );
        registrationData.push(
            hex"18b1f796356a80ea2cc1c0e23a3e7331a97a417473cf83a5f6942ecf9a84cc351a187ceef1a2436db814c6d5a83b16b6dd48f69b23d07f7e3544cf9f3a4edd8a031b8f1c6711edff8267eb49c6a9ecd2de39eaea18621db1f601186b6c8b56ee1a7bb20411a152aaac50010240dad6f82a7dc818fe6565db4132350d69eaeec62a47a927850ea2e09f6d0757d3f3201000eb58c24a9fa0160076433be84960ef031aeb05ae95495541e544f3a8345331f016ed542d05b64ca5076112faeb9b1a"
        );
        registrationData.push(
            hex"15ba1ac04f35335cfd1c9c1fcaac012871e3543bb7876b38be193e3f07592aab0323619b00d87f3c03d4bab25c91b8bc4b7aa96818930f2b4684ae8f6e92464b30298b441eaadcfb3b86e0b3f0e41250060dbb89e34c2d67acef7ed9a2590db42108f4f14af5ff87b2b9b7d766c4be119b790f34c9b3b1a62d16f6a95935d2e00463223946956732c65085bd6b2f3651944757099d6f643c0370fac983c27f1e0dc2b54a54fde7495e81d43c6346549cf824fb45ecd18f77d4537e8fba7e7e0c"
        );
        registrationData.push(
            hex"0822ccd871333690ea42c6e7fa1b594c785d8296fc8bacc8a10ddda8f3378ebb0d68db879257ec3f74d4fc1cffd17a9f1b6db08b7c421753dbce0751d6d7d23a07873fdb87a38f72a537da1cc20b48d1186594430718e15ec5e195ab3c65f8102f6a351c01b3cfc217c9ab936382a53b9a350851ecbaf43e6a0f086bf8ec395409fe90efaeae3703fbddaf8f331451d3dd3d138fce006af813b579d8c67313d71353b0fd3e02d50c77889d7095d09eb4874a7425604f20c3d7b619bf5efe3274"
        );
        registrationData.push(
            hex"1a6962a7170cf4ea2ad4bd0bf9a95c4e6bf96e9302e345b9d12bfbf6fb86dc911733c8198257dc9003ba0163d217b48fdb14e6ce91691242064ae21d821980481ad1e21ac4adc2eebad1e279e490b307aafafcf43a3e63decb19f7dac7d5a26c1fa208243839cf96ee3218652239dc06119770cebe08776c1bd92af9626f04d025cc5bff6c03978aab365592207f4e24fe1cce9eece22e86c84535ce3b0851732fb29f8709e77f2c38ee09f4eb3143fa17eb2381785485fa7990ee0b161367e7"
        );
        registrationData.push(
            hex"13185695a1abc17847ce6a90edc65eb04c0ebd218156f122ef689674e82ebb331ad5be86a500c6b0b490cbe70610356448aa2b06442f364b138fe7cd0df5efa9294cbc1ccb8c6afdbc05938f368521351328222ac99388e7a26c4f9d51ad1024042a5a5286bbcc22f94e95555be8a193731c2c265b64aa25fde8a047202a6d9501b635713a31a9322e81ad50f9331775856e610bfdb5546aadeb681143dc015023b5d07f7004ad42a5a2c74fd1c87991326b7575a75e73a347a7c59741d21db5"
        );
        registrationData.push(
            hex"1db8d40c46e9992c0e020568b3f1c02fa4aef44c5db1610325093280218f2ab014c3ab56f0d82ad9ff275fae94e51a17c613302e5aa2f2de7001ae181727f8d4053c3d457ad36273361e3b35d02cea6c93879a55f0d086a77e58dc0d5805c6b428fc018be860797143a2b0296ed35113addbf3c0e8aaf6ea93c0acb3db78bae1216edaa7fff2998dfd2adee5620745512c2faca1f547b996892eef199fe8bfd515696133c1920636012e494103e3c592283583296d73924bbacba7d299ca0e7d"
        );
        registrationData.push(
            hex"16bb52aa5a1e51cf22ac1926d02e95fdeb411ad48b567337d4c4d5138e84bd5516a6e1e18fb4cd148bd6b7abd46a5d6c54444c11ba5a208b6a8230e86cc8f80828427fd024e29e9a31945cd91433fde23fc9656a44424794a9dfdcafa9275baa06d5b28737bc0a5c21279b3c5309e35287cd72deb204abf6d6c91a0e0b38d0a41ae35db861ea707fc72c6b7756a6139e8cccf15392e59297c21af365de013b4312caa1e05d5aac7c5513fff386248f1955298f11e0e165ed9a20c9beefe2f8a0"
        );
    }

    // deploy all the DataLayr contracts. Relies on many EL contracts having already been deployed.
    function _deployDataLayrContracts() internal {
        // hard-coded input
        uint96 multiplier = 1e18;

        DataLayrChallengeUtils challengeUtils = new DataLayrChallengeUtils();

        dlRepository = new Repository(delegation, investmentManager);

        uint256 feePerBytePerTime = 1;
        dlsm = new DataLayrServiceManager(
            investmentManager,
            delegation,
            dlRepository,
            weth,
            pauserReg,
            feePerBytePerTime
        );

        uint32 unbondingPeriod = uint32(14 days);
        ephemeralKeyRegistry = new EphemeralKeyRegistry(dlRepository);

        // hard-coded inputs
        VoteWeigherBaseStorage.StrategyAndWeightingMultiplier[]
            memory ethStratsAndMultipliers = new VoteWeigherBaseStorage.StrategyAndWeightingMultiplier[](1);
        ethStratsAndMultipliers[0].strategy = wethStrat;
        ethStratsAndMultipliers[0].multiplier = multiplier;
        VoteWeigherBaseStorage.StrategyAndWeightingMultiplier[]
            memory eigenStratsAndMultipliers = new VoteWeigherBaseStorage.StrategyAndWeightingMultiplier[](1);
        eigenStratsAndMultipliers[0].strategy = eigenStrat;
        eigenStratsAndMultipliers[0].multiplier = multiplier;
        uint8 _NUMBER_OF_QUORUMS = 2;
        uint256[] memory _quorumBips = new uint256[](_NUMBER_OF_QUORUMS);
        // split 60% ETH quorum, 40% EIGEN quorum
        _quorumBips[0] = 6000;
        _quorumBips[1] = 4000;

        dlReg = new BLSRegistryWithBomb(
            Repository(address(dlRepository)),
            delegation,
            investmentManager,
            ephemeralKeyRegistry,
            unbondingPeriod,
            _NUMBER_OF_QUORUMS,
            _quorumBips,
            ethStratsAndMultipliers,
            eigenStratsAndMultipliers
        );

        Repository(address(dlRepository)).initialize(
            dlReg,
            dlsm,
            dlReg,
            address(this)
        );
        uint256 _paymentFraudproofCollateral = 1e16;


        dataLayrPaymentManager = new DataLayrPaymentManager(
            weth,
            _paymentFraudproofCollateral,
            dlRepository,
            dlsm,
            pauserReg
        );

        dlldc = new DataLayrLowDegreeChallenge(dlsm, dlReg, challengeUtils);

        dlsm.setLowDegreeChallenge(dlldc);
        dlsm.setPaymentManager(dataLayrPaymentManager);
        dlsm.setEphemeralKeyRegistry(ephemeralKeyRegistry);
    }
    

    function calculateFee(
        uint32 totalBytes,
        uint256 feePerBytePerTime,
        uint256 duration
    ) internal pure returns (uint256) {
        return
            uint256(totalBytes * feePerBytePerTime * duration * DURATION_SCALE);
    }

    function testDeploymentSuccessful() public {
        // assertTrue(address(eigen) != address(0), "eigen failed to deploy");
        assertTrue(
            address(eigenToken) != address(0),
            "eigenToken failed to deploy"
        );
        assertTrue(
            address(delegation) != address(0),
            "delegation failed to deploy"
        );
        assertTrue(
            address(investmentManager) != address(0),
            "investmentManager failed to deploy"
        );
        assertTrue(address(slasher) != address(0), "slasher failed to deploy");
        assertTrue(address(weth) != address(0), "weth failed to deploy");
        assertTrue(address(dlsm) != address(0), "dlsm failed to deploy");
        assertTrue(address(dlReg) != address(0), "dlReg failed to deploy");
        assertTrue(
            address(dlRepository) != address(0),
            "dlRepository failed to deploy"
        );
        assertTrue(
            dlRepository.serviceManager() == dlsm,
            "ServiceManager set incorrectly"
        );
        assertTrue(
            dlsm.repository() == dlRepository,
            "repository set incorrectly in dlsm"
        );

    }

    function testSig() public view {
        uint256[12] memory input;
        //1d9b51a4ffb5b3f402748854ea5bbb8025324782062324e99bedcdc2cec4102f
        //000000000004
        //00000918
        //00000007
        //00000000
        //00000003
        //0d8c5e0a5954cbbc30123d0990c7643b1e8b43278457d3a89de59cfc620ac48a
        //068a2ec2615a4064fd820f759d6030475fed69925655aae8a463e72b53f697e9
        //014d5b9af4f3e72635652fe695fdb3c46ee3e5142820b228bf9564fdef30bd92
        //0238c50db7b36820321b2e25700486c18e5750dea646d266870ec1be812456fa
        //1e041e0df4821a4b7668999e4381cca9c015916f033512ca0829179c639f285c
        //1a2ebe9095bed1d16f938c00d283c3a08462c7dc168a590ffa8ce192e05996ab

        (input[0], input[1]) = BLS.hashToG1(0x1d9b51a4ffb5b3f402748854ea5bbb8025324782062324e99bedcdc2cec4102f);
        input[3] = uint256(0x0d8c5e0a5954cbbc30123d0990c7643b1e8b43278457d3a89de59cfc620ac48a);
        input[2] = uint256(0x068a2ec2615a4064fd820f759d6030475fed69925655aae8a463e72b53f697e9);
        input[5] = uint256(0x014d5b9af4f3e72635652fe695fdb3c46ee3e5142820b228bf9564fdef30bd92);
        input[4] = uint256(0x0238c50db7b36820321b2e25700486c18e5750dea646d266870ec1be812456fa);
        input[6] = uint256(0x1e041e0df4821a4b7668999e4381cca9c015916f033512ca0829179c639f285c);
        input[7] = uint256(0x1a2ebe9095bed1d16f938c00d283c3a08462c7dc168a590ffa8ce192e05996ab);
        // insert negated coordinates of the generator for G2
        input[8] = BLS.nG2x1;
        input[9] = BLS.nG2x0;
        input[10] = BLS.nG2y1;
        input[11] = BLS.nG2y0;

        assembly {
            // check the pairing; if incorrect, revert
            if iszero(
                // staticcall address 8 (ecPairing precompile), forward all gas, send 384 bytes (0x180 in hex) = 12 (32-byte) inputs.
                // store the return data in input[11] (352 bytes / '0x160' in hex), and copy only 32 bytes of return data (since precompile returns boolean)
                staticcall(not(0), 0x08, input, 0x180, add(input, 0x160), 0x20)
            ) {
                revert(0, 0)
            }
        }

        // check that the provided signature is correct
        require(input[11] == 1, "BLSSignatureChecker.checkSignatures: Pairing unsuccessful");

        // abi.encodePacked(
        //     keccak256(
        //         abi.encodePacked(searchData.metadata.globalDataStoreId, searchData.metadata.headerHash, searchData.duration, initTime, searchData.index)
        //     ),
        //     uint48(dlReg.getLengthOfTotalStakeHistory() - 1),
        //     searchData.metadata.blockNumber,
        //     searchData.metadata.globalDataStoreId,
        //     numberOfNonSigners,
        //     // no pubkeys here since zero nonSigners for now
        //     uint32(dlReg.getApkUpdatesLength() - 1),
        //     apk_0,
        //     apk_1,
        //     apk_2,
        //     apk_3,
        //     sigma_0,
        //     sigma_1
        // );
    }
}<|MERGE_RESOLUTION|>--- conflicted
+++ resolved
@@ -164,14 +164,15 @@
         );
 
         // initialize the delegation (proxy) contract. This is possible now that `investmentManager` is deployed
+        address initialOwner = address(this);
         delegation.initialize(
             investmentManager,
             pauserReg,
+            initialOwner,
             undelegationFraudproofInterval
         );
 
         // deploy slasher as upgradable proxy and initialize it 
-        address initialOwner = address(this);
         Slasher slasherImplementation = new Slasher();
         slasher = Slasher(
             address(
@@ -230,23 +231,6 @@
         );
 
         delegates = [acct_0, acct_1];
-<<<<<<< HEAD
-        
-        investmentManager.initialize(
-            slasher,
-            pauserReg,
-            governor
-        );
-
-        // initialize the delegation (proxy) contract
-        delegation.initialize(
-            investmentManager,
-            pauserReg,
-            governor,
-            undelegationFraudproofInterval
-        );
-=======
->>>>>>> 66038c33
 
         // deploy all the DataLayr contracts
         _deployDataLayrContracts();
