//SPDX-License-Identifier: UNLICENSED
pragma solidity ^0.8.9;

contract BeaconChainProofUtils {

    bytes32[] beaconStateMerkleProof;
    bytes32[] validatorMerkleProof;
    bytes32[] validatorContainerFields;
    bytes32 beaconStateRoot;

    //this function generates a proof for validator 0x5e2c2b702b0af22301f7ae52886da3827ea100b3d2a52222e6a10ea82e718a7f 
    //with an initial deposit of 32 ETH
    function getInitialDepositProof() public returns(bytes32, bytes32[] memory, bytes32[] memory, bytes32[] memory, bytes32, bytes32){

        beaconStateMerkleProof.push(0x0000000000000000000000000000000000000000000000000000000000000000);
        beaconStateMerkleProof.push(0x8a7c6aed738e0a0cf25ebb8c5b4da41173285b41451674890a0ca5a100c2d3c9);
        beaconStateMerkleProof.push(0xd63afe2579fd495c87de3b1dc9dded10c6e65b1a717a4efed9e826b969e2a6d9);
        beaconStateMerkleProof.push(0x086ef90e3db0073ad2f8b2e6b38653d726e850fde26859dd881da1ac523598f0);
        beaconStateMerkleProof.push(0x1260718cd540a187a9dcff9f4d39116cdc1a0aed8a94fbe7a69fb87eae747be5);

        beaconStateRoot = 0xaf3bf0770df5dd35b984eda6586e6f6eb20af904a5fb840fe65df9a6415293bd;
  
  
        validatorContainerFields.push(0x5e2c2b702b0af22301f7ae52886da3827ea100b3d2a52222e6a10ea82e718a7f);
        validatorContainerFields.push(0x01000000000000000000000093939caed8a5a52e4dda47b64579ce1a5c8549dc);
        validatorContainerFields.push(0x2000000000000000000000000000000000000000000000000000000000000000);
        validatorContainerFields.push(0x0000000000000000000000000000000000000000000000000000000000000000);
        validatorContainerFields.push(0x0200000000000000000000000000000000000000000000000000000000000000);
        validatorContainerFields.push(0x0300000000000000000000000000000000000000000000000000000000000000);
        validatorContainerFields.push(0x0600000000000000000000000000000000000000000000000000000000000000);
        validatorContainerFields.push(0x0900000000000000000000000000000000000000000000000000000000000000);
        
        
        
        validatorMerkleProof.push(0x0000000000000000000000000000000000000000000000000000000000000000);
        validatorMerkleProof.push(0xf5a5fd42d16a20302798ef6ed309979b43003d2320d9f0e8ea9831a92759fb4b);
        validatorMerkleProof.push(0xdb56114e00fdd4c1f85c892bf35ac9a89289aaecb1ebd0a96cde606a748b5d71);
        validatorMerkleProof.push(0xc78009fdf07fc56a11f122370658a353aaa542ed63e44c4bc15ff4cd105ab33c);
        validatorMerkleProof.push(0x536d98837f2dd165a55d5eeae91485954472d56f246df256bf3cae19352a123c);
        validatorMerkleProof.push(0x9efde052aa15429fae05bad4d0b1d7c64da64d03d7a1854a588c2cb8430c0d30);
        validatorMerkleProof.push(0xd88ddfeed400a8755596b21942c1497e114c302e6118290f91e6772976041fa1);
        validatorMerkleProof.push(0x87eb0ddba57e35f6d286673802a4af5975e22506c7cf4c64bb6be5ee11527f2c);
        validatorMerkleProof.push(0x26846476fd5fc54a5d43385167c95144f2643f533cc85bb9d16b782f8d7db193);
        validatorMerkleProof.push(0x506d86582d252405b840018792cad2bf1259f1ef5aa5f887e13cb2f0094f51e1);
        validatorMerkleProof.push(0xffff0ad7e659772f9534c195c815efc4014ef1e1daed4404c06385d11192e92b);
        validatorMerkleProof.push(0x6cf04127db05441cd833107a52be852868890e4317e6a02ab47683aa75964220);
        validatorMerkleProof.push(0xb7d05f875f140027ef5118a2247bbb84ce8f2f0f1123623085daf7960c329f5f);
        validatorMerkleProof.push(0xdf6af5f5bbdb6be9ef8aa618e4bf8073960867171e29676f8b284dea6a08a85e);
        validatorMerkleProof.push(0xb58d900f5e182e3c50ef74969ea16c7726c549757cc23523c369587da7293784);
        validatorMerkleProof.push(0xd49a7502ffcfb0340b1d7885688500ca308161a7f96b62df9d083b71fcc8f2bb);
        validatorMerkleProof.push(0x8fe6b1689256c0d385f42f5bbe2027a22c1996e110ba97c171d3e5948de92beb);
        validatorMerkleProof.push(0x8d0d63c39ebade8509e0ae3c9c3876fb5fa112be18f905ecacfecb92057603ab);
        validatorMerkleProof.push(0x95eec8b2e541cad4e91de38385f2e046619f54496c2382cb6cacd5b98c26f5a4);
        validatorMerkleProof.push(0xf893e908917775b62bff23294dbbe3a1cd8e6cc1c35b4801887b646a6f81f17f);
        validatorMerkleProof.push(0xcddba7b592e3133393c16194fac7431abf2f5485ed711db282183c819e08ebaa);
        validatorMerkleProof.push(0x8a8d7fe3af8caa085a7639a832001457dfb9128a8061142ad0335629ff23ff9c);
        validatorMerkleProof.push(0xfeb3c337d7a51a6fbf00b9e34c52e1c9195c969bd4e7a0bfd51d5c5bed9c1167);
        validatorMerkleProof.push(0xe71f0aa83cc32edfbefa9f4d3e0174ca85182eec9f3a09f6a6c0df6377a510d7);
        validatorMerkleProof.push(0x31206fa80a50bb6abe29085058f16212212a60eec8f049fecb92d8c8e0a84bc0);
        validatorMerkleProof.push(0x21352bfecbeddde993839f614c3dac0a3ee37543f9b412b16199dc158e23b544);
        validatorMerkleProof.push(0x619e312724bb6d7c3153ed9de791d764a366b389af13c58bf8a8d90481a46765);
        validatorMerkleProof.push(0x7cdd2986268250628d0c10e385c58c6191e6fbe05191bcc04f133f2cea72c1c4);
        validatorMerkleProof.push(0x848930bd7ba8cac54661072113fb278869e07bb8587f91392933374d017bcbe1);
        validatorMerkleProof.push(0x8869ff2c22b28cc10510d9853292803328be4fb0e80495e8bb8d271f5b889636);
        validatorMerkleProof.push(0xb5fe28e79f1b850f8658246ce9b6a1e7b49fc06db7143e8fe0b4f2b0c5523a5c);
        validatorMerkleProof.push(0x985e929f70af28d0bdd1a90a808f977f597c7c778c489e98d3bd8910d31ac0f7);
        validatorMerkleProof.push(0xc6f67e02e6e4e1bdefb994c6098953f34636ba2b6ca20a4721d2b26a886722ff);
        validatorMerkleProof.push(0x1c9a7e5ff1cf48b4ad1582d3f4e4a1004f3b20d8c5a2b71387a4254ad933ebc5);
        validatorMerkleProof.push(0x2f075ae229646b6f6aed19a5e372cf295081401eb893ff599b3f9acc0c0d3e7d);
        validatorMerkleProof.push(0x328921deb59612076801e8cd61592107b5c67c79b846595cc6320c395b46362c);
        validatorMerkleProof.push(0xbfb909fdb236ad2411b4e4883810a074b840464689986c3f8a8091827e17c327);
        validatorMerkleProof.push(0x55d8fb3687ba3ba49f342c77f5a1f89bec83d811446e1a467139213d640b6a74);
        validatorMerkleProof.push(0xf7210d4f8e7e1039790e7bf4efa207555a10a6db1dd4b95da313aaa88b88fe76);
        validatorMerkleProof.push(0xad21b516cbc645ffe34ab5de1c8aef8cd4e7f8d2b51e8e1456adc7563cda206f);
        validatorMerkleProof.push(0x0100000000000000000000000000000000000000000000000000000000000000);
        
        
        //hash tree root of list of validators
        bytes32 validatorTreeRoot = 0x42e21baa9d19c6e7736d765e5e42b71deff181b539f3e75c335a0d30944b0045;
<<<<<<< HEAD

        //hash tree root of individual validator container
        bytes32 validatorRoot = 0x09734df7359e23a49f346aa82eba06e6f4dbaff05b8ba72bf3ffb59254721216;
=======
        
        //hash tree root of individual validator container
        bytes32 validatorRoot = 0x09734df7359e23a49f346aa82eba06e6f4dbaff05b8ba72bf3ffb59254721216;
                
>>>>>>> ce7fe2e3

        return (beaconStateRoot, beaconStateMerkleProof, validatorContainerFields, validatorMerkleProof, validatorTreeRoot, validatorRoot);

    }
    //simulates a 16ETH slashing
    function getSlashedDepositProof() public returns(bytes32, bytes32[] memory, bytes32[] memory, bytes32[] memory, bytes32, bytes32){

        
        beaconStateMerkleProof[0] = 0x0000000000000000000000000000000000000000000000000000000000000000;
        beaconStateMerkleProof[1] = 0x8a7c6aed738e0a0cf25ebb8c5b4da41173285b41451674890a0ca5a100c2d3c9;
        beaconStateMerkleProof[2] = 0xd63afe2579fd495c87de3b1dc9dded10c6e65b1a717a4efed9e826b969e2a6d9;
        beaconStateMerkleProof[3] = 0x086ef90e3db0073ad2f8b2e6b38653d726e850fde26859dd881da1ac523598f0;
        beaconStateMerkleProof[4] = 0x1260718cd540a187a9dcff9f4d39116cdc1a0aed8a94fbe7a69fb87eae747be5;

<<<<<<< HEAD
       validatorContainerFields[0] = 0x5e2c2b702b0af22301f7ae52886da3827ea100b3d2a52222e6a10ea82e718a7f;
=======
        beaconStateRoot = 0x454eacf32c34f890ccb137c1bd888fe9f3a03515f14b4941415ebb292258196b;
  
  
        validatorContainerFields[0] = 0x5e2c2b702b0af22301f7ae52886da3827ea100b3d2a52222e6a10ea82e718a7f;
>>>>>>> ce7fe2e3
        validatorContainerFields[1] = 0x01000000000000000000000093939caed8a5a52e4dda47b64579ce1a5c8549dc;
        validatorContainerFields[2] = 0x1000000000000000000000000000000000000000000000000000000000000000;
        validatorContainerFields[3] = 0x0100000000000000000000000000000000000000000000000000000000000000;
        validatorContainerFields[4] = 0x0200000000000000000000000000000000000000000000000000000000000000;
        validatorContainerFields[5] = 0x0300000000000000000000000000000000000000000000000000000000000000;
        validatorContainerFields[6] = 0x0600000000000000000000000000000000000000000000000000000000000000;
        validatorContainerFields[7] = 0x0900000000000000000000000000000000000000000000000000000000000000;
<<<<<<< HEAD

=======
        
        
        
>>>>>>> ce7fe2e3
        validatorMerkleProof[0] = 0x0000000000000000000000000000000000000000000000000000000000000000;
        validatorMerkleProof[1] = 0xf5a5fd42d16a20302798ef6ed309979b43003d2320d9f0e8ea9831a92759fb4b;
        validatorMerkleProof[2] = 0xdb56114e00fdd4c1f85c892bf35ac9a89289aaecb1ebd0a96cde606a748b5d71;
        validatorMerkleProof[3] = 0xc78009fdf07fc56a11f122370658a353aaa542ed63e44c4bc15ff4cd105ab33c;
        validatorMerkleProof[4] = 0x536d98837f2dd165a55d5eeae91485954472d56f246df256bf3cae19352a123c;
        validatorMerkleProof[5] = 0x9efde052aa15429fae05bad4d0b1d7c64da64d03d7a1854a588c2cb8430c0d30;
        validatorMerkleProof[6] = 0xd88ddfeed400a8755596b21942c1497e114c302e6118290f91e6772976041fa1;
        validatorMerkleProof[7] = 0x87eb0ddba57e35f6d286673802a4af5975e22506c7cf4c64bb6be5ee11527f2c;
        validatorMerkleProof[8] = 0x26846476fd5fc54a5d43385167c95144f2643f533cc85bb9d16b782f8d7db193;
        validatorMerkleProof[9] = 0x506d86582d252405b840018792cad2bf1259f1ef5aa5f887e13cb2f0094f51e1;
        validatorMerkleProof[10] = 0xffff0ad7e659772f9534c195c815efc4014ef1e1daed4404c06385d11192e92b;
        validatorMerkleProof[11] = 0x6cf04127db05441cd833107a52be852868890e4317e6a02ab47683aa75964220;
        validatorMerkleProof[12] = 0xb7d05f875f140027ef5118a2247bbb84ce8f2f0f1123623085daf7960c329f5f;
        validatorMerkleProof[13] = 0xdf6af5f5bbdb6be9ef8aa618e4bf8073960867171e29676f8b284dea6a08a85e;
        validatorMerkleProof[14] = 0xb58d900f5e182e3c50ef74969ea16c7726c549757cc23523c369587da7293784;
        validatorMerkleProof[15] = 0xd49a7502ffcfb0340b1d7885688500ca308161a7f96b62df9d083b71fcc8f2bb;
        validatorMerkleProof[16] = 0x8fe6b1689256c0d385f42f5bbe2027a22c1996e110ba97c171d3e5948de92beb;
        validatorMerkleProof[17] = 0x8d0d63c39ebade8509e0ae3c9c3876fb5fa112be18f905ecacfecb92057603ab;
        validatorMerkleProof[18] = 0x95eec8b2e541cad4e91de38385f2e046619f54496c2382cb6cacd5b98c26f5a4;
        validatorMerkleProof[19] = 0xf893e908917775b62bff23294dbbe3a1cd8e6cc1c35b4801887b646a6f81f17f;
        validatorMerkleProof[20] = 0xcddba7b592e3133393c16194fac7431abf2f5485ed711db282183c819e08ebaa;
        validatorMerkleProof[21] = 0x8a8d7fe3af8caa085a7639a832001457dfb9128a8061142ad0335629ff23ff9c;
        validatorMerkleProof[22] = 0xfeb3c337d7a51a6fbf00b9e34c52e1c9195c969bd4e7a0bfd51d5c5bed9c1167;
        validatorMerkleProof[23] = 0xe71f0aa83cc32edfbefa9f4d3e0174ca85182eec9f3a09f6a6c0df6377a510d7;
        validatorMerkleProof[24] = 0x31206fa80a50bb6abe29085058f16212212a60eec8f049fecb92d8c8e0a84bc0;
        validatorMerkleProof[25] = 0x21352bfecbeddde993839f614c3dac0a3ee37543f9b412b16199dc158e23b544;
        validatorMerkleProof[26] = 0x619e312724bb6d7c3153ed9de791d764a366b389af13c58bf8a8d90481a46765;
        validatorMerkleProof[27] = 0x7cdd2986268250628d0c10e385c58c6191e6fbe05191bcc04f133f2cea72c1c4;
        validatorMerkleProof[28] = 0x848930bd7ba8cac54661072113fb278869e07bb8587f91392933374d017bcbe1;
        validatorMerkleProof[29] = 0x8869ff2c22b28cc10510d9853292803328be4fb0e80495e8bb8d271f5b889636;
        validatorMerkleProof[30] = 0xb5fe28e79f1b850f8658246ce9b6a1e7b49fc06db7143e8fe0b4f2b0c5523a5c;
        validatorMerkleProof[31] = 0x985e929f70af28d0bdd1a90a808f977f597c7c778c489e98d3bd8910d31ac0f7;
        validatorMerkleProof[32] = 0xc6f67e02e6e4e1bdefb994c6098953f34636ba2b6ca20a4721d2b26a886722ff;
        validatorMerkleProof[33] = 0x1c9a7e5ff1cf48b4ad1582d3f4e4a1004f3b20d8c5a2b71387a4254ad933ebc5;
        validatorMerkleProof[34] = 0x2f075ae229646b6f6aed19a5e372cf295081401eb893ff599b3f9acc0c0d3e7d;
        validatorMerkleProof[35] = 0x328921deb59612076801e8cd61592107b5c67c79b846595cc6320c395b46362c;
        validatorMerkleProof[36] = 0xbfb909fdb236ad2411b4e4883810a074b840464689986c3f8a8091827e17c327;
        validatorMerkleProof[37] = 0x55d8fb3687ba3ba49f342c77f5a1f89bec83d811446e1a467139213d640b6a74;
        validatorMerkleProof[38] = 0xf7210d4f8e7e1039790e7bf4efa207555a10a6db1dd4b95da313aaa88b88fe76;
        validatorMerkleProof[39] = 0xad21b516cbc645ffe34ab5de1c8aef8cd4e7f8d2b51e8e1456adc7563cda206f;
        validatorMerkleProof[40] = 0x0100000000000000000000000000000000000000000000000000000000000000;
        
        
        //hash tree root of list of validators
        bytes32 validatorTreeRoot = 0xdf1883e8cc733bf772e4d0341b6c4a1832fe61241dfbabc5de9b6d5892eae896;
        
        //hash tree root of individual validator container
        bytes32 validatorRoot = 0xc216fcef87bdb195cb57da9324ccdd532cdad31b66ad442f8e2b16334764add8;

        return (beaconStateRoot, beaconStateMerkleProof, validatorContainerFields, validatorMerkleProof, validatorTreeRoot, validatorRoot);
    }

        //hash tree root of list of validators
        bytes32 validatorTreeRoot = 0xdf1883e8cc733bf772e4d0341b6c4a1832fe61241dfbabc5de9b6d5892eae896;

        //hash tree root of individual validator container
        bytes32 validatorRoot = 0xc216fcef87bdb195cb57da9324ccdd532cdad31b66ad442f8e2b16334764add8;

        return (beaconStateMerkleProof, validatorContainerFields, validatorMerkleProof, validatorTreeRoot, validatorRoot);
    }


    //proofs for a podOwner that's a contract (only difference between this and getInitialDepositProof is that the validatorContainerFields[1]
    // is a different withdrawal credential)
    function getContractAddressWithdrawalCred() public returns(bytes32[] memory, bytes32[] memory, bytes32[] memory, bytes32, bytes32){
        
        beaconStateMerkleProof[0] = 0x0000000000000000000000000000000000000000000000000000000000000000;
        beaconStateMerkleProof[1] = 0x8a7c6aed738e0a0cf25ebb8c5b4da41173285b41451674890a0ca5a100c2d3c9;
        beaconStateMerkleProof[2] = 0xd63afe2579fd495c87de3b1dc9dded10c6e65b1a717a4efed9e826b969e2a6d9;
        beaconStateMerkleProof[3] = 0x086ef90e3db0073ad2f8b2e6b38653d726e850fde26859dd881da1ac523598f0;
        beaconStateMerkleProof[4] = 0x1260718cd540a187a9dcff9f4d39116cdc1a0aed8a94fbe7a69fb87eae747be5;

        validatorContainerFields[0] = 0x5e2c2b702b0af22301f7ae52886da3827ea100b3d2a52222e6a10ea82e718a7f;
        validatorContainerFields[1] = 0x01000000000000000000000065481165de5cefa4c432a0835b313af4c0d70988;
        validatorContainerFields[2] = 0x2000000000000000000000000000000000000000000000000000000000000000;
        validatorContainerFields[3] = 0x0000000000000000000000000000000000000000000000000000000000000000;
        validatorContainerFields[4] = 0x0200000000000000000000000000000000000000000000000000000000000000;
        validatorContainerFields[5] = 0x0300000000000000000000000000000000000000000000000000000000000000;
        validatorContainerFields[6] = 0x0600000000000000000000000000000000000000000000000000000000000000;
        validatorContainerFields[7] = 0x0900000000000000000000000000000000000000000000000000000000000000;


        validatorMerkleProof[0] = 0x0000000000000000000000000000000000000000000000000000000000000000;
        validatorMerkleProof[1] = 0xf5a5fd42d16a20302798ef6ed309979b43003d2320d9f0e8ea9831a92759fb4b;
        validatorMerkleProof[2] = 0xdb56114e00fdd4c1f85c892bf35ac9a89289aaecb1ebd0a96cde606a748b5d71;
        validatorMerkleProof[3] = 0xc78009fdf07fc56a11f122370658a353aaa542ed63e44c4bc15ff4cd105ab33c;
        validatorMerkleProof[4] = 0x536d98837f2dd165a55d5eeae91485954472d56f246df256bf3cae19352a123c;
        validatorMerkleProof[5] = 0x9efde052aa15429fae05bad4d0b1d7c64da64d03d7a1854a588c2cb8430c0d30;
        validatorMerkleProof[6] = 0xd88ddfeed400a8755596b21942c1497e114c302e6118290f91e6772976041fa1;
        validatorMerkleProof[7] = 0x87eb0ddba57e35f6d286673802a4af5975e22506c7cf4c64bb6be5ee11527f2c;
        validatorMerkleProof[8] = 0x26846476fd5fc54a5d43385167c95144f2643f533cc85bb9d16b782f8d7db193;
        validatorMerkleProof[9] = 0x506d86582d252405b840018792cad2bf1259f1ef5aa5f887e13cb2f0094f51e1;
        validatorMerkleProof[10] = 0xffff0ad7e659772f9534c195c815efc4014ef1e1daed4404c06385d11192e92b;
        validatorMerkleProof[11] = 0x6cf04127db05441cd833107a52be852868890e4317e6a02ab47683aa75964220;
        validatorMerkleProof[12] = 0xb7d05f875f140027ef5118a2247bbb84ce8f2f0f1123623085daf7960c329f5f;
        validatorMerkleProof[13] = 0xdf6af5f5bbdb6be9ef8aa618e4bf8073960867171e29676f8b284dea6a08a85e;
        validatorMerkleProof[14] = 0xb58d900f5e182e3c50ef74969ea16c7726c549757cc23523c369587da7293784;
        validatorMerkleProof[15] = 0xd49a7502ffcfb0340b1d7885688500ca308161a7f96b62df9d083b71fcc8f2bb;
        validatorMerkleProof[16] = 0x8fe6b1689256c0d385f42f5bbe2027a22c1996e110ba97c171d3e5948de92beb;
        validatorMerkleProof[17] = 0x8d0d63c39ebade8509e0ae3c9c3876fb5fa112be18f905ecacfecb92057603ab;
        validatorMerkleProof[18] = 0x95eec8b2e541cad4e91de38385f2e046619f54496c2382cb6cacd5b98c26f5a4;
        validatorMerkleProof[19] = 0xf893e908917775b62bff23294dbbe3a1cd8e6cc1c35b4801887b646a6f81f17f;
        validatorMerkleProof[20] = 0xcddba7b592e3133393c16194fac7431abf2f5485ed711db282183c819e08ebaa;
        validatorMerkleProof[21] = 0x8a8d7fe3af8caa085a7639a832001457dfb9128a8061142ad0335629ff23ff9c;
        validatorMerkleProof[22] = 0xfeb3c337d7a51a6fbf00b9e34c52e1c9195c969bd4e7a0bfd51d5c5bed9c1167;
        validatorMerkleProof[23] = 0xe71f0aa83cc32edfbefa9f4d3e0174ca85182eec9f3a09f6a6c0df6377a510d7;
        validatorMerkleProof[24] = 0x31206fa80a50bb6abe29085058f16212212a60eec8f049fecb92d8c8e0a84bc0;
        validatorMerkleProof[25] = 0x21352bfecbeddde993839f614c3dac0a3ee37543f9b412b16199dc158e23b544;
        validatorMerkleProof[26] = 0x619e312724bb6d7c3153ed9de791d764a366b389af13c58bf8a8d90481a46765;
        validatorMerkleProof[27] = 0x7cdd2986268250628d0c10e385c58c6191e6fbe05191bcc04f133f2cea72c1c4;
        validatorMerkleProof[28] = 0x848930bd7ba8cac54661072113fb278869e07bb8587f91392933374d017bcbe1;
        validatorMerkleProof[29] = 0x8869ff2c22b28cc10510d9853292803328be4fb0e80495e8bb8d271f5b889636;
        validatorMerkleProof[30] = 0xb5fe28e79f1b850f8658246ce9b6a1e7b49fc06db7143e8fe0b4f2b0c5523a5c;
        validatorMerkleProof[31] = 0x985e929f70af28d0bdd1a90a808f977f597c7c778c489e98d3bd8910d31ac0f7;
        validatorMerkleProof[32] = 0xc6f67e02e6e4e1bdefb994c6098953f34636ba2b6ca20a4721d2b26a886722ff;
        validatorMerkleProof[33] = 0x1c9a7e5ff1cf48b4ad1582d3f4e4a1004f3b20d8c5a2b71387a4254ad933ebc5;
        validatorMerkleProof[34] = 0x2f075ae229646b6f6aed19a5e372cf295081401eb893ff599b3f9acc0c0d3e7d;
        validatorMerkleProof[35] = 0x328921deb59612076801e8cd61592107b5c67c79b846595cc6320c395b46362c;
        validatorMerkleProof[36] = 0xbfb909fdb236ad2411b4e4883810a074b840464689986c3f8a8091827e17c327;
        validatorMerkleProof[37] = 0x55d8fb3687ba3ba49f342c77f5a1f89bec83d811446e1a467139213d640b6a74;
        validatorMerkleProof[38] = 0xf7210d4f8e7e1039790e7bf4efa207555a10a6db1dd4b95da313aaa88b88fe76;
        validatorMerkleProof[39] = 0xad21b516cbc645ffe34ab5de1c8aef8cd4e7f8d2b51e8e1456adc7563cda206f;
        validatorMerkleProof[40] = 0x0100000000000000000000000000000000000000000000000000000000000000;

<<<<<<< HEAD
        //hash tree root of list of validators
        bytes32 validatorTreeRoot = 0x187acf13eec2a0af0c08fb707022f36f5f8ec199ac31f54e480fb822581d6709;
=======
    //proofs for a podOwner that's a contract (only difference between this and getInitialDepositProof is that the validatorContainerFields[1]
    // is a different withdrawal credential)
    function getContractAddressWithdrawalCred() public returns(bytes32, bytes32[] memory, bytes32[] memory, bytes32[] memory, bytes32, bytes32){
        
        beaconStateMerkleProof[0] = 0x0000000000000000000000000000000000000000000000000000000000000000;
        beaconStateMerkleProof[1] = 0x8a7c6aed738e0a0cf25ebb8c5b4da41173285b41451674890a0ca5a100c2d3c9;
        beaconStateMerkleProof[2] = 0xd63afe2579fd495c87de3b1dc9dded10c6e65b1a717a4efed9e826b969e2a6d9;
        beaconStateMerkleProof[3] = 0x086ef90e3db0073ad2f8b2e6b38653d726e850fde26859dd881da1ac523598f0;
        beaconStateMerkleProof[4] = 0x1260718cd540a187a9dcff9f4d39116cdc1a0aed8a94fbe7a69fb87eae747be5;
>>>>>>> ce7fe2e3

        beaconStateRoot = 0xb04026cb1e14e5a60852bdd2e4f5dd9b0e484b849e419fec9335e9e950a7750d;
        
        
        validatorContainerFields[0] = 0x5e2c2b702b0af22301f7ae52886da3827ea100b3d2a52222e6a10ea82e718a7f;
        validatorContainerFields[1] = 0x01000000000000000000000065481165de5cefa4c432a0835b313af4c0d70988;
        validatorContainerFields[2] = 0x1000000000000000000000000000000000000000000000000000000000000000;
        validatorContainerFields[3] = 0x0100000000000000000000000000000000000000000000000000000000000000;
        validatorContainerFields[4] = 0x0200000000000000000000000000000000000000000000000000000000000000;
        validatorContainerFields[5] = 0x0300000000000000000000000000000000000000000000000000000000000000;
        validatorContainerFields[6] = 0x0600000000000000000000000000000000000000000000000000000000000000;
        validatorContainerFields[7] = 0x0900000000000000000000000000000000000000000000000000000000000000;
        
        
        
        validatorMerkleProof[0] = 0x0000000000000000000000000000000000000000000000000000000000000000;
        validatorMerkleProof[1] = 0xf5a5fd42d16a20302798ef6ed309979b43003d2320d9f0e8ea9831a92759fb4b;
        validatorMerkleProof[2] = 0xdb56114e00fdd4c1f85c892bf35ac9a89289aaecb1ebd0a96cde606a748b5d71;
        validatorMerkleProof[3] = 0xc78009fdf07fc56a11f122370658a353aaa542ed63e44c4bc15ff4cd105ab33c;
        validatorMerkleProof[4] = 0x536d98837f2dd165a55d5eeae91485954472d56f246df256bf3cae19352a123c;
        validatorMerkleProof[5] = 0x9efde052aa15429fae05bad4d0b1d7c64da64d03d7a1854a588c2cb8430c0d30;
        validatorMerkleProof[6] = 0xd88ddfeed400a8755596b21942c1497e114c302e6118290f91e6772976041fa1;
        validatorMerkleProof[7] = 0x87eb0ddba57e35f6d286673802a4af5975e22506c7cf4c64bb6be5ee11527f2c;
        validatorMerkleProof[8] = 0x26846476fd5fc54a5d43385167c95144f2643f533cc85bb9d16b782f8d7db193;
        validatorMerkleProof[9] = 0x506d86582d252405b840018792cad2bf1259f1ef5aa5f887e13cb2f0094f51e1;
        validatorMerkleProof[10] = 0xffff0ad7e659772f9534c195c815efc4014ef1e1daed4404c06385d11192e92b;
        validatorMerkleProof[11] = 0x6cf04127db05441cd833107a52be852868890e4317e6a02ab47683aa75964220;
        validatorMerkleProof[12] = 0xb7d05f875f140027ef5118a2247bbb84ce8f2f0f1123623085daf7960c329f5f;
        validatorMerkleProof[13] = 0xdf6af5f5bbdb6be9ef8aa618e4bf8073960867171e29676f8b284dea6a08a85e;
        validatorMerkleProof[14] = 0xb58d900f5e182e3c50ef74969ea16c7726c549757cc23523c369587da7293784;
        validatorMerkleProof[15] = 0xd49a7502ffcfb0340b1d7885688500ca308161a7f96b62df9d083b71fcc8f2bb;
        validatorMerkleProof[16] = 0x8fe6b1689256c0d385f42f5bbe2027a22c1996e110ba97c171d3e5948de92beb;
        validatorMerkleProof[17] = 0x8d0d63c39ebade8509e0ae3c9c3876fb5fa112be18f905ecacfecb92057603ab;
        validatorMerkleProof[18] = 0x95eec8b2e541cad4e91de38385f2e046619f54496c2382cb6cacd5b98c26f5a4;
        validatorMerkleProof[19] = 0xf893e908917775b62bff23294dbbe3a1cd8e6cc1c35b4801887b646a6f81f17f;
        validatorMerkleProof[20] = 0xcddba7b592e3133393c16194fac7431abf2f5485ed711db282183c819e08ebaa;
        validatorMerkleProof[21] = 0x8a8d7fe3af8caa085a7639a832001457dfb9128a8061142ad0335629ff23ff9c;
        validatorMerkleProof[22] = 0xfeb3c337d7a51a6fbf00b9e34c52e1c9195c969bd4e7a0bfd51d5c5bed9c1167;
        validatorMerkleProof[23] = 0xe71f0aa83cc32edfbefa9f4d3e0174ca85182eec9f3a09f6a6c0df6377a510d7;
        validatorMerkleProof[24] = 0x31206fa80a50bb6abe29085058f16212212a60eec8f049fecb92d8c8e0a84bc0;
        validatorMerkleProof[25] = 0x21352bfecbeddde993839f614c3dac0a3ee37543f9b412b16199dc158e23b544;
        validatorMerkleProof[26] = 0x619e312724bb6d7c3153ed9de791d764a366b389af13c58bf8a8d90481a46765;
        validatorMerkleProof[27] = 0x7cdd2986268250628d0c10e385c58c6191e6fbe05191bcc04f133f2cea72c1c4;
        validatorMerkleProof[28] = 0x848930bd7ba8cac54661072113fb278869e07bb8587f91392933374d017bcbe1;
        validatorMerkleProof[29] = 0x8869ff2c22b28cc10510d9853292803328be4fb0e80495e8bb8d271f5b889636;
        validatorMerkleProof[30] = 0xb5fe28e79f1b850f8658246ce9b6a1e7b49fc06db7143e8fe0b4f2b0c5523a5c;
        validatorMerkleProof[31] = 0x985e929f70af28d0bdd1a90a808f977f597c7c778c489e98d3bd8910d31ac0f7;
        validatorMerkleProof[32] = 0xc6f67e02e6e4e1bdefb994c6098953f34636ba2b6ca20a4721d2b26a886722ff;
        validatorMerkleProof[33] = 0x1c9a7e5ff1cf48b4ad1582d3f4e4a1004f3b20d8c5a2b71387a4254ad933ebc5;
        validatorMerkleProof[34] = 0x2f075ae229646b6f6aed19a5e372cf295081401eb893ff599b3f9acc0c0d3e7d;
        validatorMerkleProof[35] = 0x328921deb59612076801e8cd61592107b5c67c79b846595cc6320c395b46362c;
        validatorMerkleProof[36] = 0xbfb909fdb236ad2411b4e4883810a074b840464689986c3f8a8091827e17c327;
        validatorMerkleProof[37] = 0x55d8fb3687ba3ba49f342c77f5a1f89bec83d811446e1a467139213d640b6a74;
        validatorMerkleProof[38] = 0xf7210d4f8e7e1039790e7bf4efa207555a10a6db1dd4b95da313aaa88b88fe76;
        validatorMerkleProof[39] = 0xad21b516cbc645ffe34ab5de1c8aef8cd4e7f8d2b51e8e1456adc7563cda206f;
        validatorMerkleProof[40] = 0x0100000000000000000000000000000000000000000000000000000000000000;
        
        
        //hash tree root of list of validators
        bytes32 validatorTreeRoot = 0x472daf364dc26de1d38452c21eadcef0b055a947956f410a05dad1e925e9a8ba;
        
        //hash tree root of individual validator container
<<<<<<< HEAD
        bytes32 validatorRoot = 0x5258c2b80f694b93f02a8973798f50f8034b3a814d6088b84496c7e02d3e120e;
=======
        bytes32 validatorRoot = 0x2f112aa2eafc88cb69e056cdf322eb5a429bb741f16337e02f365afbabf6a620;
>>>>>>> ce7fe2e3

        return (beaconStateRoot, beaconStateMerkleProof, validatorContainerFields, validatorMerkleProof, validatorTreeRoot, validatorRoot);
    }



}<|MERGE_RESOLUTION|>--- conflicted
+++ resolved
@@ -77,16 +77,9 @@
         
         //hash tree root of list of validators
         bytes32 validatorTreeRoot = 0x42e21baa9d19c6e7736d765e5e42b71deff181b539f3e75c335a0d30944b0045;
-<<<<<<< HEAD
 
         //hash tree root of individual validator container
         bytes32 validatorRoot = 0x09734df7359e23a49f346aa82eba06e6f4dbaff05b8ba72bf3ffb59254721216;
-=======
-        
-        //hash tree root of individual validator container
-        bytes32 validatorRoot = 0x09734df7359e23a49f346aa82eba06e6f4dbaff05b8ba72bf3ffb59254721216;
-                
->>>>>>> ce7fe2e3
 
         return (beaconStateRoot, beaconStateMerkleProof, validatorContainerFields, validatorMerkleProof, validatorTreeRoot, validatorRoot);
 
@@ -101,14 +94,7 @@
         beaconStateMerkleProof[3] = 0x086ef90e3db0073ad2f8b2e6b38653d726e850fde26859dd881da1ac523598f0;
         beaconStateMerkleProof[4] = 0x1260718cd540a187a9dcff9f4d39116cdc1a0aed8a94fbe7a69fb87eae747be5;
 
-<<<<<<< HEAD
-       validatorContainerFields[0] = 0x5e2c2b702b0af22301f7ae52886da3827ea100b3d2a52222e6a10ea82e718a7f;
-=======
-        beaconStateRoot = 0x454eacf32c34f890ccb137c1bd888fe9f3a03515f14b4941415ebb292258196b;
-  
-  
         validatorContainerFields[0] = 0x5e2c2b702b0af22301f7ae52886da3827ea100b3d2a52222e6a10ea82e718a7f;
->>>>>>> ce7fe2e3
         validatorContainerFields[1] = 0x01000000000000000000000093939caed8a5a52e4dda47b64579ce1a5c8549dc;
         validatorContainerFields[2] = 0x1000000000000000000000000000000000000000000000000000000000000000;
         validatorContainerFields[3] = 0x0100000000000000000000000000000000000000000000000000000000000000;
@@ -116,13 +102,7 @@
         validatorContainerFields[5] = 0x0300000000000000000000000000000000000000000000000000000000000000;
         validatorContainerFields[6] = 0x0600000000000000000000000000000000000000000000000000000000000000;
         validatorContainerFields[7] = 0x0900000000000000000000000000000000000000000000000000000000000000;
-<<<<<<< HEAD
-
-=======
-        
-        
-        
->>>>>>> ce7fe2e3
+
         validatorMerkleProof[0] = 0x0000000000000000000000000000000000000000000000000000000000000000;
         validatorMerkleProof[1] = 0xf5a5fd42d16a20302798ef6ed309979b43003d2320d9f0e8ea9831a92759fb4b;
         validatorMerkleProof[2] = 0xdb56114e00fdd4c1f85c892bf35ac9a89289aaecb1ebd0a96cde606a748b5d71;
@@ -164,16 +144,6 @@
         validatorMerkleProof[38] = 0xf7210d4f8e7e1039790e7bf4efa207555a10a6db1dd4b95da313aaa88b88fe76;
         validatorMerkleProof[39] = 0xad21b516cbc645ffe34ab5de1c8aef8cd4e7f8d2b51e8e1456adc7563cda206f;
         validatorMerkleProof[40] = 0x0100000000000000000000000000000000000000000000000000000000000000;
-        
-        
-        //hash tree root of list of validators
-        bytes32 validatorTreeRoot = 0xdf1883e8cc733bf772e4d0341b6c4a1832fe61241dfbabc5de9b6d5892eae896;
-        
-        //hash tree root of individual validator container
-        bytes32 validatorRoot = 0xc216fcef87bdb195cb57da9324ccdd532cdad31b66ad442f8e2b16334764add8;
-
-        return (beaconStateRoot, beaconStateMerkleProof, validatorContainerFields, validatorMerkleProof, validatorTreeRoot, validatorRoot);
-    }
 
         //hash tree root of list of validators
         bytes32 validatorTreeRoot = 0xdf1883e8cc733bf772e4d0341b6c4a1832fe61241dfbabc5de9b6d5892eae896;
@@ -203,7 +173,6 @@
         validatorContainerFields[5] = 0x0300000000000000000000000000000000000000000000000000000000000000;
         validatorContainerFields[6] = 0x0600000000000000000000000000000000000000000000000000000000000000;
         validatorContainerFields[7] = 0x0900000000000000000000000000000000000000000000000000000000000000;
-
 
         validatorMerkleProof[0] = 0x0000000000000000000000000000000000000000000000000000000000000000;
         validatorMerkleProof[1] = 0xf5a5fd42d16a20302798ef6ed309979b43003d2320d9f0e8ea9831a92759fb4b;
@@ -247,91 +216,12 @@
         validatorMerkleProof[39] = 0xad21b516cbc645ffe34ab5de1c8aef8cd4e7f8d2b51e8e1456adc7563cda206f;
         validatorMerkleProof[40] = 0x0100000000000000000000000000000000000000000000000000000000000000;
 
-<<<<<<< HEAD
         //hash tree root of list of validators
         bytes32 validatorTreeRoot = 0x187acf13eec2a0af0c08fb707022f36f5f8ec199ac31f54e480fb822581d6709;
-=======
-    //proofs for a podOwner that's a contract (only difference between this and getInitialDepositProof is that the validatorContainerFields[1]
-    // is a different withdrawal credential)
-    function getContractAddressWithdrawalCred() public returns(bytes32, bytes32[] memory, bytes32[] memory, bytes32[] memory, bytes32, bytes32){
-        
-        beaconStateMerkleProof[0] = 0x0000000000000000000000000000000000000000000000000000000000000000;
-        beaconStateMerkleProof[1] = 0x8a7c6aed738e0a0cf25ebb8c5b4da41173285b41451674890a0ca5a100c2d3c9;
-        beaconStateMerkleProof[2] = 0xd63afe2579fd495c87de3b1dc9dded10c6e65b1a717a4efed9e826b969e2a6d9;
-        beaconStateMerkleProof[3] = 0x086ef90e3db0073ad2f8b2e6b38653d726e850fde26859dd881da1ac523598f0;
-        beaconStateMerkleProof[4] = 0x1260718cd540a187a9dcff9f4d39116cdc1a0aed8a94fbe7a69fb87eae747be5;
->>>>>>> ce7fe2e3
-
-        beaconStateRoot = 0xb04026cb1e14e5a60852bdd2e4f5dd9b0e484b849e419fec9335e9e950a7750d;
-        
-        
-        validatorContainerFields[0] = 0x5e2c2b702b0af22301f7ae52886da3827ea100b3d2a52222e6a10ea82e718a7f;
-        validatorContainerFields[1] = 0x01000000000000000000000065481165de5cefa4c432a0835b313af4c0d70988;
-        validatorContainerFields[2] = 0x1000000000000000000000000000000000000000000000000000000000000000;
-        validatorContainerFields[3] = 0x0100000000000000000000000000000000000000000000000000000000000000;
-        validatorContainerFields[4] = 0x0200000000000000000000000000000000000000000000000000000000000000;
-        validatorContainerFields[5] = 0x0300000000000000000000000000000000000000000000000000000000000000;
-        validatorContainerFields[6] = 0x0600000000000000000000000000000000000000000000000000000000000000;
-        validatorContainerFields[7] = 0x0900000000000000000000000000000000000000000000000000000000000000;
-        
-        
-        
-        validatorMerkleProof[0] = 0x0000000000000000000000000000000000000000000000000000000000000000;
-        validatorMerkleProof[1] = 0xf5a5fd42d16a20302798ef6ed309979b43003d2320d9f0e8ea9831a92759fb4b;
-        validatorMerkleProof[2] = 0xdb56114e00fdd4c1f85c892bf35ac9a89289aaecb1ebd0a96cde606a748b5d71;
-        validatorMerkleProof[3] = 0xc78009fdf07fc56a11f122370658a353aaa542ed63e44c4bc15ff4cd105ab33c;
-        validatorMerkleProof[4] = 0x536d98837f2dd165a55d5eeae91485954472d56f246df256bf3cae19352a123c;
-        validatorMerkleProof[5] = 0x9efde052aa15429fae05bad4d0b1d7c64da64d03d7a1854a588c2cb8430c0d30;
-        validatorMerkleProof[6] = 0xd88ddfeed400a8755596b21942c1497e114c302e6118290f91e6772976041fa1;
-        validatorMerkleProof[7] = 0x87eb0ddba57e35f6d286673802a4af5975e22506c7cf4c64bb6be5ee11527f2c;
-        validatorMerkleProof[8] = 0x26846476fd5fc54a5d43385167c95144f2643f533cc85bb9d16b782f8d7db193;
-        validatorMerkleProof[9] = 0x506d86582d252405b840018792cad2bf1259f1ef5aa5f887e13cb2f0094f51e1;
-        validatorMerkleProof[10] = 0xffff0ad7e659772f9534c195c815efc4014ef1e1daed4404c06385d11192e92b;
-        validatorMerkleProof[11] = 0x6cf04127db05441cd833107a52be852868890e4317e6a02ab47683aa75964220;
-        validatorMerkleProof[12] = 0xb7d05f875f140027ef5118a2247bbb84ce8f2f0f1123623085daf7960c329f5f;
-        validatorMerkleProof[13] = 0xdf6af5f5bbdb6be9ef8aa618e4bf8073960867171e29676f8b284dea6a08a85e;
-        validatorMerkleProof[14] = 0xb58d900f5e182e3c50ef74969ea16c7726c549757cc23523c369587da7293784;
-        validatorMerkleProof[15] = 0xd49a7502ffcfb0340b1d7885688500ca308161a7f96b62df9d083b71fcc8f2bb;
-        validatorMerkleProof[16] = 0x8fe6b1689256c0d385f42f5bbe2027a22c1996e110ba97c171d3e5948de92beb;
-        validatorMerkleProof[17] = 0x8d0d63c39ebade8509e0ae3c9c3876fb5fa112be18f905ecacfecb92057603ab;
-        validatorMerkleProof[18] = 0x95eec8b2e541cad4e91de38385f2e046619f54496c2382cb6cacd5b98c26f5a4;
-        validatorMerkleProof[19] = 0xf893e908917775b62bff23294dbbe3a1cd8e6cc1c35b4801887b646a6f81f17f;
-        validatorMerkleProof[20] = 0xcddba7b592e3133393c16194fac7431abf2f5485ed711db282183c819e08ebaa;
-        validatorMerkleProof[21] = 0x8a8d7fe3af8caa085a7639a832001457dfb9128a8061142ad0335629ff23ff9c;
-        validatorMerkleProof[22] = 0xfeb3c337d7a51a6fbf00b9e34c52e1c9195c969bd4e7a0bfd51d5c5bed9c1167;
-        validatorMerkleProof[23] = 0xe71f0aa83cc32edfbefa9f4d3e0174ca85182eec9f3a09f6a6c0df6377a510d7;
-        validatorMerkleProof[24] = 0x31206fa80a50bb6abe29085058f16212212a60eec8f049fecb92d8c8e0a84bc0;
-        validatorMerkleProof[25] = 0x21352bfecbeddde993839f614c3dac0a3ee37543f9b412b16199dc158e23b544;
-        validatorMerkleProof[26] = 0x619e312724bb6d7c3153ed9de791d764a366b389af13c58bf8a8d90481a46765;
-        validatorMerkleProof[27] = 0x7cdd2986268250628d0c10e385c58c6191e6fbe05191bcc04f133f2cea72c1c4;
-        validatorMerkleProof[28] = 0x848930bd7ba8cac54661072113fb278869e07bb8587f91392933374d017bcbe1;
-        validatorMerkleProof[29] = 0x8869ff2c22b28cc10510d9853292803328be4fb0e80495e8bb8d271f5b889636;
-        validatorMerkleProof[30] = 0xb5fe28e79f1b850f8658246ce9b6a1e7b49fc06db7143e8fe0b4f2b0c5523a5c;
-        validatorMerkleProof[31] = 0x985e929f70af28d0bdd1a90a808f977f597c7c778c489e98d3bd8910d31ac0f7;
-        validatorMerkleProof[32] = 0xc6f67e02e6e4e1bdefb994c6098953f34636ba2b6ca20a4721d2b26a886722ff;
-        validatorMerkleProof[33] = 0x1c9a7e5ff1cf48b4ad1582d3f4e4a1004f3b20d8c5a2b71387a4254ad933ebc5;
-        validatorMerkleProof[34] = 0x2f075ae229646b6f6aed19a5e372cf295081401eb893ff599b3f9acc0c0d3e7d;
-        validatorMerkleProof[35] = 0x328921deb59612076801e8cd61592107b5c67c79b846595cc6320c395b46362c;
-        validatorMerkleProof[36] = 0xbfb909fdb236ad2411b4e4883810a074b840464689986c3f8a8091827e17c327;
-        validatorMerkleProof[37] = 0x55d8fb3687ba3ba49f342c77f5a1f89bec83d811446e1a467139213d640b6a74;
-        validatorMerkleProof[38] = 0xf7210d4f8e7e1039790e7bf4efa207555a10a6db1dd4b95da313aaa88b88fe76;
-        validatorMerkleProof[39] = 0xad21b516cbc645ffe34ab5de1c8aef8cd4e7f8d2b51e8e1456adc7563cda206f;
-        validatorMerkleProof[40] = 0x0100000000000000000000000000000000000000000000000000000000000000;
-        
-        
-        //hash tree root of list of validators
-        bytes32 validatorTreeRoot = 0x472daf364dc26de1d38452c21eadcef0b055a947956f410a05dad1e925e9a8ba;
-        
+
         //hash tree root of individual validator container
-<<<<<<< HEAD
         bytes32 validatorRoot = 0x5258c2b80f694b93f02a8973798f50f8034b3a814d6088b84496c7e02d3e120e;
-=======
-        bytes32 validatorRoot = 0x2f112aa2eafc88cb69e056cdf322eb5a429bb741f16337e02f365afbabf6a620;
->>>>>>> ce7fe2e3
 
         return (beaconStateRoot, beaconStateMerkleProof, validatorContainerFields, validatorMerkleProof, validatorTreeRoot, validatorRoot);
     }
-
-
-
 }