--- conflicted
+++ resolved
@@ -13,37 +13,10 @@
         return DataStoreUtils.computeDataStoreHash(metadata);
     }
 
-<<<<<<< HEAD
-    function packDataStoreMetadataExternal(
-        IDataLayrServiceManager.DataStoreMetadata memory metadata
-    )
-        external pure returns (bytes memory)
-=======
-    function computeDataStoreHashFromArgsExternal(
-        bytes32 headerHash,
-        uint32 durationDataStoreId,
-        uint32 globalDataStoreId,
-        uint32 blockNumber,
-        uint96 fee,
-        address confirmer,
-        bytes32 signatoryRecordHash
-    )
-        external
-        pure
-        returns (bytes32)
-    {
-        return (
-            DataStoreUtils.computeDataStoreHashFromArgs(
-                headerHash, durationDataStoreId, globalDataStoreId, blockNumber, fee, confirmer, signatoryRecordHash
-            )
-        );
-    }
-
     function packDataStoreMetadataExternal(IDataLayrServiceManager.DataStoreMetadata memory metadata)
         external
         pure
         returns (bytes memory)
->>>>>>> 5cba4d80
     {
         return DataStoreUtils.packDataStoreMetadata(metadata);
     }
