//SPDX-License-Identifier: UNLICENSED
pragma solidity ^0.8.9;

 import "../contracts/interfaces/IEigenPod.sol";
 import "./utils/BeaconChainUtils.sol";
<<<<<<< HEAD
import "./EigenLayrDeployer.t.sol";
=======
import "./Deployer.t.sol";
>>>>>>> ce7fe2e3
 import "./mocks/MiddlewareRegistryMock.sol";
import "./mocks/ServiceManagerMock.sol";
import "./mocks/BeaconChainETHReceiver.sol";

contract EigenPodTests is BeaconChainProofUtils, DSTest {
    using BytesLib for bytes;

    bytes pubkey = hex"88347ed1c492eedc97fc8c506a35d44d81f27a0c7a1c661b35913cfd15256c0cccbd34a83341f505c7de2983292f2cab";
    
    //hash tree root of list of validators
    bytes32 validatorTreeRoot;

    //hash tree root of individual validator container
    bytes32 validatorRoot;

    address podOwner = address(42000094993494);


    Vm cheats = Vm(HEVM_ADDRESS);
    EigenLayrDelegation public delegation;
    InvestmentManager public investmentManager;
    Slasher public slasher;
    PauserRegistry public pauserReg;

    ProxyAdmin public eigenLayrProxyAdmin;
    IBLSPublicKeyCompendium public blsPkCompendium;
    IEigenPodManager public eigenPodManager;
    IEigenPod public pod;
    IETHPOSDeposit public ethPOSDeposit;
    IBeacon public eigenPodBeacon;
    IBeaconChainOracle public beaconChainOracle;
    MiddlewareRegistryMock public generalReg1;
    ServiceManagerMock public generalServiceManager1;
    IBeaconChainETHReceiver public beaconChainETHReceiver;
    address[] public slashingContracts;
    address pauser = address(69);
    address unpauser = address(489);


    //performs basic deployment before each test
    function setUp() public {
        // deploy proxy admin for ability to upgrade proxy contracts
        eigenLayrProxyAdmin = new ProxyAdmin();

        // deploy pauser registry
        pauserReg = new PauserRegistry(pauser, unpauser);

        blsPkCompendium = new BLSPublicKeyCompendium();

        /**
         * First, deploy upgradeable proxy contracts that **will point** to the implementations. Since the implementation contracts are
         * not yet deployed, we give these proxies an empty contract as the initial implementation, to act as if they have no code.
         */
        EmptyContract emptyContract = new EmptyContract();
        delegation = EigenLayrDelegation(
            address(new TransparentUpgradeableProxy(address(emptyContract), address(eigenLayrProxyAdmin), ""))
        );
        investmentManager = InvestmentManager(
            address(new TransparentUpgradeableProxy(address(emptyContract), address(eigenLayrProxyAdmin), ""))
        );
        slasher = Slasher(
            address(new TransparentUpgradeableProxy(address(emptyContract), address(eigenLayrProxyAdmin), ""))
        );

        beaconChainOracle = new BeaconChainOracleMock();
<<<<<<< HEAD
        beaconChainOracle.setBeaconChainStateRoot(0xaf3bf0770df5dd35b984eda6586e6f6eb20af904a5fb840fe65df9a6415293bd);
=======
>>>>>>> ce7fe2e3

        ethPOSDeposit = new ETHPOSDepositMock();
        pod = new EigenPod(ethPOSDeposit);

        eigenPodBeacon = new UpgradeableBeacon(address(pod));

        // this contract is deployed later to keep its address the same (for these tests)
        eigenPodManager = EigenPodManager(
            address(new TransparentUpgradeableProxy(address(emptyContract), address(eigenLayrProxyAdmin), ""))
        );

        // Second, deploy the *implementation* contracts, using the *proxy contracts* as inputs
        EigenLayrDelegation delegationImplementation = new EigenLayrDelegation(investmentManager);
        InvestmentManager investmentManagerImplementation = new InvestmentManager(delegation, eigenPodManager, slasher);
        Slasher slasherImplementation = new Slasher(investmentManager, delegation);
        EigenPodManager eigenPodManagerImplementation = new EigenPodManager(ethPOSDeposit, eigenPodBeacon, investmentManager);


        address initialOwner = address(this);
        // Third, upgrade the proxy contracts to use the correct implementation contracts and initialize them.
        eigenLayrProxyAdmin.upgradeAndCall(
            TransparentUpgradeableProxy(payable(address(delegation))),
            address(delegationImplementation),
            abi.encodeWithSelector(EigenLayrDelegation.initialize.selector, pauserReg, initialOwner)
        );
        eigenLayrProxyAdmin.upgradeAndCall(
            TransparentUpgradeableProxy(payable(address(investmentManager))),
            address(investmentManagerImplementation),
            abi.encodeWithSelector(InvestmentManager.initialize.selector, pauserReg, initialOwner)
        );
        eigenLayrProxyAdmin.upgradeAndCall(
            TransparentUpgradeableProxy(payable(address(slasher))),
            address(slasherImplementation),
            abi.encodeWithSelector(Slasher.initialize.selector, pauserReg, initialOwner)
        );
        eigenLayrProxyAdmin.upgradeAndCall(
            TransparentUpgradeableProxy(payable(address(eigenPodManager))),
            address(eigenPodManagerImplementation),
            abi.encodeWithSelector(EigenPodManager.initialize.selector, beaconChainOracle, initialOwner)
        );
        generalServiceManager1 = new ServiceManagerMock(investmentManager);

        generalReg1 = new MiddlewareRegistryMock(
             generalServiceManager1,
             investmentManager
        );

        beaconChainETHReceiver = new BeaconChainETHReceiver();

        slashingContracts.push(address(eigenPodManager));
        investmentManager.slasher().addGloballyPermissionedContracts(slashingContracts);
        emit log_named_address("og pod owner", podOwner);
        
    }

    function testDeployAndVerifyNewEigenPod(bytes memory signature, bytes32 depositDataRoot) public {
<<<<<<< HEAD
        beaconChainOracle.setBeaconChainStateRoot(0xaf3bf0770df5dd35b984eda6586e6f6eb20af904a5fb840fe65df9a6415293bd);
        _testDeployAndVerifyNewEigenPod(podOwner, signature, depositDataRoot, false);
    }

    //test freezing operator after a beacon chain slashing event
    function testUpdateSlashedBeaconBalance(bytes memory signature, bytes32 depositDataRoot) public {
        //make initial deposit
        testDeployAndVerifyNewEigenPod(signature, depositDataRoot);

        beaconChainOracle.setBeaconChainStateRoot(0x454eacf32c34f890ccb137c1bd888fe9f3a03515f14b4941415ebb292258196b);
        //get updated proof, set beaconchain state root
        (beaconStateMerkleProof, validatorContainerFields, validatorMerkleProof, validatorTreeRoot, validatorRoot) = getSlashedDepositProof();
=======
        _testDeployAndVerifyNewEigenPod(podOwner, signature, depositDataRoot, false);
    }

    //test freezing operator after a beacon chain slashing event
    function testUpdateSlashedBeaconBalance(bytes memory signature, bytes32 depositDataRoot) public {
        //make initial deposit
        testDeployAndVerifyNewEigenPod(signature, depositDataRoot);

        //get updated proof, set beaconchain state root
        (beaconStateRoot, beaconStateMerkleProof, validatorContainerFields, validatorMerkleProof, validatorTreeRoot, validatorRoot) = getSlashedDepositProof();

        beaconChainOracle.setBeaconChainStateRoot(beaconStateRoot);
>>>>>>> ce7fe2e3
        

        IEigenPod eigenPod;
        eigenPod = eigenPodManager.getPod(podOwner);
        
        bytes32 validatorIndex = bytes32(uint256(0));
        bytes memory proofs = abi.encodePacked(validatorTreeRoot, beaconStateMerkleProof, validatorRoot, validatorIndex, validatorMerkleProof);
        eigenPod.verifyBalanceUpdate(pubkey, proofs, validatorContainerFields);
        
        uint64 validatorBalance = Endian.fromLittleEndianUint64(validatorContainerFields[2]);
        require(eigenPodManager.getBalance(podOwner) == validatorBalance, "Validator balance not updated correctly");
        require(investmentManager.slasher().isFrozen(podOwner), "podOwner not frozen successfully");

    }

    //test that topping up pod balance after slashing operator prevents freezing
    function testUpdateSlashedBeaconBalanceWithTopUp(bytes memory signature, bytes32 depositDataRoot) public {
        //make initial deposit
        testDeployAndVerifyNewEigenPod(signature, depositDataRoot);

<<<<<<< HEAD
        beaconChainOracle.setBeaconChainStateRoot(0x454eacf32c34f890ccb137c1bd888fe9f3a03515f14b4941415ebb292258196b);
=======
>>>>>>> ce7fe2e3
        //get updated proof, set beaconchain state root
        (beaconStateRoot, beaconStateMerkleProof, validatorContainerFields, validatorMerkleProof, validatorTreeRoot, validatorRoot) = getSlashedDepositProof();
         beaconChainOracle.setBeaconChainStateRoot(beaconStateRoot);
        

        IEigenPod eigenPod;
        eigenPod = eigenPodManager.getPod(podOwner);
        
        bytes32 validatorIndex = bytes32(uint256(0));
        bytes memory proofs = abi.encodePacked(validatorTreeRoot, beaconStateMerkleProof, validatorRoot, validatorIndex, validatorMerkleProof);
        eigenPod.topUpPodBalance{value: 16}();

        eigenPod.verifyBalanceUpdate(pubkey, proofs, validatorContainerFields);
        
        uint64 validatorBalance = Endian.fromLittleEndianUint64(validatorContainerFields[2]); 
        require(eigenPodManager.getBalance(podOwner) == validatorBalance, "Validator balance not updated correctly");

        require(investmentManager.slasher().isFrozen(podOwner) == false, "podOwner frozen mistakenly");

    }

    function testDeployNewEigenPodWithWrongPubkey(bytes memory wrongPubkey, bytes memory signature, bytes32 depositDataRoot) public {
<<<<<<< HEAD
        beaconChainOracle.setBeaconChainStateRoot(0xaf3bf0770df5dd35b984eda6586e6f6eb20af904a5fb840fe65df9a6415293bd);
        (beaconStateMerkleProof, validatorContainerFields, validatorMerkleProof, validatorTreeRoot, validatorRoot) = getInitialDepositProof();
=======
        (beaconStateRoot, beaconStateMerkleProof, validatorContainerFields, validatorMerkleProof, validatorTreeRoot, validatorRoot) = getInitialDepositProof();
         beaconChainOracle.setBeaconChainStateRoot(beaconStateRoot);
>>>>>>> ce7fe2e3

        cheats.startPrank(podOwner);
        eigenPodManager.stake(wrongPubkey, signature, depositDataRoot);
        cheats.stopPrank();

        IEigenPod newPod;
        newPod = eigenPodManager.getPod(podOwner);

        bytes32 validatorIndex = bytes32(uint256(0));
        bytes memory proofs = abi.encodePacked(validatorTreeRoot, beaconStateMerkleProof, validatorRoot, validatorIndex, validatorMerkleProof);
        cheats.expectRevert(bytes("EigenPod.verifyCorrectWithdrawalCredentials: Proof is not for provided pubkey"));
        newPod.verifyCorrectWithdrawalCredentials(wrongPubkey, proofs, validatorContainerFields);
    }

    function testDeployNewEigenPodWithWrongWithdrawalCreds(address wrongWithdrawalAddress, bytes memory signature, bytes32 depositDataRoot) public {
        IEigenPod newPod;
        newPod = eigenPodManager.getPod(podOwner);
        // make sure that wrongWithdrawalAddress is not set to actual pod address
        cheats.assume(wrongWithdrawalAddress != address(newPod));
        
        (beaconStateRoot, beaconStateMerkleProof, validatorContainerFields, validatorMerkleProof, validatorTreeRoot, validatorRoot) = getInitialDepositProof();
        beaconChainOracle.setBeaconChainStateRoot(beaconStateRoot);


        cheats.startPrank(podOwner);
        eigenPodManager.stake(pubkey, signature, depositDataRoot);
        cheats.stopPrank();

        validatorContainerFields[1] = abi.encodePacked(bytes1(uint8(1)), bytes11(0), wrongWithdrawalAddress).toBytes32(0);

        bytes32 validatorIndex = bytes32(uint256(0));
        bytes memory proofs = abi.encodePacked(validatorTreeRoot, beaconStateMerkleProof, validatorRoot, validatorIndex, validatorMerkleProof);
        cheats.expectRevert(bytes("EigenPod.verifyValidatorFields: Invalid validator fields"));
        newPod.verifyCorrectWithdrawalCredentials(pubkey, proofs, validatorContainerFields);
    }

    function testDeployNewEigenPodWithActiveValidator(bytes memory signature, bytes32 depositDataRoot) public {
<<<<<<< HEAD
        beaconChainOracle.setBeaconChainStateRoot(0xaf3bf0770df5dd35b984eda6586e6f6eb20af904a5fb840fe65df9a6415293bd);
        (beaconStateMerkleProof, validatorContainerFields, validatorMerkleProof, validatorTreeRoot, validatorRoot) = getInitialDepositProof();
=======
        (beaconStateRoot, beaconStateMerkleProof, validatorContainerFields, validatorMerkleProof, validatorTreeRoot, validatorRoot) = getInitialDepositProof();
        beaconChainOracle.setBeaconChainStateRoot(beaconStateRoot);
>>>>>>> ce7fe2e3
        

        cheats.startPrank(podOwner);
        eigenPodManager.stake(pubkey, signature, depositDataRoot);
        cheats.stopPrank();

        IEigenPod newPod;
        newPod = eigenPodManager.getPod(podOwner);

        bytes32 validatorIndex = bytes32(uint256(0));
        bytes memory proofs = abi.encodePacked(validatorTreeRoot, beaconStateMerkleProof, validatorRoot, validatorIndex, validatorMerkleProof);
        newPod.verifyCorrectWithdrawalCredentials(pubkey, proofs, validatorContainerFields);

        cheats.expectRevert(bytes("EigenPod.verifyCorrectWithdrawalCredentials: Validator not inactive"));
        newPod.verifyCorrectWithdrawalCredentials(pubkey, proofs, validatorContainerFields);
    }

    // Withdraw eigenpods balance to a contract
    function testEigenPodsQueuedWithdrawalContract(address operator, bytes memory signature, bytes32 depositDataRoot) public {
        cheats.assume(operator != address(0));
        cheats.assume(operator != address(eigenLayrProxyAdmin));
        cheats.assume(operator != address(beaconChainETHReceiver));

<<<<<<< HEAD
        beaconChainOracle.setBeaconChainStateRoot(0xace9b7b6b5d7921dd2d61d4a2cf9a61db92119faf66c25dde5e2bc030e71d41b);
=======
>>>>>>> ce7fe2e3
        //make initial deposit
        podOwner = address(beaconChainETHReceiver);
        _testDeployAndVerifyNewEigenPod(podOwner, signature, depositDataRoot, true);


        //*************************DELEGATION+REGISTRATION OF OPERATOR******************************//
        _testDelegation(operator, podOwner);

        cheats.startPrank(operator);
        investmentManager.slasher().optIntoSlashing(address(generalServiceManager1));
        cheats.stopPrank();

        generalReg1.registerOperator(operator, uint32(block.timestamp) + 3 days);
        //*******************************************************************************************//


        uint128 balance = eigenPodManager.getBalance(podOwner);

         IEigenPod newPod;
        newPod = eigenPodManager.getPod(podOwner);
        newPod.topUpPodBalance{value : balance}();

        IInvestmentStrategy[] memory strategyArray = new IInvestmentStrategy[](1);
        IERC20[] memory tokensArray = new IERC20[](1);
        uint256[] memory shareAmounts = new uint256[](1);
        uint256[] memory strategyIndexes = new uint256[](1);
        IInvestmentManager.WithdrawerAndNonce memory withdrawerAndNonce =
            IInvestmentManager.WithdrawerAndNonce({withdrawer: address(beaconChainETHReceiver), nonce: 0});
        bool undelegateIfPossible = false;
        {
            strategyArray[0] = investmentManager.beaconChainETHStrategy();
            shareAmounts[0] = balance;
            strategyIndexes[0] = 0;
        }


        uint256 podOwnerSharesBefore = investmentManager.investorStratShares(podOwner, investmentManager.beaconChainETHStrategy());
        

        cheats.warp(uint32(block.timestamp) + 1 days);
        cheats.roll(uint32(block.timestamp) + 1 days);

        cheats.startPrank(podOwner);
        investmentManager.queueWithdrawal(strategyIndexes, strategyArray, tokensArray, shareAmounts, withdrawerAndNonce, undelegateIfPossible);
        cheats.stopPrank();
        uint32 queuedWithdrawalStartBlock = uint32(block.number);

        //*************************DEREGISTER OPERATOR******************************//
        //now withdrawal block time is before deregistration
        cheats.warp(uint32(block.timestamp) + 2 days);
        cheats.roll(uint32(block.timestamp) + 2 days);
        
        generalReg1.deregisterOperator(operator);

        //warp past the serve until time, which is 3 days from the beginning.  THis puts us at 4 days past that point
        cheats.warp(uint32(block.timestamp) + 4 days);
        cheats.roll(uint32(block.timestamp) + 4 days);
        //*************************************************************************//

        uint256 podOwnerSharesAfter = investmentManager.investorStratShares(podOwner, investmentManager.beaconChainETHStrategy());

        require(podOwnerSharesBefore - podOwnerSharesAfter == balance, "delegation shares not updated correctly");

        IInvestmentManager.QueuedWithdrawal memory queuedWithdrawal = IInvestmentManager.QueuedWithdrawal({
            strategies: strategyArray,
            tokens: tokensArray,
            shares: shareAmounts,
            depositor: podOwner,
            withdrawerAndNonce: withdrawerAndNonce,
            withdrawalStartBlock: queuedWithdrawalStartBlock,
            delegatedAddress: delegation.delegatedTo(podOwner)
        });

        uint256 receiverBalanceBefore = address(beaconChainETHReceiver).balance;
        uint256 middlewareTimesIndex = 1;
        bool receiveAsTokens = true;
        cheats.startPrank(address(beaconChainETHReceiver));

        investmentManager.completeQueuedWithdrawal(queuedWithdrawal, middlewareTimesIndex, receiveAsTokens);

        cheats.stopPrank();

        require(address(beaconChainETHReceiver).balance - receiverBalanceBefore == shareAmounts[0], "Receiver contract balance not updated correctly");
    } 

    // Withdraw eigenpods balance to an EOA
    function testEigenPodsQueuedWithdrawalEOA(address operator, bytes memory signature, bytes32 depositDataRoot) public {
        cheats.assume(operator != address(0));
        cheats.assume(operator != address(eigenLayrProxyAdmin));
        cheats.assume(operator != podOwner);
        //make initial deposit
        testDeployAndVerifyNewEigenPod(signature, depositDataRoot);

<<<<<<< HEAD

=======
>>>>>>> ce7fe2e3
        //*************************DELEGATION+REGISTRATION OF OPERATOR******************************//
        _testDelegation(operator, podOwner);


        cheats.startPrank(operator);
        investmentManager.slasher().optIntoSlashing(address(generalServiceManager1));
        cheats.stopPrank();

        generalReg1.registerOperator(operator, uint32(block.timestamp) + 3 days);
        //*********************************************************************************************//


        uint128 balance = eigenPodManager.getBalance(podOwner);

         IEigenPod newPod;
        newPod = eigenPodManager.getPod(podOwner);
        newPod.topUpPodBalance{value : balance*(1**18)}();

        IInvestmentStrategy[] memory strategyArray = new IInvestmentStrategy[](1);
        IERC20[] memory tokensArray = new IERC20[](1);
        uint256[] memory shareAmounts = new uint256[](1);
        uint256[] memory strategyIndexes = new uint256[](1);
        IInvestmentManager.WithdrawerAndNonce memory withdrawerAndNonce =
            IInvestmentManager.WithdrawerAndNonce({withdrawer: podOwner, nonce: 0});
        bool undelegateIfPossible = false;
        {
            strategyArray[0] = investmentManager.beaconChainETHStrategy();
            shareAmounts[0] = balance;
            strategyIndexes[0] = 0;
        }


        uint256 podOwnerSharesBefore = investmentManager.investorStratShares(podOwner, investmentManager.beaconChainETHStrategy());
        

        cheats.warp(uint32(block.timestamp) + 1 days);
        cheats.roll(uint32(block.timestamp) + 1 days);

        cheats.startPrank(podOwner);
        investmentManager.queueWithdrawal(strategyIndexes, strategyArray, tokensArray, shareAmounts, withdrawerAndNonce, undelegateIfPossible);
        cheats.stopPrank();
        uint32 queuedWithdrawalStartBlock = uint32(block.number);

        //*************************DELEGATION/Stake Update STUFF******************************//
        //now withdrawal block time is before deregistration
        cheats.warp(uint32(block.timestamp) + 2 days);
        cheats.roll(uint32(block.timestamp) + 2 days);
        
        generalReg1.deregisterOperator(operator);

        //warp past the serve until time, which is 3 days from the beginning.  THis puts us at 4 days past that point
        cheats.warp(uint32(block.timestamp) + 4 days);
        cheats.roll(uint32(block.timestamp) + 4 days);
        //*************************************************************************//

        uint256 podOwnerSharesAfter = investmentManager.investorStratShares(podOwner, investmentManager.beaconChainETHStrategy());

        require(podOwnerSharesBefore - podOwnerSharesAfter == balance, "delegation shares not updated correctly");

        address delegatedAddress = delegation.delegatedTo(podOwner);
        IInvestmentManager.QueuedWithdrawal memory queuedWithdrawal = IInvestmentManager.QueuedWithdrawal({
            strategies: strategyArray,
            tokens: tokensArray,
            shares: shareAmounts,
            depositor: podOwner,
            withdrawerAndNonce: withdrawerAndNonce,
            withdrawalStartBlock: queuedWithdrawalStartBlock,
            delegatedAddress: delegatedAddress
        });

        uint256 podOwnerBalanceBefore = podOwner.balance;
        uint256 middlewareTimesIndex = 1;
        bool receiveAsTokens = true;
        cheats.startPrank(podOwner);

<<<<<<< HEAD
=======

>>>>>>> ce7fe2e3
        investmentManager.completeQueuedWithdrawal(queuedWithdrawal, middlewareTimesIndex, receiveAsTokens);

        cheats.stopPrank();

<<<<<<< HEAD
=======

>>>>>>> ce7fe2e3
        require(podOwner.balance - podOwnerBalanceBefore == shareAmounts[0], "podOwner balance not updated correcty");


    } 

    // simply tries to register 'sender' as a delegate, setting their 'DelegationTerms' contract in EigenLayrDelegation to 'dt'
    // verifies that the storage of EigenLayrDelegation contract is updated appropriately
    function _testRegisterAsOperator(address sender, IDelegationTerms dt) internal {
        cheats.startPrank(sender);

        delegation.registerAsOperator(dt);
        assertTrue(delegation.isOperator(sender), "testRegisterAsOperator: sender is not a delegate");

        assertTrue(
            delegation.delegationTerms(sender) == dt, "_testRegisterAsOperator: delegationTerms not set appropriately"
        );

        assertTrue(delegation.isDelegated(sender), "_testRegisterAsOperator: sender not marked as actively delegated");
        cheats.stopPrank();
    }

    function _testDelegateToOperator(address sender, address operator) internal {
        //delegator-specific information
        (IInvestmentStrategy[] memory delegateStrategies, uint256[] memory delegateShares) =
            investmentManager.getDeposits(sender);

        uint256 numStrats = delegateShares.length;
        assertTrue(numStrats > 0, "_testDelegateToOperator: delegating from address with no investments");
        uint256[] memory inititalSharesInStrats = new uint256[](numStrats);
        for (uint256 i = 0; i < numStrats; ++i) {
            inititalSharesInStrats[i] = delegation.operatorShares(operator, delegateStrategies[i]);
        }

        cheats.startPrank(sender);
        delegation.delegateTo(operator);
        cheats.stopPrank();

        assertTrue(
            delegation.delegatedTo(sender) == operator,
            "_testDelegateToOperator: delegated address not set appropriately"
        );
        assertTrue(
            delegation.delegationStatus(sender) == IEigenLayrDelegation.DelegationStatus.DELEGATED,
            "_testDelegateToOperator: delegated status not set appropriately"
        );

        for (uint256 i = 0; i < numStrats; ++i) {
            uint256 operatorSharesBefore = inititalSharesInStrats[i];
            uint256 operatorSharesAfter = delegation.operatorShares(operator, delegateStrategies[i]);
            assertTrue(
                operatorSharesAfter == (operatorSharesBefore + delegateShares[i]),
                "_testDelegateToOperator: delegatedShares not increased correctly"
            );
        }
    }
    function _testDelegation(address operator, address staker)
        internal
    {   
        if (!delegation.isOperator(operator)) {
            _testRegisterAsOperator(operator, IDelegationTerms(operator));
        }

        //making additional deposits to the investment strategies
        assertTrue(delegation.isNotDelegated(staker) == true, "testDelegation: staker is not delegate");
        _testDelegateToOperator(staker, operator);
        assertTrue(delegation.isDelegated(staker) == true, "testDelegation: staker is not delegate");

        IInvestmentStrategy[] memory updatedStrategies;
        uint256[] memory updatedShares;
        (updatedStrategies, updatedShares) =
            investmentManager.getDeposits(staker);
    }

    function _testDeployAndVerifyNewEigenPod(address _podOwner, bytes memory signature, bytes32 depositDataRoot, bool isContract) internal {
<<<<<<< HEAD
        (beaconStateMerkleProof, validatorContainerFields, validatorMerkleProof, validatorTreeRoot, validatorRoot) = getInitialDepositProof();

        //if the _podOwner is a contract, we get the beacon state proof for the contract-specific withdrawal credential
        if(isContract){
            (beaconStateMerkleProof, validatorContainerFields, validatorMerkleProof, validatorTreeRoot, validatorRoot) = getContractAddressWithdrawalCred();
        }

        cheats.startPrank(_podOwner);
        eigenPodManager.stake(pubkey, signature, depositDataRoot);
        cheats.stopPrank();


        IEigenPod newPod;

        newPod = eigenPodManager.getPod(_podOwner);
        emit log_named_address("getPod", address(newPod));

        bytes32 validatorIndex = bytes32(uint256(0));
        bytes memory proofs = abi.encodePacked(validatorTreeRoot, beaconStateMerkleProof, validatorRoot, validatorIndex, validatorMerkleProof);
=======
        bytes memory proofs = _deployPod(_podOwner, signature, depositDataRoot, isContract);
        
        IEigenPod newPod;
        newPod = eigenPodManager.getPod(_podOwner);
        
>>>>>>> ce7fe2e3
        newPod.verifyCorrectWithdrawalCredentials(pubkey, proofs, validatorContainerFields);

        uint64 validatorBalance = Endian.fromLittleEndianUint64(validatorContainerFields[2]);
        require(eigenPodManager.getBalance(_podOwner) == validatorBalance, "Validator balance not updated correctly");

        IInvestmentStrategy beaconChainETHStrategy = investmentManager.beaconChainETHStrategy();

        uint256 beaconChainETHShares = investmentManager.investorStratShares(_podOwner, beaconChainETHStrategy);


        require(beaconChainETHShares == validatorBalance, "investmentManager shares not updated correctly");
    }
<<<<<<< HEAD
}
=======

    function _deployPod(address _podOwner, bytes memory signature, bytes32 depositDataRoot, bool isContract) internal returns(bytes memory){

        (beaconStateRoot, beaconStateMerkleProof, validatorContainerFields, validatorMerkleProof, validatorTreeRoot, validatorRoot) = getInitialDepositProof();

        //if the _podOwner is a contract, we get the beacon state proof for the contract-specific withdrawal credential
        if(isContract){
            (beaconStateRoot, beaconStateMerkleProof, validatorContainerFields, validatorMerkleProof, validatorTreeRoot, validatorRoot) = getContractAddressWithdrawalCred();
        }

        cheats.startPrank(_podOwner);
        eigenPodManager.stake(pubkey, signature, depositDataRoot);
        cheats.stopPrank();

        beaconChainOracle.setBeaconChainStateRoot(beaconStateRoot);

        bytes32 validatorIndex = bytes32(uint256(0));
        bytes memory proofs = abi.encodePacked(validatorTreeRoot, beaconStateMerkleProof, validatorRoot, validatorIndex, validatorMerkleProof);
        return proofs;

    }
}
>>>>>>> ce7fe2e3
<|MERGE_RESOLUTION|>--- conflicted
+++ resolved
@@ -3,11 +3,7 @@
 
  import "../contracts/interfaces/IEigenPod.sol";
  import "./utils/BeaconChainUtils.sol";
-<<<<<<< HEAD
 import "./EigenLayrDeployer.t.sol";
-=======
-import "./Deployer.t.sol";
->>>>>>> ce7fe2e3
  import "./mocks/MiddlewareRegistryMock.sol";
 import "./mocks/ServiceManagerMock.sol";
 import "./mocks/BeaconChainETHReceiver.sol";
@@ -24,7 +20,6 @@
     bytes32 validatorRoot;
 
     address podOwner = address(42000094993494);
-
 
     Vm cheats = Vm(HEVM_ADDRESS);
     EigenLayrDelegation public delegation;
@@ -73,10 +68,6 @@
         );
 
         beaconChainOracle = new BeaconChainOracleMock();
-<<<<<<< HEAD
-        beaconChainOracle.setBeaconChainStateRoot(0xaf3bf0770df5dd35b984eda6586e6f6eb20af904a5fb840fe65df9a6415293bd);
-=======
->>>>>>> ce7fe2e3
 
         ethPOSDeposit = new ETHPOSDepositMock();
         pod = new EigenPod(ethPOSDeposit);
@@ -133,7 +124,6 @@
     }
 
     function testDeployAndVerifyNewEigenPod(bytes memory signature, bytes32 depositDataRoot) public {
-<<<<<<< HEAD
         beaconChainOracle.setBeaconChainStateRoot(0xaf3bf0770df5dd35b984eda6586e6f6eb20af904a5fb840fe65df9a6415293bd);
         _testDeployAndVerifyNewEigenPod(podOwner, signature, depositDataRoot, false);
     }
@@ -143,23 +133,10 @@
         //make initial deposit
         testDeployAndVerifyNewEigenPod(signature, depositDataRoot);
 
-        beaconChainOracle.setBeaconChainStateRoot(0x454eacf32c34f890ccb137c1bd888fe9f3a03515f14b4941415ebb292258196b);
-        //get updated proof, set beaconchain state root
-        (beaconStateMerkleProof, validatorContainerFields, validatorMerkleProof, validatorTreeRoot, validatorRoot) = getSlashedDepositProof();
-=======
-        _testDeployAndVerifyNewEigenPod(podOwner, signature, depositDataRoot, false);
-    }
-
-    //test freezing operator after a beacon chain slashing event
-    function testUpdateSlashedBeaconBalance(bytes memory signature, bytes32 depositDataRoot) public {
-        //make initial deposit
-        testDeployAndVerifyNewEigenPod(signature, depositDataRoot);
-
         //get updated proof, set beaconchain state root
         (beaconStateRoot, beaconStateMerkleProof, validatorContainerFields, validatorMerkleProof, validatorTreeRoot, validatorRoot) = getSlashedDepositProof();
 
         beaconChainOracle.setBeaconChainStateRoot(beaconStateRoot);
->>>>>>> ce7fe2e3
         
 
         IEigenPod eigenPod;
@@ -180,14 +157,9 @@
         //make initial deposit
         testDeployAndVerifyNewEigenPod(signature, depositDataRoot);
 
-<<<<<<< HEAD
-        beaconChainOracle.setBeaconChainStateRoot(0x454eacf32c34f890ccb137c1bd888fe9f3a03515f14b4941415ebb292258196b);
-=======
->>>>>>> ce7fe2e3
         //get updated proof, set beaconchain state root
         (beaconStateRoot, beaconStateMerkleProof, validatorContainerFields, validatorMerkleProof, validatorTreeRoot, validatorRoot) = getSlashedDepositProof();
-         beaconChainOracle.setBeaconChainStateRoot(beaconStateRoot);
-        
+        beaconChainOracle.setBeaconChainStateRoot(beaconStateRoot);        
 
         IEigenPod eigenPod;
         eigenPod = eigenPodManager.getPod(podOwner);
@@ -206,13 +178,8 @@
     }
 
     function testDeployNewEigenPodWithWrongPubkey(bytes memory wrongPubkey, bytes memory signature, bytes32 depositDataRoot) public {
-<<<<<<< HEAD
-        beaconChainOracle.setBeaconChainStateRoot(0xaf3bf0770df5dd35b984eda6586e6f6eb20af904a5fb840fe65df9a6415293bd);
-        (beaconStateMerkleProof, validatorContainerFields, validatorMerkleProof, validatorTreeRoot, validatorRoot) = getInitialDepositProof();
-=======
         (beaconStateRoot, beaconStateMerkleProof, validatorContainerFields, validatorMerkleProof, validatorTreeRoot, validatorRoot) = getInitialDepositProof();
-         beaconChainOracle.setBeaconChainStateRoot(beaconStateRoot);
->>>>>>> ce7fe2e3
+        beaconChainOracle.setBeaconChainStateRoot(beaconStateRoot);
 
         cheats.startPrank(podOwner);
         eigenPodManager.stake(wrongPubkey, signature, depositDataRoot);
@@ -250,14 +217,8 @@
     }
 
     function testDeployNewEigenPodWithActiveValidator(bytes memory signature, bytes32 depositDataRoot) public {
-<<<<<<< HEAD
-        beaconChainOracle.setBeaconChainStateRoot(0xaf3bf0770df5dd35b984eda6586e6f6eb20af904a5fb840fe65df9a6415293bd);
-        (beaconStateMerkleProof, validatorContainerFields, validatorMerkleProof, validatorTreeRoot, validatorRoot) = getInitialDepositProof();
-=======
         (beaconStateRoot, beaconStateMerkleProof, validatorContainerFields, validatorMerkleProof, validatorTreeRoot, validatorRoot) = getInitialDepositProof();
-        beaconChainOracle.setBeaconChainStateRoot(beaconStateRoot);
->>>>>>> ce7fe2e3
-        
+        beaconChainOracle.setBeaconChainStateRoot(beaconStateRoot);        
 
         cheats.startPrank(podOwner);
         eigenPodManager.stake(pubkey, signature, depositDataRoot);
@@ -280,10 +241,8 @@
         cheats.assume(operator != address(eigenLayrProxyAdmin));
         cheats.assume(operator != address(beaconChainETHReceiver));
 
-<<<<<<< HEAD
         beaconChainOracle.setBeaconChainStateRoot(0xace9b7b6b5d7921dd2d61d4a2cf9a61db92119faf66c25dde5e2bc030e71d41b);
-=======
->>>>>>> ce7fe2e3
+
         //make initial deposit
         podOwner = address(beaconChainETHReceiver);
         _testDeployAndVerifyNewEigenPod(podOwner, signature, depositDataRoot, true);
@@ -377,10 +336,6 @@
         //make initial deposit
         testDeployAndVerifyNewEigenPod(signature, depositDataRoot);
 
-<<<<<<< HEAD
-
-=======
->>>>>>> ce7fe2e3
         //*************************DELEGATION+REGISTRATION OF OPERATOR******************************//
         _testDelegation(operator, podOwner);
 
@@ -456,18 +411,10 @@
         bool receiveAsTokens = true;
         cheats.startPrank(podOwner);
 
-<<<<<<< HEAD
-=======
-
->>>>>>> ce7fe2e3
         investmentManager.completeQueuedWithdrawal(queuedWithdrawal, middlewareTimesIndex, receiveAsTokens);
 
         cheats.stopPrank();
 
-<<<<<<< HEAD
-=======
-
->>>>>>> ce7fe2e3
         require(podOwner.balance - podOwnerBalanceBefore == shareAmounts[0], "podOwner balance not updated correcty");
 
 
@@ -542,7 +489,6 @@
     }
 
     function _testDeployAndVerifyNewEigenPod(address _podOwner, bytes memory signature, bytes32 depositDataRoot, bool isContract) internal {
-<<<<<<< HEAD
         (beaconStateMerkleProof, validatorContainerFields, validatorMerkleProof, validatorTreeRoot, validatorRoot) = getInitialDepositProof();
 
         //if the _podOwner is a contract, we get the beacon state proof for the contract-specific withdrawal credential
@@ -562,13 +508,6 @@
 
         bytes32 validatorIndex = bytes32(uint256(0));
         bytes memory proofs = abi.encodePacked(validatorTreeRoot, beaconStateMerkleProof, validatorRoot, validatorIndex, validatorMerkleProof);
-=======
-        bytes memory proofs = _deployPod(_podOwner, signature, depositDataRoot, isContract);
-        
-        IEigenPod newPod;
-        newPod = eigenPodManager.getPod(_podOwner);
-        
->>>>>>> ce7fe2e3
         newPod.verifyCorrectWithdrawalCredentials(pubkey, proofs, validatorContainerFields);
 
         uint64 validatorBalance = Endian.fromLittleEndianUint64(validatorContainerFields[2]);
@@ -581,29 +520,4 @@
 
         require(beaconChainETHShares == validatorBalance, "investmentManager shares not updated correctly");
     }
-<<<<<<< HEAD
-}
-=======
-
-    function _deployPod(address _podOwner, bytes memory signature, bytes32 depositDataRoot, bool isContract) internal returns(bytes memory){
-
-        (beaconStateRoot, beaconStateMerkleProof, validatorContainerFields, validatorMerkleProof, validatorTreeRoot, validatorRoot) = getInitialDepositProof();
-
-        //if the _podOwner is a contract, we get the beacon state proof for the contract-specific withdrawal credential
-        if(isContract){
-            (beaconStateRoot, beaconStateMerkleProof, validatorContainerFields, validatorMerkleProof, validatorTreeRoot, validatorRoot) = getContractAddressWithdrawalCred();
-        }
-
-        cheats.startPrank(_podOwner);
-        eigenPodManager.stake(pubkey, signature, depositDataRoot);
-        cheats.stopPrank();
-
-        beaconChainOracle.setBeaconChainStateRoot(beaconStateRoot);
-
-        bytes32 validatorIndex = bytes32(uint256(0));
-        bytes memory proofs = abi.encodePacked(validatorTreeRoot, beaconStateMerkleProof, validatorRoot, validatorIndex, validatorMerkleProof);
-        return proofs;
-
-    }
-}
->>>>>>> ce7fe2e3
+}