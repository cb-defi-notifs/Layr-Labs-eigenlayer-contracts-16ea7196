// //SPDX-License-Identifier: UNLICENSED
pragma solidity ^0.8.9;

 import "../contracts/interfaces/IEigenPod.sol";
 import "./utils/BeaconChainUtils.sol";
import "./EigenLayrDeployer.t.sol";
 import "./mocks/MiddlewareRegistryMock.sol";
import "./mocks/ServiceManagerMock.sol";
import "./mocks/BeaconChainETHReceiver.sol";

contract EigenPodTests is BeaconChainProofUtils, DSTest {
    using BytesLib for bytes;

    bytes pubkey = hex"88347ed1c492eedc97fc8c506a35d44d81f27a0c7a1c661b35913cfd15256c0cccbd34a83341f505c7de2983292f2cab";
    
    //hash tree root of list of validators
    bytes32 validatorTreeRoot;

    //hash tree root of individual validator container
    bytes32 validatorRoot;

    address podOwner = address(42000094993494);

    Vm cheats = Vm(HEVM_ADDRESS);
    EigenLayrDelegation public delegation;
    IInvestmentManager public investmentManager;
    Slasher public slasher;
    PauserRegistry public pauserReg;

    ProxyAdmin public eigenLayrProxyAdmin;
    IBLSPublicKeyCompendium public blsPkCompendium;
    IEigenPodManager public eigenPodManager;
    IEigenPod public pod;
    IETHPOSDeposit public ethPOSDeposit;
    IBeacon public eigenPodBeacon;
    IBeaconChainOracle public beaconChainOracle;
    MiddlewareRegistryMock public generalReg1;
    ServiceManagerMock public generalServiceManager1;
    IBeaconChainETHReceiver public beaconChainETHReceiver;
    address[] public slashingContracts;
    address pauser = address(69);
    address unpauser = address(489);
    address podManagerAddress = 0x212224D2F2d262cd093eE13240ca4873fcCBbA3C;
    uint256 stakeAmount = 32e18;

    modifier fuzzedAddress(address addr) virtual {
        cheats.assume(addr != address(0));
        cheats.assume(addr != address(eigenLayrProxyAdmin));
        cheats.assume(addr != address(investmentManager));
        cheats.assume(addr != address(beaconChainETHReceiver));
        cheats.assume(addr != podOwner);
        _;
    }


    uint32 PARTIAL_WITHDRAWAL_FRAUD_PROOF_PERIOD = 7 days / 12 seconds;
    uint256 REQUIRED_BALANCE_WEI = 31.4 ether;
    uint64 MIN_FULL_WITHDRAWAL_AMOUNT_GWEI = 1 ether / 1e9;

    //performs basic deployment before each test
    function setUp() public {
        // deploy proxy admin for ability to upgrade proxy contracts
        eigenLayrProxyAdmin = new ProxyAdmin();

        // deploy pauser registry
        pauserReg = new PauserRegistry(pauser, unpauser);

        blsPkCompendium = new BLSPublicKeyCompendium();

        /**
         * First, deploy upgradeable proxy contracts that **will point** to the implementations. Since the implementation contracts are
         * not yet deployed, we give these proxies an empty contract as the initial implementation, to act as if they have no code.
         */
        EmptyContract emptyContract = new EmptyContract();
        delegation = EigenLayrDelegation(
            address(new TransparentUpgradeableProxy(address(emptyContract), address(eigenLayrProxyAdmin), ""))
        );
        investmentManager = InvestmentManager(
            address(new TransparentUpgradeableProxy(address(emptyContract), address(eigenLayrProxyAdmin), ""))
        );
        slasher = Slasher(
            address(new TransparentUpgradeableProxy(address(emptyContract), address(eigenLayrProxyAdmin), ""))
        );

        beaconChainOracle = new BeaconChainOracleMock();

        ethPOSDeposit = new ETHPOSDepositMock();
        pod = new EigenPod(
                ethPOSDeposit, 
                PARTIAL_WITHDRAWAL_FRAUD_PROOF_PERIOD, 
                REQUIRED_BALANCE_WEI,
                MIN_FULL_WITHDRAWAL_AMOUNT_GWEI
        );

        eigenPodBeacon = new UpgradeableBeacon(address(pod));

        // this contract is deployed later to keep its address the same (for these tests)
        eigenPodManager = EigenPodManager(
            address(new TransparentUpgradeableProxy(address(emptyContract), address(eigenLayrProxyAdmin), ""))
        );

        // Second, deploy the *implementation* contracts, using the *proxy contracts* as inputs
        EigenLayrDelegation delegationImplementation = new EigenLayrDelegation(investmentManager);
        InvestmentManager investmentManagerImplementation = new InvestmentManager(delegation, eigenPodManager, slasher);
        Slasher slasherImplementation = new Slasher(investmentManager, delegation);
        EigenPodManager eigenPodManagerImplementation = new EigenPodManager(ethPOSDeposit, eigenPodBeacon, investmentManager, slasher);

        //ensuring that the address of eigenpodmanager doesn't change
        bytes memory code = address(eigenPodManager).code;
        cheats.etch(podManagerAddress, code);
        eigenPodManager = IEigenPodManager(podManagerAddress);

        address initialOwner = address(this);
        // Third, upgrade the proxy contracts to use the correct implementation contracts and initialize them.
        eigenLayrProxyAdmin.upgradeAndCall(
            TransparentUpgradeableProxy(payable(address(delegation))),
            address(delegationImplementation),
            abi.encodeWithSelector(EigenLayrDelegation.initialize.selector, pauserReg, initialOwner)
        );
        eigenLayrProxyAdmin.upgradeAndCall(
            TransparentUpgradeableProxy(payable(address(investmentManager))),
            address(investmentManagerImplementation),
            abi.encodeWithSelector(InvestmentManager.initialize.selector, pauserReg, initialOwner)
        );
        eigenLayrProxyAdmin.upgradeAndCall(
            TransparentUpgradeableProxy(payable(address(slasher))),
            address(slasherImplementation),
            abi.encodeWithSelector(Slasher.initialize.selector, pauserReg, initialOwner)
        );
        eigenLayrProxyAdmin.upgradeAndCall(
            TransparentUpgradeableProxy(payable(address(eigenPodManager))),
            address(eigenPodManagerImplementation),
            abi.encodeWithSelector(EigenPodManager.initialize.selector, beaconChainOracle, initialOwner)
        );
        generalServiceManager1 = new ServiceManagerMock(investmentManager);

        generalReg1 = new MiddlewareRegistryMock(
             generalServiceManager1,
             investmentManager
        );

        beaconChainETHReceiver = new BeaconChainETHReceiver();

        slashingContracts.push(address(eigenPodManager));
        investmentManager.slasher().addGloballyPermissionedContracts(slashingContracts);

        cheats.deal(address(podOwner), stakeAmount);
        cheats.deal(address(beaconChainETHReceiver), stakeAmount);
        
    }

    function testDeployAndVerifyNewEigenPod(bytes memory signature, bytes32 depositDataRoot) public {
        beaconChainOracle.setBeaconChainStateRoot(0xaf3bf0770df5dd35b984eda6586e6f6eb20af904a5fb840fe65df9a6415293bd);
        _testDeployAndVerifyNewEigenPod(podOwner, signature, depositDataRoot, false);
    }

    //test freezing operator after a beacon chain slashing event
    function testUpdateSlashedBeaconBalance(bytes memory signature, bytes32 depositDataRoot) public {
        //make initial deposit
        testDeployAndVerifyNewEigenPod(signature, depositDataRoot);

        //get updated proof, set beaconchain state root
        (beaconStateRoot, beaconStateMerkleProof, validatorContainerFields, validatorMerkleProof, validatorTreeRoot, validatorRoot) = getSlashedDepositProof();

        beaconChainOracle.setBeaconChainStateRoot(beaconStateRoot);
        

        IEigenPod eigenPod;
        eigenPod = eigenPodManager.getPod(podOwner);
        
        bytes32 validatorIndex = bytes32(uint256(0));
        bytes memory proofs = abi.encodePacked(validatorTreeRoot, beaconStateMerkleProof, validatorRoot, validatorIndex, validatorMerkleProof);
        eigenPod.verifyOvercommitedStake(pubkey, proofs, validatorContainerFields, 0);
        
        uint256 beaconChainETHShares = investmentManager.investorStratShares(podOwner, investmentManager.beaconChainETHStrategy());

        require(beaconChainETHShares == 0, "investmentManager shares not updated correctly");
    }

    //test deploying a new eigen pod with a public key that does not match that of the beacon chain proof provided.
    function testDeployNewEigenPodWithWrongPubkey(bytes memory wrongPubkey, bytes memory signature, bytes32 depositDataRoot) public {
        (beaconStateRoot, beaconStateMerkleProof, validatorContainerFields, validatorMerkleProof, validatorTreeRoot, validatorRoot) = getInitialDepositProof();
        beaconChainOracle.setBeaconChainStateRoot(beaconStateRoot);

        cheats.startPrank(podOwner);
        eigenPodManager.stake{value: stakeAmount}(wrongPubkey, signature, depositDataRoot);
        cheats.stopPrank();

        IEigenPod newPod;
        newPod = eigenPodManager.getPod(podOwner);

        bytes32 validatorIndex = bytes32(uint256(0));
        bytes memory proofs = abi.encodePacked(validatorTreeRoot, beaconStateMerkleProof, validatorRoot, validatorIndex, validatorMerkleProof);
        cheats.expectRevert(bytes("EigenPod.verifyCorrectWithdrawalCredentials: Proof is not for provided pubkey"));
        newPod.verifyCorrectWithdrawalCredentials(wrongPubkey, proofs, validatorContainerFields);
    }

    //test deploying an eigen pod with mismatched withdrawal credentials between the proof and the actual pod's address
    function testDeployNewEigenPodWithWrongWithdrawalCreds(address wrongWithdrawalAddress, bytes memory signature, bytes32 depositDataRoot) public {
        IEigenPod newPod;
        newPod = eigenPodManager.getPod(podOwner);
        // make sure that wrongWithdrawalAddress is not set to actual pod address
        cheats.assume(wrongWithdrawalAddress != address(newPod));
        
        (beaconStateRoot, beaconStateMerkleProof, validatorContainerFields, validatorMerkleProof, validatorTreeRoot, validatorRoot) = getInitialDepositProof();
        beaconChainOracle.setBeaconChainStateRoot(beaconStateRoot);


        cheats.startPrank(podOwner);
        eigenPodManager.stake{value: stakeAmount}(pubkey, signature, depositDataRoot);
        cheats.stopPrank();

        validatorContainerFields[1] = abi.encodePacked(bytes1(uint8(1)), bytes11(0), wrongWithdrawalAddress).toBytes32(0);

        bytes32 validatorIndex = bytes32(uint256(0));
        bytes memory proofs = abi.encodePacked(validatorTreeRoot, beaconStateMerkleProof, validatorRoot, validatorIndex, validatorMerkleProof);
        cheats.expectRevert(bytes("EigenPod.verifyValidatorFields: Invalid validator fields"));
        newPod.verifyCorrectWithdrawalCredentials(pubkey, proofs, validatorContainerFields);
    }

    //test that when withdrawal credentials are verified more than once, it reverts
    function testDeployNewEigenPodWithActiveValidator(bytes memory signature, bytes32 depositDataRoot) public {
        (beaconStateRoot, beaconStateMerkleProof, validatorContainerFields, validatorMerkleProof, validatorTreeRoot, validatorRoot) = getInitialDepositProof();
        beaconChainOracle.setBeaconChainStateRoot(beaconStateRoot);        

        cheats.startPrank(podOwner);
        eigenPodManager.stake{value: stakeAmount}(pubkey, signature, depositDataRoot);
        cheats.stopPrank();

        IEigenPod newPod;
        newPod = eigenPodManager.getPod(podOwner);

        bytes32 validatorIndex = bytes32(uint256(0));
        bytes memory proofs = abi.encodePacked(validatorTreeRoot, beaconStateMerkleProof, validatorRoot, validatorIndex, validatorMerkleProof);
        newPod.verifyCorrectWithdrawalCredentials(pubkey, proofs, validatorContainerFields);

        cheats.expectRevert(bytes("EigenPod.verifyCorrectWithdrawalCredentials: Validator not inactive"));
        newPod.verifyCorrectWithdrawalCredentials(pubkey, proofs, validatorContainerFields);
    }

<<<<<<< HEAD
//     // Withdraw eigenpods balance to a contract
    function testEigenPodsQueuedWithdrawalContract(address operator, bytes memory signature, bytes32 depositDataRoot) public {
        cheats.assume(operator != address(0));
        cheats.assume(operator != address(eigenLayrProxyAdmin));
        cheats.assume(operator != address(beaconChainETHReceiver));

=======
    // Withdraw eigenpods balance to a contract
    function testEigenPodsQueuedWithdrawalContract(address operator, bytes memory signature, bytes32 depositDataRoot) public fuzzedAddress(operator){
>>>>>>> ed267ddb
        //make initial deposit
        podOwner = address(beaconChainETHReceiver);
        _testDeployAndVerifyNewEigenPod(podOwner, signature, depositDataRoot, true);


        //*************************DELEGATION+REGISTRATION OF OPERATOR******************************//
        _testDelegation(operator, podOwner);

        cheats.startPrank(operator);
        investmentManager.slasher().optIntoSlashing(address(generalServiceManager1));
        cheats.stopPrank();

        generalReg1.registerOperator(operator, uint32(block.timestamp) + 3 days);
        //*******************************************************************************************//



        IEigenPod newPod;
        newPod = eigenPodManager.getPod(podOwner);
        //adding balance to pod to simulate a withdrawal
        cheats.deal(address(newPod), stakeAmount);

        //getting proof for withdrawal from beacon chain
        (beaconStateRoot, beaconStateMerkleProof, validatorContainerFields, validatorMerkleProof, validatorTreeRoot, validatorRoot) = getCompleteWithdrawalProof();
        beaconChainOracle.setBeaconChainStateRoot(beaconStateRoot);
        bytes32 validatorIndex = bytes32(uint256(0));
        bytes memory proofs = abi.encodePacked(validatorTreeRoot, beaconStateMerkleProof, validatorRoot, validatorIndex, validatorMerkleProof);
        newPod.verifyBeaconChainFullWithdrawal(pubkey, proofs, validatorContainerFields,  0);


        IInvestmentStrategy[] memory strategyArray = new IInvestmentStrategy[](1);
        IERC20[] memory tokensArray = new IERC20[](1);
        uint256[] memory shareAmounts = new uint256[](1);
        uint256[] memory strategyIndexes = new uint256[](1);
        IInvestmentManager.WithdrawerAndNonce memory withdrawerAndNonce =
            IInvestmentManager.WithdrawerAndNonce({withdrawer: address(beaconChainETHReceiver), nonce: 0});
        bool undelegateIfPossible = false;
        {
            strategyArray[0] = investmentManager.beaconChainETHStrategy();
            shareAmounts[0] = REQUIRED_BALANCE_WEI;
            strategyIndexes[0] = 0;
        }

        uint256 podOwnerSharesBefore = investmentManager.investorStratShares(podOwner, investmentManager.beaconChainETHStrategy());
        

        cheats.warp(uint32(block.timestamp) + 1 days);
        cheats.roll(uint32(block.timestamp) + 1 days);

        cheats.startPrank(podOwner);
        investmentManager.queueWithdrawal(strategyIndexes, strategyArray, tokensArray, shareAmounts, address(beaconChainETHReceiver), undelegateIfPossible);
        cheats.stopPrank();
        uint32 queuedWithdrawalStartBlock = uint32(block.number);

        //*************************DEREGISTER OPERATOR******************************//
        //now withdrawal block time is before deregistration
        cheats.warp(uint32(block.timestamp) + 2 days);
        cheats.roll(uint32(block.timestamp) + 2 days);
        
        generalReg1.deregisterOperator(operator);

        //warp past the serve until time, which is 3 days from the beginning.  THis puts us at 4 days past that point
        cheats.warp(uint32(block.timestamp) + 4 days);
        cheats.roll(uint32(block.timestamp) + 4 days);
        //*************************************************************************//

        uint256 podOwnerSharesAfter = investmentManager.investorStratShares(podOwner, investmentManager.beaconChainETHStrategy());

        require(podOwnerSharesBefore - podOwnerSharesAfter == REQUIRED_BALANCE_WEI, "delegation shares not updated correctly");

        IInvestmentManager.QueuedWithdrawal memory queuedWithdrawal = IInvestmentManager.QueuedWithdrawal({
            strategies: strategyArray,
            tokens: tokensArray,
            shares: shareAmounts,
            depositor: podOwner,
            withdrawerAndNonce: withdrawerAndNonce,
            withdrawalStartBlock: queuedWithdrawalStartBlock,
            delegatedAddress: delegation.delegatedTo(podOwner)
        });

        uint256 receiverBalanceBefore = address(beaconChainETHReceiver).balance;
        uint256 middlewareTimesIndex = 1;
        bool receiveAsTokens = true;
        cheats.startPrank(address(beaconChainETHReceiver));

        investmentManager.completeQueuedWithdrawal(queuedWithdrawal, middlewareTimesIndex, receiveAsTokens);

        cheats.stopPrank();

        require(address(beaconChainETHReceiver).balance - receiverBalanceBefore == shareAmounts[0], "Receiver contract balance not updated correctly");
    } 

    // Withdraw eigenpods balance to an EOA
    function testEigenPodsQueuedWithdrawalEOA(address operator, bytes memory signature, bytes32 depositDataRoot) public fuzzedAddress(operator){
        //make initial deposit
        testDeployAndVerifyNewEigenPod(signature, depositDataRoot);

        //*************************DELEGATION+REGISTRATION OF OPERATOR******************************//
        _testDelegation(operator, podOwner);


        cheats.startPrank(operator);
        investmentManager.slasher().optIntoSlashing(address(generalServiceManager1));
        cheats.stopPrank();

        generalReg1.registerOperator(operator, uint32(block.timestamp) + 3 days);
        //*********************************************************************************************//


        IEigenPod newPod;
        newPod = eigenPodManager.getPod(podOwner);
        //adding balance to pod to simulate a withdrawal
        cheats.deal(address(newPod), stakeAmount);

        //getting proof for withdrawal from beacon chain
        (beaconStateRoot, beaconStateMerkleProof, validatorContainerFields, validatorMerkleProof, validatorTreeRoot, validatorRoot) = getCompleteWithdrawalProof();
        beaconChainOracle.setBeaconChainStateRoot(beaconStateRoot);
        bytes32 validatorIndex = bytes32(uint256(0));
        bytes memory proofs = abi.encodePacked(validatorTreeRoot, beaconStateMerkleProof, validatorRoot, validatorIndex, validatorMerkleProof);
        newPod.verifyBeaconChainFullWithdrawal(pubkey, proofs, validatorContainerFields,  0);

        IInvestmentStrategy[] memory strategyArray = new IInvestmentStrategy[](1);
        IERC20[] memory tokensArray = new IERC20[](1);
        uint256[] memory shareAmounts = new uint256[](1);
        uint256[] memory strategyIndexes = new uint256[](1);
        IInvestmentManager.WithdrawerAndNonce memory withdrawerAndNonce =
            IInvestmentManager.WithdrawerAndNonce({withdrawer: podOwner, nonce: 0});
        bool undelegateIfPossible = false;
        {
            strategyArray[0] = investmentManager.beaconChainETHStrategy();
            shareAmounts[0] = REQUIRED_BALANCE_WEI;
            strategyIndexes[0] = 0;
        }


        uint256 podOwnerSharesBefore = investmentManager.investorStratShares(podOwner, investmentManager.beaconChainETHStrategy());
        

        cheats.warp(uint32(block.timestamp) + 1 days);
        cheats.roll(uint32(block.timestamp) + 1 days);

        cheats.startPrank(podOwner);
        investmentManager.queueWithdrawal(strategyIndexes, strategyArray, tokensArray, shareAmounts, podOwner, undelegateIfPossible);
        cheats.stopPrank();
        uint32 queuedWithdrawalStartBlock = uint32(block.number);

        //*************************DELEGATION/Stake Update STUFF******************************//
        //now withdrawal block time is before deregistration
        cheats.warp(uint32(block.timestamp) + 2 days);
        cheats.roll(uint32(block.timestamp) + 2 days);
        
        generalReg1.deregisterOperator(operator);

        //warp past the serve until time, which is 3 days from the beginning.  THis puts us at 4 days past that point
        cheats.warp(uint32(block.timestamp) + 4 days);
        cheats.roll(uint32(block.timestamp) + 4 days);
        //*************************************************************************//

        uint256 podOwnerSharesAfter = investmentManager.investorStratShares(podOwner, investmentManager.beaconChainETHStrategy());

        require(podOwnerSharesBefore - podOwnerSharesAfter == REQUIRED_BALANCE_WEI, "delegation shares not updated correctly");

        address delegatedAddress = delegation.delegatedTo(podOwner);
        IInvestmentManager.QueuedWithdrawal memory queuedWithdrawal = IInvestmentManager.QueuedWithdrawal({
            strategies: strategyArray,
            tokens: tokensArray,
            shares: shareAmounts,
            depositor: podOwner,
            withdrawerAndNonce: withdrawerAndNonce,
            withdrawalStartBlock: queuedWithdrawalStartBlock,
            delegatedAddress: delegatedAddress
        });

        uint256 podOwnerBalanceBefore = podOwner.balance;
        uint256 middlewareTimesIndex = 1;
        bool receiveAsTokens = true;
        cheats.startPrank(podOwner);

        investmentManager.completeQueuedWithdrawal(queuedWithdrawal, middlewareTimesIndex, receiveAsTokens);

        cheats.stopPrank();

        require(podOwner.balance - podOwnerBalanceBefore == shareAmounts[0], "podOwner balance not updated correcty");


    } 

    // simply tries to register 'sender' as a delegate, setting their 'DelegationTerms' contract in EigenLayrDelegation to 'dt'
    // verifies that the storage of EigenLayrDelegation contract is updated appropriately
    function _testRegisterAsOperator(address sender, IDelegationTerms dt) internal {
        cheats.startPrank(sender);

        delegation.registerAsOperator(dt);
        assertTrue(delegation.isOperator(sender), "testRegisterAsOperator: sender is not a delegate");

        assertTrue(
            delegation.delegationTerms(sender) == dt, "_testRegisterAsOperator: delegationTerms not set appropriately"
        );

        assertTrue(delegation.isDelegated(sender), "_testRegisterAsOperator: sender not marked as actively delegated");
        cheats.stopPrank();
    }

    function _testDelegateToOperator(address sender, address operator) internal {
        //delegator-specific information
        (IInvestmentStrategy[] memory delegateStrategies, uint256[] memory delegateShares) =
            investmentManager.getDeposits(sender);

        uint256 numStrats = delegateShares.length;
        assertTrue(numStrats > 0, "_testDelegateToOperator: delegating from address with no investments");
        uint256[] memory inititalSharesInStrats = new uint256[](numStrats);
        for (uint256 i = 0; i < numStrats; ++i) {
            inititalSharesInStrats[i] = delegation.operatorShares(operator, delegateStrategies[i]);
        }

        cheats.startPrank(sender);
        delegation.delegateTo(operator);
        cheats.stopPrank();

        assertTrue(
            delegation.delegatedTo(sender) == operator,
            "_testDelegateToOperator: delegated address not set appropriately"
        );
        assertTrue(
            delegation.isDelegated(sender),
            "_testDelegateToOperator: delegated status not set appropriately"
        );

        for (uint256 i = 0; i < numStrats; ++i) {
            uint256 operatorSharesBefore = inititalSharesInStrats[i];
            uint256 operatorSharesAfter = delegation.operatorShares(operator, delegateStrategies[i]);
            assertTrue(
                operatorSharesAfter == (operatorSharesBefore + delegateShares[i]),
                "_testDelegateToOperator: delegatedShares not increased correctly"
            );
        }
    }
    function _testDelegation(address operator, address staker)
        internal
    {   
        if (!delegation.isOperator(operator)) {
            _testRegisterAsOperator(operator, IDelegationTerms(operator));
        }

        //making additional deposits to the investment strategies
        assertTrue(delegation.isNotDelegated(staker) == true, "testDelegation: staker is not delegate");
        _testDelegateToOperator(staker, operator);
        assertTrue(delegation.isDelegated(staker) == true, "testDelegation: staker is not delegate");

        IInvestmentStrategy[] memory updatedStrategies;
        uint256[] memory updatedShares;
        (updatedStrategies, updatedShares) =
            investmentManager.getDeposits(staker);
    }

    function _testDeployAndVerifyNewEigenPod(address _podOwner, bytes memory signature, bytes32 depositDataRoot, bool isContract) internal {
        (beaconStateRoot, beaconStateMerkleProof, validatorContainerFields, validatorMerkleProof, validatorTreeRoot, validatorRoot) = getInitialDepositProof();

        //if the _podOwner is a contract, we get the beacon state proof for the contract-specific withdrawal credential
        if(isContract) {
            (beaconStateRoot, beaconStateMerkleProof, validatorContainerFields, validatorMerkleProof, validatorTreeRoot, validatorRoot) = getContractAddressWithdrawalCred();
        }

        emit log_named_uint("stakeamou", stakeAmount);
        cheats.startPrank(_podOwner);
        eigenPodManager.stake{value: stakeAmount}(pubkey, signature, depositDataRoot);
        cheats.stopPrank();

        beaconChainOracle.setBeaconChainStateRoot(beaconStateRoot);

        IEigenPod newPod;

        newPod = eigenPodManager.getPod(_podOwner);

        bytes32 validatorIndex = bytes32(uint256(0));
        bytes memory proofs = abi.encodePacked(validatorTreeRoot, beaconStateMerkleProof, validatorRoot, validatorIndex, validatorMerkleProof);
        newPod.verifyCorrectWithdrawalCredentials(pubkey, proofs, validatorContainerFields);

        IInvestmentStrategy beaconChainETHStrategy = investmentManager.beaconChainETHStrategy();

        uint256 beaconChainETHShares = investmentManager.investorStratShares(_podOwner, beaconChainETHStrategy);
        require(beaconChainETHShares == REQUIRED_BALANCE_WEI, "investmentManager shares not updated correctly");
    }
 }<|MERGE_RESOLUTION|>--- conflicted
+++ resolved
@@ -238,17 +238,9 @@
         newPod.verifyCorrectWithdrawalCredentials(pubkey, proofs, validatorContainerFields);
     }
 
-<<<<<<< HEAD
-//     // Withdraw eigenpods balance to a contract
-    function testEigenPodsQueuedWithdrawalContract(address operator, bytes memory signature, bytes32 depositDataRoot) public {
-        cheats.assume(operator != address(0));
-        cheats.assume(operator != address(eigenLayrProxyAdmin));
-        cheats.assume(operator != address(beaconChainETHReceiver));
-
-=======
     // Withdraw eigenpods balance to a contract
     function testEigenPodsQueuedWithdrawalContract(address operator, bytes memory signature, bytes32 depositDataRoot) public fuzzedAddress(operator){
->>>>>>> ed267ddb
+
         //make initial deposit
         podOwner = address(beaconChainETHReceiver);
         _testDeployAndVerifyNewEigenPod(podOwner, signature, depositDataRoot, true);
