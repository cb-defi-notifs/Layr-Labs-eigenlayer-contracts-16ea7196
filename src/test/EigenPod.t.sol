// //SPDX-License-Identifier: UNLICENSED
pragma solidity =0.8.12;

import "../contracts/interfaces/IEigenPod.sol";
import "../contracts/interfaces/IBLSPublicKeyCompendium.sol";
import "../contracts/middleware/BLSPublicKeyCompendium.sol";
import "../contracts/pods/EigenPodPaymentEscrow.sol";
import "./utils/BeaconChainUtils.sol";
import "./EigenLayerDeployer.t.sol";
import "./mocks/MiddlewareRegistryMock.sol";
import "./mocks/ServiceManagerMock.sol";

contract EigenPodTests is BeaconChainProofUtils, EigenPodPausingConstants, DSTest {
    using BytesLib for bytes;

    uint256 internal constant GWEI_TO_WEI = 1e9;

    bytes pubkey = hex"88347ed1c492eedc97fc8c506a35d44d81f27a0c7a1c661b35913cfd15256c0cccbd34a83341f505c7de2983292f2cab";
    uint40 validatorIndex0 = 0;
    uint40 validatorIndex1 = 1;
    //hash tree root of list of validators
    bytes32 validatorTreeRoot;

    //hash tree root of individual validator container
    bytes32 validatorRoot;

    address podOwner = address(42000094993494);

    Vm cheats = Vm(HEVM_ADDRESS);
    EigenLayerDelegation public delegation;
    IInvestmentManager public investmentManager;
    Slasher public slasher;
    PauserRegistry public pauserReg;

    ProxyAdmin public eigenLayerProxyAdmin;
    IBLSPublicKeyCompendium public blsPkCompendium;
    IEigenPodManager public eigenPodManager;
    IEigenPod public podImplementation;
    IEigenPodPaymentEscrow public eigenPodPaymentEscrow;
    IETHPOSDeposit public ethPOSDeposit;
    IBeacon public eigenPodBeacon;
    IBeaconChainOracle public beaconChainOracle;
    MiddlewareRegistryMock public generalReg1;
    ServiceManagerMock public generalServiceManager1;
    address[] public slashingContracts;
    address pauser = address(69);
    address unpauser = address(489);
    address podManagerAddress = 0x212224D2F2d262cd093eE13240ca4873fcCBbA3C;
    address podAddress = address(123);
    uint256 stakeAmount = 32e18;
    mapping (address => bool) fuzzedAddressMapping;
    bytes signature;
    bytes32 depositDataRoot;


    modifier fuzzedAddress(address addr) virtual {
        cheats.assume(fuzzedAddressMapping[addr] == false);
        _;
    }


    uint32 PARTIAL_WITHDRAWAL_FRAUD_PROOF_PERIOD_BLOCKS = 7 days / 12 seconds;
    uint256 REQUIRED_BALANCE_WEI = 31.4 ether;
    uint64 MIN_FULL_WITHDRAWAL_AMOUNT_GWEI = 1 ether / 1e9;

    //performs basic deployment before each test
    function setUp() public {
        // deploy proxy admin for ability to upgrade proxy contracts
        eigenLayerProxyAdmin = new ProxyAdmin();

        // deploy pauser registry
        pauserReg = new PauserRegistry(pauser, unpauser);

        blsPkCompendium = new BLSPublicKeyCompendium();

        /**
         * First, deploy upgradeable proxy contracts that **will point** to the implementations. Since the implementation contracts are
         * not yet deployed, we give these proxies an empty contract as the initial implementation, to act as if they have no code.
         */
        EmptyContract emptyContract = new EmptyContract();
        delegation = EigenLayerDelegation(
            address(new TransparentUpgradeableProxy(address(emptyContract), address(eigenLayerProxyAdmin), ""))
        );
        investmentManager = InvestmentManager(
            address(new TransparentUpgradeableProxy(address(emptyContract), address(eigenLayerProxyAdmin), ""))
        );
        slasher = Slasher(
            address(new TransparentUpgradeableProxy(address(emptyContract), address(eigenLayerProxyAdmin), ""))
        );
        eigenPodPaymentEscrow = EigenPodPaymentEscrow(
            address(new TransparentUpgradeableProxy(address(emptyContract), address(eigenLayerProxyAdmin), ""))
        );

        ethPOSDeposit = new ETHPOSDepositMock();
        podImplementation = new EigenPod(
                ethPOSDeposit, 
                eigenPodPaymentEscrow,
                PARTIAL_WITHDRAWAL_FRAUD_PROOF_PERIOD_BLOCKS, 
                REQUIRED_BALANCE_WEI,
                MIN_FULL_WITHDRAWAL_AMOUNT_GWEI
        );

        eigenPodBeacon = new UpgradeableBeacon(address(podImplementation));

        // this contract is deployed later to keep its address the same (for these tests)
        eigenPodManager = EigenPodManager(
            address(new TransparentUpgradeableProxy(address(emptyContract), address(eigenLayerProxyAdmin), ""))
        );

        // Second, deploy the *implementation* contracts, using the *proxy contracts* as inputs
        EigenLayerDelegation delegationImplementation = new EigenLayerDelegation(investmentManager, slasher);
        InvestmentManager investmentManagerImplementation = new InvestmentManager(delegation, IEigenPodManager(podManagerAddress), slasher);
        Slasher slasherImplementation = new Slasher(investmentManager, delegation);
        EigenPodManager eigenPodManagerImplementation = new EigenPodManager(ethPOSDeposit, eigenPodBeacon, investmentManager, slasher);

        //ensuring that the address of eigenpodmanager doesn't change
        bytes memory code = address(eigenPodManager).code;
        cheats.etch(podManagerAddress, code);
        eigenPodManager = IEigenPodManager(podManagerAddress);

        beaconChainOracle = new BeaconChainOracleMock();
        EigenPodPaymentEscrow eigenPodPaymentEscrowImplementation = new EigenPodPaymentEscrow(IEigenPodManager(podManagerAddress));

        address initialOwner = address(this);
        // Third, upgrade the proxy contracts to use the correct implementation contracts and initialize them.
        eigenLayerProxyAdmin.upgradeAndCall(
            TransparentUpgradeableProxy(payable(address(delegation))),
            address(delegationImplementation),
            abi.encodeWithSelector(EigenLayerDelegation.initialize.selector, pauserReg, initialOwner)
        );
        eigenLayerProxyAdmin.upgradeAndCall(
            TransparentUpgradeableProxy(payable(address(investmentManager))),
            address(investmentManagerImplementation),
            abi.encodeWithSelector(InvestmentManager.initialize.selector, pauserReg, initialOwner, 0)
        );
        eigenLayerProxyAdmin.upgradeAndCall(
            TransparentUpgradeableProxy(payable(address(slasher))),
            address(slasherImplementation),
            abi.encodeWithSelector(Slasher.initialize.selector, pauserReg, initialOwner)
        );
        eigenLayerProxyAdmin.upgradeAndCall(
            TransparentUpgradeableProxy(payable(address(eigenPodManager))),
            address(eigenPodManagerImplementation),
            abi.encodeWithSelector(EigenPodManager.initialize.selector, beaconChainOracle, initialOwner, pauserReg, 0)
        );
        uint256 initPausedStatus = 0;
        uint256 withdrawalDelayBlocks = PARTIAL_WITHDRAWAL_FRAUD_PROOF_PERIOD_BLOCKS;
        eigenLayerProxyAdmin.upgradeAndCall(
            TransparentUpgradeableProxy(payable(address(eigenPodPaymentEscrow))),
            address(eigenPodPaymentEscrowImplementation),
            abi.encodeWithSelector(EigenPodPaymentEscrow.initialize.selector, initialOwner, pauserReg, initPausedStatus, withdrawalDelayBlocks)
        );
        generalServiceManager1 = new ServiceManagerMock(slasher);

        generalReg1 = new MiddlewareRegistryMock(
             generalServiceManager1,
             investmentManager
        );

        cheats.deal(address(podOwner), stakeAmount);     

        fuzzedAddressMapping[address(0)] = true;
        fuzzedAddressMapping[address(eigenLayerProxyAdmin)] = true;
        fuzzedAddressMapping[address(investmentManager)] = true;
        fuzzedAddressMapping[address(eigenPodManager)] = true;
        fuzzedAddressMapping[address(delegation)] = true;
        fuzzedAddressMapping[address(slasher)] = true;
        fuzzedAddressMapping[address(generalServiceManager1)] = true;
        fuzzedAddressMapping[address(generalReg1)] = true;

    }

    function testDeployAndVerifyNewEigenPod() public returns(IEigenPod){
        beaconChainOracle.setBeaconChainStateRoot(0xaf3bf0770df5dd35b984eda6586e6f6eb20af904a5fb840fe65df9a6415293bd);
        return _testDeployAndVerifyNewEigenPod(podOwner, signature, depositDataRoot, false, validatorIndex0);
    }

    //test freezing operator after a beacon chain slashing event
    function testUpdateSlashedBeaconBalance() public {
        //make initial deposit
        IEigenPod eigenPod = testDeployAndVerifyNewEigenPod();

        //get updated proof, set beaconchain state root
        _proveOvercommittedStake(eigenPod, validatorIndex0);
        
        uint256 beaconChainETHShares = investmentManager.investorStratShares(podOwner, investmentManager.beaconChainETHStrategy());

        require(beaconChainETHShares == 0, "investmentManager shares not updated correctly");
    }

    //test deploying an eigen pod with mismatched withdrawal credentials between the proof and the actual pod's address
    function testDeployNewEigenPodWithWrongWithdrawalCreds(address wrongWithdrawalAddress) public {
        IEigenPod newPod;
        newPod = eigenPodManager.getPod(podOwner);
        // make sure that wrongWithdrawalAddress is not set to actual pod address
        cheats.assume(wrongWithdrawalAddress != address(newPod));
        
        (beaconStateRoot, beaconStateMerkleProofForValidators, validatorContainerFields, validatorMerkleProof, validatorTreeRoot, validatorRoot) =
            getInitialDepositProof(validatorIndex0);
        beaconChainOracle.setBeaconChainStateRoot(beaconStateRoot);


        cheats.startPrank(podOwner);
        eigenPodManager.stake{value: stakeAmount}(pubkey, signature, depositDataRoot);
        cheats.stopPrank();

        validatorContainerFields[1] = abi.encodePacked(bytes1(uint8(1)), bytes11(0), wrongWithdrawalAddress).toBytes32(0);

        bytes memory proofs = abi.encodePacked(validatorMerkleProof, beaconStateMerkleProofForValidators);
        cheats.expectRevert(bytes("BeaconChainProofs.verifyValidatorFields: Invalid merkle proof"));
        newPod.verifyCorrectWithdrawalCredentials(validatorIndex0, proofs, validatorContainerFields);
    }

    //test that when withdrawal credentials are verified more than once, it reverts
    function testDeployNewEigenPodWithActiveValidator() public {
        (beaconStateRoot, beaconStateMerkleProofForValidators, validatorContainerFields, validatorMerkleProof, validatorTreeRoot, validatorRoot) =
            getInitialDepositProof(validatorIndex0);
        beaconChainOracle.setBeaconChainStateRoot(beaconStateRoot);        

        cheats.startPrank(podOwner);
        eigenPodManager.stake{value: stakeAmount}(pubkey, signature, depositDataRoot);
        cheats.stopPrank();

        IEigenPod newPod;
        newPod = eigenPodManager.getPod(podOwner);

        // bytes32 validatorIndexBytes = bytes32(uint256(validatorIndex0));
        bytes memory proofs = abi.encodePacked(validatorMerkleProof, beaconStateMerkleProofForValidators);
        newPod.verifyCorrectWithdrawalCredentials(validatorIndex0, proofs, validatorContainerFields);

        cheats.expectRevert(bytes("EigenPod.verifyCorrectWithdrawalCredentials: Validator not inactive"));
        newPod.verifyCorrectWithdrawalCredentials(validatorIndex0, proofs, validatorContainerFields);
    }

    function testWithdrawalProofs() public {
                // bytes32[] memory withdrawalFields;

                //getting proof for withdrawal from beacon chain
                (
                    beaconStateRoot, 
                    executionPayloadHeaderRoot, 
                    blockNumberRoot,
                    executionPayloadHeaderProof,
                    blockNumberProof, 
                    withdrawalMerkleProof,
                    withdrawalContainerFields
                ) = getWithdrawalProofsWithBlockNumber();
                
                Relayer relay = new Relayer();

                BeaconChainProofs.WithdrawalAndBlockNumberProof memory proof = BeaconChainProofs.WithdrawalAndBlockNumberProof(
                                                                            uint16(0), 
                                                                            executionPayloadHeaderRoot, 
                                                                            abi.encodePacked(executionPayloadHeaderProof),
                                                                            uint8(0),
                                                                            abi.encodePacked(withdrawalMerkleProof),
                                                                            abi.encodePacked(blockNumberProof)
                                                                            );
                relay.verifyWithdrawalFieldsAndBlockNumber(
                    beaconStateRoot, 
                    proof, 
                    blockNumberRoot, 
                    withdrawalContainerFields
                );

    }

    function getBeaconChainETHShares(address staker) internal view returns(uint256) {
        return investmentManager.investorStratShares(staker, investmentManager.beaconChainETHStrategy());
    }

    // TEST CASES:

    // 3. Single withdrawal credential
    // Test: Owner proves an withdrawal credential.
    // Expected Behaviour: beaconChainETH shares should increment by REQUIRED_BALANCE_WEI
    //                     validator status should be marked as ACTIVE

    function testProveSingleWithdrawalCredential(IEigenPod pod, uint40 validatorIndex) internal {
        // get beaconChainETH shares
        uint256 beaconChainETHBefore = getBeaconChainETHShares(pod.podOwner());

        // pointed withdrawal credential

        uint256 beaconChainETHAfter = getBeaconChainETHShares(pod.podOwner());
        assertTrue(beaconChainETHAfter - beaconChainETHBefore == pod.REQUIRED_BALANCE_WEI());
        assertTrue(pod.validatorStatus(validatorIndex) == IEigenPod.VALIDATOR_STATUS.ACTIVE);
    }

    // 4. Happy case full withdrawal
    // Setup: Run (3). 
    // Test: Credit the pod balance with AMOUNT (>= REQUIRED_BALANCE_GWEI) gwei and then owner submit 
    //       full withdrawal proof for validator from (3).
    // Expected Behaviour: restakedExecutionLayerBalanceGwei should be REQUIRED_BALANCE_GWEI
    //                     pod owner balance should increaase by AMOUNT - REQUIRED_BALANCE_GWEI
    //                     validator status should be marked as WITHDRAWN

    function testSufficientFullWithdrawal() public {
        uint64 withdrawalAmountGwei = 31400000000;
        IEigenPod pod = testDeployAndVerifyNewEigenPod();

        // withdrawal amount must be sufficient
        cheats.assume(withdrawalAmountGwei >= pod.REQUIRED_BALANCE_GWEI() && withdrawalAmountGwei <= 33 ether);

        uint256 podOwnerBalanceBefore = pod.podOwner().balance;

        cheats.deal(address(pod), address(pod).balance + withdrawalAmountGwei * GWEI_TO_WEI);

        // prove sufficient full withdrawal
        _proveFullWithdrawal(pod);

        assertTrue(pod.restakedExecutionLayerGwei() == pod.REQUIRED_BALANCE_GWEI(), "restakedExecutionLayerGwei not set correctly");
<<<<<<< HEAD
        assertTrue(pod.podOwner().balance - podOwnerBalanceBefore == withdrawalAmountGwei - pod.REQUIRED_BALANCE_GWEI(), "pod owner balance not increased correctly");
=======
        assertTrue(pod.instantlyWithdrawableBalanceGwei() - instantlyWithdrawableBalanceGweiBefore == withdrawalAmountGwei - pod.REQUIRED_BALANCE_GWEI(),
            "instantlyWithdrawableBalanceGwei not set correctly");
>>>>>>> 067cba57
        assertTrue(pod.validatorStatus(validatorIndex0) == IEigenPod.VALIDATOR_STATUS.WITHDRAWN, "validator status not set correctly");
    }

    // 5. Prove overcommitted balance
    // Setup: Run (3). 
    // Test: Watcher proves an overcommitted balance for validator from (3).
    // Expected Behaviour: beaconChainETH shares should decrement by REQUIRED_BALANCE_WEI
    //                     validator status should be marked as OVERCOMMITTED

    function testProveOverCommittedBalance(IEigenPod pod, uint40 validatorIndex) internal {
        //IEigenPod pod = testDeployAndVerifyNewEigenPod(signature, depositDataRoot);
        // get beaconChainETH shares
        uint256 beaconChainETHBefore = getBeaconChainETHShares(pod.podOwner());

        // prove overcommitted balance
        _proveOvercommittedStake(pod, validatorIndex);

        assertTrue(beaconChainETHBefore - getBeaconChainETHShares(pod.podOwner()) == pod.REQUIRED_BALANCE_WEI(), "BeaconChainETHShares not updated");
        assertTrue(pod.validatorStatus(validatorIndex) == IEigenPod.VALIDATOR_STATUS.OVERCOMMITTED, "validator status not set correctly");
    }
    
    // 6. Insufficient full withdrawal for active validator
    // Setup: Run (3).
    // Test: Credit the pod balance with AMOUNT (< REQUIRED_BALANCE_GWEI) gwei and then owner submit 
    //       full withdrawal proof for validator from (3) whose balance is overcommitted but has not been marked as such.    
    // Expected Behaviour: beaconChainETH shares should decrement by (REQUIRED_BALANCE_WEI - AMOUNT)
    //                     restakedExecutionLayerBalanceGwei should be AMOUNT
    //                     instantlyWithdrawableBalanceGwei should be 0
    //                     validator status should be marked as OVERCOMMITTED
    // This test tests a "small" withdrawal amount - this affects the behavior in how penalties are paid.
    function testSmallInsufficientFullWithdrawalForActiveValidator() public {
        uint64 withdrawalAmountGwei = 1e9;
        bool isLargeWithdrawal = false;
        IEigenPod pod = testDeployAndVerifyNewEigenPod();

        // the validator must be active, not proven overcommitted
        require(pod.validatorStatus(validatorIndex0) == IEigenPod.VALIDATOR_STATUS.ACTIVE, "Validator must be active");

        // get beaconChainETH shares
        uint256 beaconChainETHBefore = getBeaconChainETHShares(pod.podOwner());
        uint256 podOwnerBalanceBefore = pod.podOwner().balance;

        cheats.deal(address(pod), address(pod).balance + withdrawalAmountGwei * GWEI_TO_WEI);

        // prove insufficient full withdrawal
        _proveInsufficientFullWithdrawal(pod, isLargeWithdrawal);

        uint256 beaconChainETHAfter = getBeaconChainETHShares(pod.podOwner());
        emit log_named_uint("withdrawalAmountGwei", withdrawalAmountGwei);
        emit log_named_uint("beaconChainETHBefore", beaconChainETHBefore);
        emit log_named_uint("beaconChainETHAfter", beaconChainETHAfter);
        emit log_named_uint("pod.REQUIRED_BALANCE_GWEI()", pod.REQUIRED_BALANCE_GWEI());

        uint256 expectedSharePenalty = (uint256(pod.REQUIRED_BALANCE_GWEI()) - uint256(withdrawalAmountGwei)) * 1e9;

        emit log_named_uint("expectedSharePenalty", expectedSharePenalty);

        assertTrue((beaconChainETHBefore - beaconChainETHAfter) == expectedSharePenalty,
            "beaconChainETHShares not updated correctly");
        assertTrue(pod.restakedExecutionLayerGwei() == withdrawalAmountGwei, "restakedExecutionLayerGwei is not 0");
        assertTrue(pod.podOwner().balance == podOwnerBalanceBefore, "instantlyWithdrawableBalanceGweiBefore has changed");
        assertTrue(pod.validatorStatus(validatorIndex0) == IEigenPod.VALIDATOR_STATUS.WITHDRAWN, "validator status not updated correctly");
    }

    // This test tests a "large" withdrawal amount - this affects the behavior in how penalties are paid.
    function testLargeInsufficientFullWithdrawalForActiveValidator() public {
        uint64 withdrawalAmountGwei = 31000000000;
        bool isLargeWithdrawal = true;
        IEigenPod pod = testDeployAndVerifyNewEigenPod();

        emit log_uint(pod.restakedExecutionLayerGwei());

        // the validator must be active, not proven overcommitted
        require(pod.validatorStatus(validatorIndex0) == IEigenPod.VALIDATOR_STATUS.ACTIVE, "Validator must be active");

        // get beaconChainETH shares
        uint256 beaconChainETHBefore = getBeaconChainETHShares(pod.podOwner());
        uint256 podOwnerBalanceBefore = pod.podOwner().balance;

        cheats.deal(address(pod), address(pod).balance + withdrawalAmountGwei * GWEI_TO_WEI);

        // prove insufficient full withdrawal
        _proveInsufficientFullWithdrawal(pod, isLargeWithdrawal);

        uint256 expectedSharePenalty = (uint256(pod.REQUIRED_BALANCE_GWEI()) - uint256(withdrawalAmountGwei)) * 1e9;

        assertTrue(beaconChainETHBefore - getBeaconChainETHShares(pod.podOwner()) == expectedSharePenalty, "beaconChainETHShares not updated");

        assertTrue(pod.podOwner().balance == podOwnerBalanceBefore, "pod owner balance has changed");
        assertTrue(pod.validatorStatus(validatorIndex0) == IEigenPod.VALIDATOR_STATUS.WITHDRAWN, "validator status not updated correctly");
    }

    // 7. Pay off penalties with sufficient full withdrawal
    // Test: Run (5). Then prove a sufficient withdrawal.
    // Expected Behaviour: restakedExecutionLayerBalanceGwei should be withdrawalAmountGwei
    //                     pod owner balance should increase by AMOUNT - REQUIRED_BALANCE_GWEI
    //                     validator status should be marked as WITHDRWAN

    function testPayOffPenaltiesWithSufficientWithdrawal() public {
        uint64 withdrawalAmountGwei = 31400000000;
        IEigenPod pod = testDeployAndVerifyNewEigenPod();

        require(pod.restakedExecutionLayerGwei() == 0);

        testProveOverCommittedBalance(pod, validatorIndex0);

        uint256 podOwnerBalanceBefore = pod.podOwner().balance;

        cheats.deal(address(pod), address(pod).balance + withdrawalAmountGwei * GWEI_TO_WEI);

        // prove sufficient full withdrawal
        _proveFullWithdrawal(pod);

        assertEq(pod.restakedExecutionLayerGwei(), withdrawalAmountGwei);
        assertEq(pod.podOwner().balance - podOwnerBalanceBefore, withdrawalAmountGwei - pod.REQUIRED_BALANCE_GWEI());
        assertTrue(pod.validatorStatus(validatorIndex0) == IEigenPod.VALIDATOR_STATUS.WITHDRAWN);
    }

    function testPayOffMultiplePenaltiesWithSufficientWithdrawal() public {
        uint64 withdrawalAmountGwei = 31400000000;
        IEigenPod pod = testDeployAndVerifyNewEigenPod();
        _testVerifyNewValidator(pod, validatorIndex1);
        
        require(pod.restakedExecutionLayerGwei() == 0);
        uint256 podOwnerBalanceBefore = pod.podOwner().balance;
        // withdrawal amount must be sufficient
        cheats.assume(withdrawalAmountGwei >= pod.REQUIRED_BALANCE_GWEI() && withdrawalAmountGwei <= 33 ether);

        //first we prove overcommitted balances, incurring penalites
        testProveOverCommittedBalance(pod, validatorIndex0);
        testProveOverCommittedBalance(pod, validatorIndex1);

        cheats.deal(address(pod), address(pod).balance + withdrawalAmountGwei * GWEI_TO_WEI);

        // prove sufficient full withdrawal for validatorIndex0, to cover the penalites
        _proveFullWithdrawal(pod);

        assertEq(pod.restakedExecutionLayerGwei(), withdrawalAmountGwei);
        assertEq(pod.podOwner().balance - podOwnerBalanceBefore, withdrawalAmountGwei - pod.REQUIRED_BALANCE_GWEI());
        assertTrue(pod.validatorStatus(validatorIndex0) == IEigenPod.VALIDATOR_STATUS.WITHDRAWN);
    }

    // 11. Make partial withdrawal claim
    // Test: Credit balance with PARTIAL_AMOUNT_GWEI gwei and record a balance snapshot with an expire block far in the future
    // Expected Behaviour: Should append a pending a partial withdrawal claim for 
    //                     (pod.balance - restakedExecutionLayerGwei) amount 
    //                     at block.number to the end of the partial withdrawal list

    function testMakePartialWithdrawalClaim(uint64 partialWithdrawalAmountGwei) public returns(IEigenPod,  IEigenPod.PartialWithdrawalClaim memory){
        IEigenPod pod = testDeployAndVerifyNewEigenPod();

        uint64 restakedExectionLayerGweiBefore = pod.restakedExecutionLayerGwei();
        uint256 lengthBefore = pod.getPartialWithdrawalClaimsLength();
        cheats.assume(partialWithdrawalAmountGwei > restakedExectionLayerGweiBefore);
        cheats.deal(address(pod), address(pod).balance + partialWithdrawalAmountGwei * GWEI_TO_WEI);

        cheats.prank(pod.podOwner());
        pod.recordPartialWithdrawalClaim(uint32(block.number + 100));

        IEigenPod.PartialWithdrawalClaim memory claim = pod.getPartialWithdrawalClaim(pod.getPartialWithdrawalClaimsLength() - 1);

        require(claim.status == IEigenPod.PARTIAL_WITHDRAWAL_CLAIM_STATUS.PENDING, "status not set to pending");
<<<<<<< HEAD
        require(claim.partialWithdrawalAmountGwei == uint64(address(pod).balance / GWEI_TO_WEI) - restakedExectionLayerGweiBefore, "partialWithdrawalAmount not correct");
=======
        require(claim.partialWithdrawalAmountGwei == uint64(address(pod).balance / GWEI_TO_WEI) - restakedExectionLayerGweiBefore - instantlyWithdrawableBalanceGweiBefore,
            "partialWithdrawalAmount not correct");
>>>>>>> 067cba57
        require(pod.getPartialWithdrawalClaimsLength() == lengthBefore + 1, "partialWithdrawalClaim not added");
        return (pod, claim);

    }

    // 16. Test happy partial withdrawal
    // Setup: Run (11). 
    // Test: PARTIAL_WITHDRAWAL_FRAUD_PROOF_PERIOD_BLOCKS pass. Pod owner attempts to redeem partial withdrawal
    // Expected Behaviour: pod.balance should be decremented by PARTIAL_AMOUNT_GWEI gwei
    //                     podOwner balance should be incremented by PARTIAL_AMOUNT_GWEI gwei
    //                     partial withdrawal should be marked as redeemed
    function testRedeemPartialWithdrawalClaim(uint64 partialWithdrawalAmountGwei) public {
        (IEigenPod pod, IEigenPod.PartialWithdrawalClaim memory claim) = testMakePartialWithdrawalClaim(partialWithdrawalAmountGwei);
        
        uint256 recipientBalanceBefore = podOwner.balance;
        uint256 podBalanceBefore = address(pod).balance;

        cheats.prank(podOwner);
        cheats.roll(claim.fraudproofPeriodEndBlockNumber + 1);
        pod.redeemLatestPartialWithdrawal(podOwner);

        // claim payment
        cheats.roll(block.number + eigenPodPaymentEscrow.withdrawalDelayBlocks());
        eigenPodPaymentEscrow.claimPayments(podOwner, 1);

        assertEq(podOwner.balance - recipientBalanceBefore, (uint256(claim.partialWithdrawalAmountGwei) * uint256(1e9))); 
        assertEq(podBalanceBefore - address(pod).balance, (uint256(claim.partialWithdrawalAmountGwei) * uint256(1e9))); 
    }

    // 12. Expired partial withdrawal claim
    // Setup: Credit balance with PARTIAL_AMOUNT gwei
    // Test: Record a balance snapshot with an expire block in the past
    // Expected Behaviour: Reverts due to expiry

    function testExpiredPartialWithdrawalClaim(uint64 partialWithdrawalAmountGwei, uint32 expireBlockNumber) public {
        IEigenPod pod = testDeployAndVerifyNewEigenPod();

        uint64 restakedExectionLayerGweiBefore = pod.restakedExecutionLayerGwei();
        cheats.assume(partialWithdrawalAmountGwei >= restakedExectionLayerGweiBefore);
        cheats.deal(address(pod), address(pod).balance + partialWithdrawalAmountGwei * GWEI_TO_WEI);

        cheats.prank(pod.podOwner());
        cheats.assume(expireBlockNumber < uint32(block.number));
        cheats.expectRevert(bytes("EigenPod.recordBalanceSnapshot: recordPartialWithdrawalClaim tx mined too late"));
        pod.recordPartialWithdrawalClaim(expireBlockNumber);
    }

    // 14. Premature partial withdrawal claim redemption
    // Setup: Run (11).
    // Test: Pod owner attempts to redeem partial withdrawals after a duration of blocks less than PARTIAL_WITHDRAWAL_FRAUD_PROOF_PERIOD_BLOCKS
    // Expected Behaviour: Reverts because fraud proof period has not passed
    function testPrematurePartialWithdrawalClaim(uint64 partialWithdrawalAmountGwei, address recipient) public fuzzedAddress(recipient){
        (IEigenPod pod,) = testMakePartialWithdrawalClaim(partialWithdrawalAmountGwei);
        cheats.prank(podOwner);
        cheats.expectRevert(bytes("EigenPod.redeemLatestPartialWithdrawal: can only redeem partial withdrawals after fraudproof period"));
        pod.redeemLatestPartialWithdrawal(recipient);
    }

    // 15. Fraudulent partial withdrawal
    // Setup: Credit balance with AMOUNT (>= REQUIRED_BALANCE_GWEI). Run (11).
    // Test: Watcher proves withdrawal of AMOUNT before the block in which (11) occured.
    // Expected Behaviour: Partial withdrawal should be marked as failed.
    function testFraudulentPartialWithdrawal(uint64 partialWithdrawalAmountGwei) public returns(IEigenPod){
        //cheats.roll(block.number + 100);
        (IEigenPod pod, ) = testMakePartialWithdrawalClaim(partialWithdrawalAmountGwei);
        
        uint64 withdrawalAmountGwei = 31400000000;
        // withdrawal amount must be sufficient
        cheats.assume(withdrawalAmountGwei >= pod.REQUIRED_BALANCE_GWEI() && withdrawalAmountGwei <= 33 ether);
        cheats.deal(address(pod), address(pod).balance + withdrawalAmountGwei * GWEI_TO_WEI);
        // prove sufficient full withdrawal
        _proveFullWithdrawal(pod);

        //ensure that partial withdrawal claim is failed because latest claim's creation blocknumber is after most recent full withdrawal
        IEigenPod.PartialWithdrawalClaim memory currentClaim = pod.getPartialWithdrawalClaim(pod.getPartialWithdrawalClaimsLength() - 1);
        require(currentClaim.status == IEigenPod.PARTIAL_WITHDRAWAL_CLAIM_STATUS.FAILED, "status not set correctly");
        return pod;
    }


    // 15. Redeem fraudulent partial withdrawal
    // Setup: Run (14).
    // Test: Pod owner attempts to redeem partial withdrawal
    // Expected Behaviour: Reverts because withdrawal is not pending
    function testRedeemFraudulentPartialWithdrawal(uint64 partialWithdrawalAmountGwei) public {
        IEigenPod pod = testFraudulentPartialWithdrawal(partialWithdrawalAmountGwei);

        cheats.prank(podOwner);
        cheats.expectRevert(bytes("EigenPod.redeemLatestPartialWithdrawal: partial withdrawal either redeemed or failed making it ineligible for redemption"));
        pod.redeemLatestPartialWithdrawal(podOwner);
    }

    // 17. Double partial withdrawal
    // Setup: Run (11). 
    // Test: before PARTIAL_WITHDRAWAL_FRAUD_PROOF_PERIOD_BLOCKS have passed, run (11).
    // Expected Behaviour: Revert with partial withdrawal already exists
    function testDoublePartialWithdrawal(uint64 partialWithdrawalAmountGwei) public {
        (IEigenPod pod,  ) = testMakePartialWithdrawalClaim(partialWithdrawalAmountGwei);
        cheats.prank(pod.podOwner());
        cheats.expectRevert(bytes("EigenPod.recordPartialWithdrawalClaim: cannot make a new claim until previous claim is not pending"));
        pod.recordPartialWithdrawalClaim(uint32(block.number + 100));
        
    }

    // 20. Pay penalties from partial withdrawal and then roll over balance
    // Setup: Run (18).
    // Test: Run enough full withdrawals until all penalties are paid. Attempt to roll over toRollAmountGwei.
    // Expected Behaviour: Math is more complicated here, but keep track of rollable balance and make sure it
    //                     always accounts for the parital withdrawal

    function testEigenPodsQueuedWithdrawal(address operator) public fuzzedAddress(operator){
        cheats.assume(operator != podOwner);
        //make initial deposit
        testDeployAndVerifyNewEigenPod();

        //*************************DELEGATION+REGISTRATION OF OPERATOR******************************//
        _testDelegation(operator, podOwner);


        cheats.startPrank(operator);
        investmentManager.slasher().optIntoSlashing(address(generalServiceManager1));
        cheats.stopPrank();


        generalReg1.registerOperator(operator, uint32(block.timestamp) + 3 days);
        //*********************************************************************************************//

        {
                IEigenPod newPod;
                newPod = eigenPodManager.getPod(podOwner);
                //adding balance to pod to simulate a withdrawal
                cheats.deal(address(newPod), stakeAmount);
                //getting proof for withdrawal from beacon chain
               _proveFullWithdrawal(newPod);
        }
        
        IInvestmentStrategy[] memory strategyArray = new IInvestmentStrategy[](1);
        IERC20[] memory tokensArray = new IERC20[](1);
        uint256[] memory shareAmounts = new uint256[](1);
        uint256[] memory strategyIndexes = new uint256[](1);
        IInvestmentManager.WithdrawerAndNonce memory withdrawerAndNonce =
            IInvestmentManager.WithdrawerAndNonce({withdrawer: podOwner, nonce: 0});
        bool undelegateIfPossible = false;
        {
            strategyArray[0] = investmentManager.beaconChainETHStrategy();
            shareAmounts[0] = REQUIRED_BALANCE_WEI;
            strategyIndexes[0] = 0;
        }


        uint256 podOwnerSharesBefore = investmentManager.investorStratShares(podOwner, investmentManager.beaconChainETHStrategy());
        

        cheats.warp(uint32(block.timestamp) + 1 days);
        cheats.roll(uint32(block.timestamp) + 1 days);

        _testQueueWithdrawal(podOwner, strategyIndexes, strategyArray, shareAmounts, undelegateIfPossible);
        uint32 queuedWithdrawalStartBlock = uint32(block.number);

        //*************************DELEGATION/Stake Update STUFF******************************//
        //now withdrawal block time is before deregistration
        cheats.warp(uint32(block.timestamp) + 2 days);
        cheats.roll(uint32(block.timestamp) + 2 days);
        
        generalReg1.deregisterOperator(operator);

        //warp past the serve until time, which is 3 days from the beginning.  THis puts us at 4 days past that point
        cheats.warp(uint32(block.timestamp) + 4 days);
        cheats.roll(uint32(block.timestamp) + 4 days);
        //*************************************************************************//

        uint256 podOwnerSharesAfter = investmentManager.investorStratShares(podOwner, investmentManager.beaconChainETHStrategy());

        require(podOwnerSharesBefore - podOwnerSharesAfter == REQUIRED_BALANCE_WEI, "delegation shares not updated correctly");

        address delegatedAddress = delegation.delegatedTo(podOwner);
        IInvestmentManager.QueuedWithdrawal memory queuedWithdrawal = IInvestmentManager.QueuedWithdrawal({
            strategies: strategyArray,
            shares: shareAmounts,
            depositor: podOwner,
            withdrawerAndNonce: withdrawerAndNonce,
            withdrawalStartBlock: queuedWithdrawalStartBlock,
            delegatedAddress: delegatedAddress
        });

        uint256 podOwnerBalanceBefore = podOwner.balance;
        uint256 middlewareTimesIndex = 1;
        bool receiveAsTokens = true;
        cheats.startPrank(podOwner);

        investmentManager.completeQueuedWithdrawal(queuedWithdrawal, tokensArray, middlewareTimesIndex, receiveAsTokens);

        cheats.stopPrank();

        // claim payment
        cheats.roll(block.number + eigenPodPaymentEscrow.withdrawalDelayBlocks());
        eigenPodPaymentEscrow.claimPayments(podOwner, 1);

        require(podOwner.balance - podOwnerBalanceBefore == shareAmounts[0], "podOwner balance not updated correcty");
    }

    function testDeployingEigenPodRevertsWhenPaused() external {
        // pause the contract
        cheats.startPrank(eigenPodManager.pauserRegistry().pauser());
        eigenPodManager.pause(2 ** PAUSED_NEW_EIGENPODS);
        cheats.stopPrank();

        cheats.startPrank(podOwner);
        cheats.expectRevert(bytes("Pausable: index is paused"));
        eigenPodManager.stake{value: stakeAmount}(pubkey, signature, depositDataRoot);
        cheats.stopPrank();
    }

    function testWithdrawRestakedBeaconChainETHRevertsWhenPaused() external {
        // pause the contract
        cheats.startPrank(eigenPodManager.pauserRegistry().pauser());
        eigenPodManager.pause(2 ** PAUSED_WITHDRAW_RESTAKED_ETH);
        cheats.stopPrank();

        address recipient = address(this);
        uint256 amount = 1e18;
        cheats.startPrank(address(eigenPodManager.investmentManager()));
        cheats.expectRevert(bytes("Pausable: index is paused"));
        eigenPodManager.withdrawRestakedBeaconChainETH(podOwner, recipient, amount);
        cheats.stopPrank();
    }

    function testVerifyCorrectWithdrawalCredentialsRevertsWhenPaused() external {
        uint40 validatorIndex = validatorIndex1;
        IEigenPod pod = testDeployAndVerifyNewEigenPod();
        _testVerifyNewValidator(pod, validatorIndex);

        (beaconStateRoot, beaconStateMerkleProofForValidators, validatorContainerFields, validatorMerkleProof, validatorTreeRoot, validatorRoot) =
            getInitialDepositProof(validatorIndex);
        bytes memory proofs = abi.encodePacked(validatorMerkleProof, beaconStateMerkleProofForValidators);

        // pause the contract
        cheats.startPrank(eigenPodManager.pauserRegistry().pauser());
        eigenPodManager.pause(2 ** PAUSED_EIGENPODS_VERIFY_CREDENTIALS);
        cheats.stopPrank();

        cheats.expectRevert(bytes("EigenPod.onlyWhenNotPaused: index is paused in EigenPodManager"));
        pod.verifyCorrectWithdrawalCredentials(validatorIndex, proofs, validatorContainerFields);
    }

    function testVerifyOvercommittedStakeRevertsWhenPaused() external {
        uint40 validatorIndex = validatorIndex0;
        IEigenPod pod = testDeployAndVerifyNewEigenPod();

        (
            beaconStateRoot, 
            beaconStateMerkleProofForValidators, 
            validatorContainerFields, 
            validatorMerkleProof, 
            validatorTreeRoot, 
            validatorRoot
        ) = getSlashedDepositProof(validatorIndex);

        beaconChainOracle.setBeaconChainStateRoot(beaconStateRoot);
        
        // bytes32 validatorIndexBytes = bytes32(uint256(validatorIndex));
        bytes memory proofs = abi.encodePacked(validatorMerkleProof, beaconStateMerkleProofForValidators);

        // pause the contract
        cheats.startPrank(eigenPodManager.pauserRegistry().pauser());
        eigenPodManager.pause(2 ** PAUSED_EIGENPODS_VERIFY_OVERCOMMITTED);
        cheats.stopPrank();

        cheats.expectRevert(bytes("EigenPod.onlyWhenNotPaused: index is paused in EigenPodManager"));
        pod.verifyOvercommittedStake(validatorIndex, proofs, validatorContainerFields, 0);
    }

    function testVerifyBeaconChainFullWithdrawalRevertsWhenPaused() external {
        // pause the contract
        cheats.startPrank(eigenPodManager.pauserRegistry().pauser());
        eigenPodManager.pause(2 ** PAUSED_EIGENPODS_VERIFY_WITHDRAWAL);
        cheats.stopPrank();

        IEigenPod pod = testDeployAndVerifyNewEigenPod();

        (
            beaconStateRoot, 
            executionPayloadHeaderRoot, 
            blockNumberRoot,
            executionPayloadHeaderProof,
            blockNumberProof, 
            withdrawalMerkleProof,
            withdrawalContainerFields
        ) = getWithdrawalProofsWithBlockNumber();

        beaconChainOracle.setBeaconChainStateRoot(beaconStateRoot);
        BeaconChainProofs.WithdrawalAndBlockNumberProof memory proof = BeaconChainProofs.WithdrawalAndBlockNumberProof(
                                                                    uint16(0), 
                                                                    executionPayloadHeaderRoot, 
                                                                    abi.encodePacked(executionPayloadHeaderProof),
                                                                    uint8(0),
                                                                    abi.encodePacked(withdrawalMerkleProof),
                                                                    abi.encodePacked(blockNumberProof)
                                                                    );

        cheats.expectRevert(bytes("EigenPod.onlyWhenNotPaused: index is paused in EigenPodManager"));
        pod.verifyBeaconChainFullWithdrawal(proof, blockNumberRoot, withdrawalContainerFields,  0);
    }

    // simply tries to register 'sender' as a delegate, setting their 'DelegationTerms' contract in EigenLayerDelegation to 'dt'
    // verifies that the storage of EigenLayerDelegation contract is updated appropriately
    function _testRegisterAsOperator(address sender, IDelegationTerms dt) internal {
        cheats.startPrank(sender);

        delegation.registerAsOperator(dt);
        assertTrue(delegation.isOperator(sender), "testRegisterAsOperator: sender is not a delegate");

        assertTrue(
            delegation.delegationTerms(sender) == dt, "_testRegisterAsOperator: delegationTerms not set appropriately"
        );

        assertTrue(delegation.isDelegated(sender), "_testRegisterAsOperator: sender not marked as actively delegated");
        cheats.stopPrank();
    }

    function _testDelegateToOperator(address sender, address operator) internal {
        //delegator-specific information
        (IInvestmentStrategy[] memory delegateStrategies, uint256[] memory delegateShares) =
            investmentManager.getDeposits(sender);

        uint256 numStrats = delegateShares.length;
        assertTrue(numStrats > 0, "_testDelegateToOperator: delegating from address with no investments");
        uint256[] memory inititalSharesInStrats = new uint256[](numStrats);
        for (uint256 i = 0; i < numStrats; ++i) {
            inititalSharesInStrats[i] = delegation.operatorShares(operator, delegateStrategies[i]);
        }

        cheats.startPrank(sender);
        delegation.delegateTo(operator);
        cheats.stopPrank();

        assertTrue(
            delegation.delegatedTo(sender) == operator,
            "_testDelegateToOperator: delegated address not set appropriately"
        );
        assertTrue(
            delegation.isDelegated(sender),
            "_testDelegateToOperator: delegated status not set appropriately"
        );

        for (uint256 i = 0; i < numStrats; ++i) {
            uint256 operatorSharesBefore = inititalSharesInStrats[i];
            uint256 operatorSharesAfter = delegation.operatorShares(operator, delegateStrategies[i]);
            assertTrue(
                operatorSharesAfter == (operatorSharesBefore + delegateShares[i]),
                "_testDelegateToOperator: delegatedShares not increased correctly"
            );
        }
    }
    function _testDelegation(address operator, address staker)
        internal
    {   
        if (!delegation.isOperator(operator)) {
            _testRegisterAsOperator(operator, IDelegationTerms(operator));
        }

        //making additional deposits to the investment strategies
        assertTrue(delegation.isNotDelegated(staker) == true, "testDelegation: staker is not delegate");
        _testDelegateToOperator(staker, operator);
        assertTrue(delegation.isDelegated(staker) == true, "testDelegation: staker is not delegate");

        IInvestmentStrategy[] memory updatedStrategies;
        uint256[] memory updatedShares;
        (updatedStrategies, updatedShares) =
            investmentManager.getDeposits(staker);
    }

    function _testDeployAndVerifyNewEigenPod(address _podOwner, bytes memory _signature, bytes32 _depositDataRoot, bool /*isContract*/, uint40 validatorIndex)
        internal returns (IEigenPod)
    {
        (beaconStateRoot, beaconStateMerkleProofForValidators, validatorContainerFields, validatorMerkleProof, validatorTreeRoot, validatorRoot) =
            getInitialDepositProof(validatorIndex);

        cheats.startPrank(_podOwner);
        eigenPodManager.stake{value: stakeAmount}(pubkey, _signature, _depositDataRoot);
        cheats.stopPrank();

        beaconChainOracle.setBeaconChainStateRoot(beaconStateRoot);

        IEigenPod newPod;

        newPod = eigenPodManager.getPod(_podOwner);

        bytes memory proofs = abi.encodePacked(validatorMerkleProof, beaconStateMerkleProofForValidators);

        newPod.verifyCorrectWithdrawalCredentials(validatorIndex, proofs, validatorContainerFields);

        IInvestmentStrategy beaconChainETHStrategy = investmentManager.beaconChainETHStrategy();

        uint256 beaconChainETHShares = investmentManager.investorStratShares(_podOwner, beaconChainETHStrategy);
        require(beaconChainETHShares == REQUIRED_BALANCE_WEI, "investmentManager shares not updated correctly");
        return newPod;
    }

    function _testVerifyNewValidator(IEigenPod pod, uint40 validatorIndex) internal {
        (beaconStateRoot, beaconStateMerkleProofForValidators, validatorContainerFields, validatorMerkleProof, validatorTreeRoot, validatorRoot) =
            getInitialDepositProof(validatorIndex);
        bytes memory proofs = abi.encodePacked(validatorMerkleProof, beaconStateMerkleProofForValidators);

        pod.verifyCorrectWithdrawalCredentials(validatorIndex, proofs, validatorContainerFields);
    }

    function _proveFullWithdrawal(IEigenPod pod) internal {
        (
            beaconStateRoot, 
            executionPayloadHeaderRoot, 
            blockNumberRoot,
            executionPayloadHeaderProof,
            blockNumberProof, 
            withdrawalMerkleProof,
            withdrawalContainerFields
        ) = getWithdrawalProofsWithBlockNumber();

        beaconChainOracle.setBeaconChainStateRoot(beaconStateRoot);
        BeaconChainProofs.WithdrawalAndBlockNumberProof memory proof = BeaconChainProofs.WithdrawalAndBlockNumberProof(
                                                                    uint16(0), 
                                                                    executionPayloadHeaderRoot, 
                                                                    abi.encodePacked(executionPayloadHeaderProof),
                                                                    uint8(0),
                                                                    abi.encodePacked(withdrawalMerkleProof),
                                                                    abi.encodePacked(blockNumberProof)
                                                                    );

        pod.verifyBeaconChainFullWithdrawal(proof, blockNumberRoot, withdrawalContainerFields,  0);
    }

    function _proveInsufficientFullWithdrawal(IEigenPod pod, bool isLargeWithdrawal) internal {

        if(!isLargeWithdrawal){
            (
                beaconStateRoot, 
                executionPayloadHeaderRoot, 
                blockNumberRoot,
                executionPayloadHeaderProof,
                blockNumberProof, 
                withdrawalMerkleProof,
                withdrawalContainerFields
            ) = getSmallInsufficientFullWithdrawalProof();

            beaconChainOracle.setBeaconChainStateRoot(beaconStateRoot);
            BeaconChainProofs.WithdrawalAndBlockNumberProof memory proof = BeaconChainProofs.WithdrawalAndBlockNumberProof(
                                                                        uint16(0), 
                                                                        executionPayloadHeaderRoot, 
                                                                        abi.encodePacked(executionPayloadHeaderProof),
                                                                        uint8(0),
                                                                        abi.encodePacked(withdrawalMerkleProof),
                                                                        abi.encodePacked(blockNumberProof)
                                                                        );
            pod.verifyBeaconChainFullWithdrawal(proof, blockNumberRoot, withdrawalContainerFields,  0);
        } else {
            (
                beaconStateRoot, 
                executionPayloadHeaderRoot, 
                blockNumberRoot,
                executionPayloadHeaderProof,
                blockNumberProof, 
                withdrawalMerkleProof,
                withdrawalContainerFields
            ) = getLargeInsufficientFullWithdrawalProof();

            beaconChainOracle.setBeaconChainStateRoot(beaconStateRoot);
            BeaconChainProofs.WithdrawalAndBlockNumberProof memory proof = BeaconChainProofs.WithdrawalAndBlockNumberProof(
                                                                        uint16(0), 
                                                                        executionPayloadHeaderRoot, 
                                                                        abi.encodePacked(executionPayloadHeaderProof),
                                                                        uint8(0),
                                                                        abi.encodePacked(withdrawalMerkleProof),
                                                                        abi.encodePacked(blockNumberProof)
                                                                        );
            pod.verifyBeaconChainFullWithdrawal(proof, blockNumberRoot, withdrawalContainerFields,  0);
        }
    }

    function _proveOvercommittedStake(IEigenPod pod, uint40 validatorIndex) internal {
        (
            beaconStateRoot, 
            beaconStateMerkleProofForValidators, 
            validatorContainerFields, 
            validatorMerkleProof, 
            validatorTreeRoot, 
            validatorRoot
        ) = getSlashedDepositProof(validatorIndex);

        beaconChainOracle.setBeaconChainStateRoot(beaconStateRoot);
        
        // bytes32 validatorIndexBytes = bytes32(uint256(validatorIndex));
        bytes memory proofs = abi.encodePacked(validatorMerkleProof, beaconStateMerkleProofForValidators);
        pod.verifyOvercommittedStake(validatorIndex, proofs, validatorContainerFields, 0);
    }

    function _testQueueWithdrawal(
        address depositor,
        uint256[] memory strategyIndexes,
        IInvestmentStrategy[] memory strategyArray,
        uint256[] memory shareAmounts,
        bool undelegateIfPossible
    )
        internal
        returns (bytes32)
    {
        cheats.startPrank(depositor);

        //make a call with depositor aka podOwner also as withdrawer.
        bytes32 withdrawalRoot = investmentManager.queueWithdrawal(
            strategyIndexes,
            strategyArray,
            shareAmounts,
            depositor,
            // TODO: make this an input
            undelegateIfPossible
        );

        cheats.stopPrank();
        return withdrawalRoot;
    }

 }


 contract Relayer is Test {
    function verifyWithdrawalFieldsAndBlockNumber(
        bytes32 beaconStateRoot,
        BeaconChainProofs.WithdrawalAndBlockNumberProof calldata proof,
        bytes32 blockNumberRoot,
        bytes32[] calldata withdrawalFields
    ) public view {
        BeaconChainProofs.verifyWithdrawalFieldsAndBlockNumber(beaconStateRoot, proof, blockNumberRoot, withdrawalFields);
    }
 }<|MERGE_RESOLUTION|>--- conflicted
+++ resolved
@@ -310,12 +310,7 @@
         _proveFullWithdrawal(pod);
 
         assertTrue(pod.restakedExecutionLayerGwei() == pod.REQUIRED_BALANCE_GWEI(), "restakedExecutionLayerGwei not set correctly");
-<<<<<<< HEAD
         assertTrue(pod.podOwner().balance - podOwnerBalanceBefore == withdrawalAmountGwei - pod.REQUIRED_BALANCE_GWEI(), "pod owner balance not increased correctly");
-=======
-        assertTrue(pod.instantlyWithdrawableBalanceGwei() - instantlyWithdrawableBalanceGweiBefore == withdrawalAmountGwei - pod.REQUIRED_BALANCE_GWEI(),
-            "instantlyWithdrawableBalanceGwei not set correctly");
->>>>>>> 067cba57
         assertTrue(pod.validatorStatus(validatorIndex0) == IEigenPod.VALIDATOR_STATUS.WITHDRAWN, "validator status not set correctly");
     }
 
@@ -478,12 +473,7 @@
         IEigenPod.PartialWithdrawalClaim memory claim = pod.getPartialWithdrawalClaim(pod.getPartialWithdrawalClaimsLength() - 1);
 
         require(claim.status == IEigenPod.PARTIAL_WITHDRAWAL_CLAIM_STATUS.PENDING, "status not set to pending");
-<<<<<<< HEAD
         require(claim.partialWithdrawalAmountGwei == uint64(address(pod).balance / GWEI_TO_WEI) - restakedExectionLayerGweiBefore, "partialWithdrawalAmount not correct");
-=======
-        require(claim.partialWithdrawalAmountGwei == uint64(address(pod).balance / GWEI_TO_WEI) - restakedExectionLayerGweiBefore - instantlyWithdrawableBalanceGweiBefore,
-            "partialWithdrawalAmount not correct");
->>>>>>> 067cba57
         require(pod.getPartialWithdrawalClaimsLength() == lengthBefore + 1, "partialWithdrawalClaim not added");
         return (pod, claim);
 
