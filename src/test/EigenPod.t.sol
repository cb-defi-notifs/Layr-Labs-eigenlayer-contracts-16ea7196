// //SPDX-License-Identifier: UNLICENSED
pragma solidity =0.8.12;

import "../contracts/interfaces/IEigenPod.sol";
import "../contracts/interfaces/IBLSPublicKeyCompendium.sol";
import "../contracts/middleware/BLSPublicKeyCompendium.sol";
import "../contracts/pods/EigenPodPaymentEscrow.sol";
import "./utils/BeaconChainUtils.sol";
import "./utils/ProofParsing.sol";
import "./EigenLayerDeployer.t.sol";
import "./mocks/MiddlewareRegistryMock.sol";
import "./mocks/ServiceManagerMock.sol";
<<<<<<< HEAD
import "../contracts/libraries/BeaconChainProofs.sol";
=======
import "./mocks/BeaconChainOracleMock.sol";
>>>>>>> 2d027966


contract EigenPodTests is BeaconChainProofUtils, ProofParsing, EigenPodPausingConstants {
    using BytesLib for bytes;

    uint256 internal constant GWEI_TO_WEI = 1e9;

    bytes pubkey = hex"88347ed1c492eedc97fc8c506a35d44d81f27a0c7a1c661b35913cfd15256c0cccbd34a83341f505c7de2983292f2cab";
    uint40 validatorIndex0 = 0;
    uint40 validatorIndex1 = 1;
    //hash tree root of list of validators
    bytes32 validatorTreeRoot;

    //hash tree root of individual validator container
    bytes32 validatorRoot;

    address podOwner = address(42000094993494);

    Vm cheats = Vm(HEVM_ADDRESS);
    EigenLayerDelegation public delegation;
    IInvestmentManager public investmentManager;
    Slasher public slasher;
    PauserRegistry public pauserReg;

    ProxyAdmin public eigenLayerProxyAdmin;
    IBLSPublicKeyCompendium public blsPkCompendium;
    IEigenPodManager public eigenPodManager;
    IEigenPod public podImplementation;
    IEigenPodPaymentEscrow public eigenPodPaymentEscrow;
    IETHPOSDeposit public ethPOSDeposit;
    IBeacon public eigenPodBeacon;
    IBeaconChainOracle public beaconChainOracle;
    MiddlewareRegistryMock public generalReg1;
    ServiceManagerMock public generalServiceManager1;
    address[] public slashingContracts;
    address pauser = address(69);
    address unpauser = address(489);
    address podManagerAddress = 0x212224D2F2d262cd093eE13240ca4873fcCBbA3C;
    address podAddress = address(123);
    uint256 stakeAmount = 32e18;
    mapping (address => bool) fuzzedAddressMapping;
    bytes signature;
    bytes32 depositDataRoot;


    modifier fuzzedAddress(address addr) virtual {
        cheats.assume(fuzzedAddressMapping[addr] == false);
        _;
    }


    uint32 PARTIAL_WITHDRAWAL_FRAUD_PROOF_PERIOD_BLOCKS = 7 days / 12 seconds;
    uint256 REQUIRED_BALANCE_WEI = 31.4 ether;
    uint64 MIN_FULL_WITHDRAWAL_AMOUNT_GWEI = 1 ether / 1e9;

    //performs basic deployment before each test
    function setUp() public {
        // deploy proxy admin for ability to upgrade proxy contracts
        eigenLayerProxyAdmin = new ProxyAdmin();

        // deploy pauser registry
        pauserReg = new PauserRegistry(pauser, unpauser);

        blsPkCompendium = new BLSPublicKeyCompendium();

        /**
         * First, deploy upgradeable proxy contracts that **will point** to the implementations. Since the implementation contracts are
         * not yet deployed, we give these proxies an empty contract as the initial implementation, to act as if they have no code.
         */
        EmptyContract emptyContract = new EmptyContract();
        delegation = EigenLayerDelegation(
            address(new TransparentUpgradeableProxy(address(emptyContract), address(eigenLayerProxyAdmin), ""))
        );
        investmentManager = InvestmentManager(
            address(new TransparentUpgradeableProxy(address(emptyContract), address(eigenLayerProxyAdmin), ""))
        );
        slasher = Slasher(
            address(new TransparentUpgradeableProxy(address(emptyContract), address(eigenLayerProxyAdmin), ""))
        );
        eigenPodPaymentEscrow = EigenPodPaymentEscrow(
            address(new TransparentUpgradeableProxy(address(emptyContract), address(eigenLayerProxyAdmin), ""))
        );

        ethPOSDeposit = new ETHPOSDepositMock();
        podImplementation = new EigenPod(
                ethPOSDeposit, 
                eigenPodPaymentEscrow,
                PARTIAL_WITHDRAWAL_FRAUD_PROOF_PERIOD_BLOCKS, 
                REQUIRED_BALANCE_WEI,
                MIN_FULL_WITHDRAWAL_AMOUNT_GWEI
        );

        eigenPodBeacon = new UpgradeableBeacon(address(podImplementation));

        // this contract is deployed later to keep its address the same (for these tests)
        eigenPodManager = EigenPodManager(
            address(new TransparentUpgradeableProxy(address(emptyContract), address(eigenLayerProxyAdmin), ""))
        );

        // Second, deploy the *implementation* contracts, using the *proxy contracts* as inputs
        EigenLayerDelegation delegationImplementation = new EigenLayerDelegation(investmentManager, slasher);
        InvestmentManager investmentManagerImplementation = new InvestmentManager(delegation, IEigenPodManager(podManagerAddress), slasher);
        Slasher slasherImplementation = new Slasher(investmentManager, delegation);
        EigenPodManager eigenPodManagerImplementation = new EigenPodManager(ethPOSDeposit, eigenPodBeacon, investmentManager, slasher);

        //ensuring that the address of eigenpodmanager doesn't change
        bytes memory code = address(eigenPodManager).code;
        cheats.etch(podManagerAddress, code);
        eigenPodManager = IEigenPodManager(podManagerAddress);

        beaconChainOracle = new BeaconChainOracleMock();
        EigenPodPaymentEscrow eigenPodPaymentEscrowImplementation = new EigenPodPaymentEscrow(IEigenPodManager(podManagerAddress));

        address initialOwner = address(this);
        // Third, upgrade the proxy contracts to use the correct implementation contracts and initialize them.
        eigenLayerProxyAdmin.upgradeAndCall(
            TransparentUpgradeableProxy(payable(address(delegation))),
            address(delegationImplementation),
            abi.encodeWithSelector(EigenLayerDelegation.initialize.selector, pauserReg, initialOwner)
        );
        eigenLayerProxyAdmin.upgradeAndCall(
            TransparentUpgradeableProxy(payable(address(investmentManager))),
            address(investmentManagerImplementation),
            abi.encodeWithSelector(InvestmentManager.initialize.selector, pauserReg, initialOwner, 0)
        );
        eigenLayerProxyAdmin.upgradeAndCall(
            TransparentUpgradeableProxy(payable(address(slasher))),
            address(slasherImplementation),
            abi.encodeWithSelector(Slasher.initialize.selector, pauserReg, initialOwner)
        );
        eigenLayerProxyAdmin.upgradeAndCall(
            TransparentUpgradeableProxy(payable(address(eigenPodManager))),
            address(eigenPodManagerImplementation),
            abi.encodeWithSelector(EigenPodManager.initialize.selector, beaconChainOracle, initialOwner, pauserReg, 0)
        );
        uint256 initPausedStatus = 0;
        uint256 withdrawalDelayBlocks = PARTIAL_WITHDRAWAL_FRAUD_PROOF_PERIOD_BLOCKS;
        eigenLayerProxyAdmin.upgradeAndCall(
            TransparentUpgradeableProxy(payable(address(eigenPodPaymentEscrow))),
            address(eigenPodPaymentEscrowImplementation),
            abi.encodeWithSelector(EigenPodPaymentEscrow.initialize.selector, initialOwner, pauserReg, initPausedStatus, withdrawalDelayBlocks)
        );
        generalServiceManager1 = new ServiceManagerMock(slasher);

        generalReg1 = new MiddlewareRegistryMock(
             generalServiceManager1,
             investmentManager
        );

        cheats.deal(address(podOwner), stakeAmount);     

        fuzzedAddressMapping[address(0)] = true;
        fuzzedAddressMapping[address(eigenLayerProxyAdmin)] = true;
        fuzzedAddressMapping[address(investmentManager)] = true;
        fuzzedAddressMapping[address(eigenPodManager)] = true;
        fuzzedAddressMapping[address(delegation)] = true;
        fuzzedAddressMapping[address(slasher)] = true;
        fuzzedAddressMapping[address(generalServiceManager1)] = true;
        fuzzedAddressMapping[address(generalReg1)] = true;

    }

    function testVerifyFullWithdrawal() public {
        //make initial deposit
        bytes32 beaconStateRoot = getBeaconStateRoot();
        bytes32 blockHeaderRoot = getBlockHeaderRoot();
        bytes32 blockBodyRoot = getBlockBodyRoot();
        slotRoot = getSlotRoot();
        blockNumberRoot = getBlockNumberRoot();
        executionPayloadRoot = getExecutionPayloadRoot();

        uint256 validatorIndex = getValidatorIndex(); 

        uint256 withdrawalIndex = getWithdrawalIndex();
        uint256 blockHeaderRootIndex = getBlockHeaderRootIndex();

        blockHeaderProof = getBlockHeaderProof();
        withdrawalProof = getWithdrawalProof();
        slotProof = getSlotProof();
        validatorProof = getValidatorProof();
        executionPayloadProof = getExecutionPayloadProof();
        blockNumberProof = getBlockNumberProof();

        withdrawalFields = getWithdrawalFields();   
        validatorFields = getValidatorFields();


        BeaconChainProofs.WithdrawalProofs memory proofs = BeaconChainProofs.WithdrawalProofs(
            abi.encodePacked(blockHeaderProof),
            abi.encodePacked(withdrawalProof),
            abi.encodePacked(slotProof),
            abi.encodePacked(validatorProof),
            abi.encodePacked(executionPayloadProof),
            abi.encodePacked(blockNumberProof),
            uint16(blockHeaderRootIndex),
            uint8(withdrawalIndex),
            uint8(validatorIndex),
            blockHeaderRoot,
            blockBodyRoot,
            slotRoot,
            blockNumberRoot,
            executionPayloadRoot
        );

        Relayer relay = new Relayer();

        emit log_named_uint("length withdrawal firle", withdrawalFields.length);

        emit log_named_uint("proofs.validatorIndex", proofs.validatorIndex);

        relay.verifySlotAndWithdrawalFields(beaconStateRoot, proofs, withdrawalFields, validatorFields);
    }

    function testDeployAndVerifyNewEigenPod() public returns(IEigenPod){
        BeaconChainOracleMock(address(beaconChainOracle)).setBeaconChainStateRoot(0xaf3bf0770df5dd35b984eda6586e6f6eb20af904a5fb840fe65df9a6415293bd);
        return _testDeployAndVerifyNewEigenPod(podOwner, signature, depositDataRoot, false, validatorIndex0);
    }

    //test freezing operator after a beacon chain slashing event
    function testUpdateSlashedBeaconBalance() public {
        //make initial deposit
        IEigenPod eigenPod = testDeployAndVerifyNewEigenPod();

        //get updated proof, set beaconchain state root
        _proveOvercommittedStake(eigenPod, validatorIndex0);
        
        uint256 beaconChainETHShares = investmentManager.investorStratShares(podOwner, investmentManager.beaconChainETHStrategy());

        require(beaconChainETHShares == 0, "investmentManager shares not updated correctly");
    }

    //test deploying an eigen pod with mismatched withdrawal credentials between the proof and the actual pod's address
    function testDeployNewEigenPodWithWrongWithdrawalCreds(address wrongWithdrawalAddress) public {
        IEigenPod newPod;
        newPod = eigenPodManager.getPod(podOwner);
        // make sure that wrongWithdrawalAddress is not set to actual pod address
        cheats.assume(wrongWithdrawalAddress != address(newPod));
        
        (beaconStateRoot, beaconStateMerkleProofForValidators, validatorContainerFields, validatorMerkleProof, validatorTreeRoot, validatorRoot) =
            getInitialDepositProof(validatorIndex0);
        BeaconChainOracleMock(address(beaconChainOracle)).setBeaconChainStateRoot(beaconStateRoot);


        cheats.startPrank(podOwner);
        eigenPodManager.stake{value: stakeAmount}(pubkey, signature, depositDataRoot);
        cheats.stopPrank();

        validatorContainerFields[1] = abi.encodePacked(bytes1(uint8(1)), bytes11(0), wrongWithdrawalAddress).toBytes32(0);

        bytes memory proofs = abi.encodePacked(validatorMerkleProof, beaconStateMerkleProofForValidators);
        cheats.expectRevert(bytes("EigenPod.verifyCorrectWithdrawalCredentials: Proof is not for this EigenPod"));
        uint64 slot = 0;
        newPod.verifyCorrectWithdrawalCredentials(slot, validatorIndex0, proofs, validatorContainerFields);
    }

    //test that when withdrawal credentials are verified more than once, it reverts
    function testDeployNewEigenPodWithActiveValidator() public {
        (beaconStateRoot, beaconStateMerkleProofForValidators, validatorContainerFields, validatorMerkleProof, validatorTreeRoot, validatorRoot) =
            getInitialDepositProof(validatorIndex0);
        BeaconChainOracleMock(address(beaconChainOracle)).setBeaconChainStateRoot(beaconStateRoot);        

        cheats.startPrank(podOwner);
        eigenPodManager.stake{value: stakeAmount}(pubkey, signature, depositDataRoot);
        cheats.stopPrank();

        IEigenPod newPod;
        newPod = eigenPodManager.getPod(podOwner);

        // bytes32 validatorIndexBytes = bytes32(uint256(validatorIndex0));
        bytes memory proofs = abi.encodePacked(validatorMerkleProof, beaconStateMerkleProofForValidators);
        uint64 slot = 0;
        newPod.verifyCorrectWithdrawalCredentials(slot, validatorIndex0, proofs, validatorContainerFields);

        cheats.expectRevert(bytes("EigenPod.verifyCorrectWithdrawalCredentials: Validator not inactive"));
        newPod.verifyCorrectWithdrawalCredentials(slot, validatorIndex0, proofs, validatorContainerFields);
    }

    function getBeaconChainETHShares(address staker) internal view returns(uint256) {
        return investmentManager.investorStratShares(staker, investmentManager.beaconChainETHStrategy());
    }

    // TEST CASES:

    // 3. Single withdrawal credential
    // Test: Owner proves an withdrawal credential.
    // Expected Behaviour: beaconChainETH shares should increment by REQUIRED_BALANCE_WEI
    //                     validator status should be marked as ACTIVE

    function testProveSingleWithdrawalCredential(IEigenPod pod, uint40 validatorIndex) internal {
        // get beaconChainETH shares
        uint256 beaconChainETHBefore = getBeaconChainETHShares(pod.podOwner());

        // pointed withdrawal credential

        uint256 beaconChainETHAfter = getBeaconChainETHShares(pod.podOwner());
        assertTrue(beaconChainETHAfter - beaconChainETHBefore == pod.REQUIRED_BALANCE_WEI());
        assertTrue(pod.validatorStatus(validatorIndex) == IEigenPod.VALIDATOR_STATUS.ACTIVE);
    }

    // 5. Prove overcommitted balance
    // Setup: Run (3). 
    // Test: Watcher proves an overcommitted balance for validator from (3).
    // Expected Behaviour: beaconChainETH shares should decrement by REQUIRED_BALANCE_WEI
    //                     validator status should be marked as OVERCOMMITTED

    function testProveOverCommittedBalance(IEigenPod pod, uint40 validatorIndex) internal {
        //IEigenPod pod = testDeployAndVerifyNewEigenPod(signature, depositDataRoot);
        // get beaconChainETH shares
        uint256 beaconChainETHBefore = getBeaconChainETHShares(pod.podOwner());

        // prove overcommitted balance
        _proveOvercommittedStake(pod, validatorIndex);

        assertTrue(beaconChainETHBefore - getBeaconChainETHShares(pod.podOwner()) == pod.REQUIRED_BALANCE_WEI(), "BeaconChainETHShares not updated");
        assertTrue(pod.validatorStatus(validatorIndex) == IEigenPod.VALIDATOR_STATUS.OVERCOMMITTED, "validator status not set correctly");
    }

    function testDeployingEigenPodRevertsWhenPaused() external {
        // pause the contract
        cheats.startPrank(eigenPodManager.pauserRegistry().pauser());
        eigenPodManager.pause(2 ** PAUSED_NEW_EIGENPODS);
        cheats.stopPrank();

        cheats.startPrank(podOwner);
        cheats.expectRevert(bytes("Pausable: index is paused"));
        eigenPodManager.stake{value: stakeAmount}(pubkey, signature, depositDataRoot);
        cheats.stopPrank();
    }

    function testWithdrawRestakedBeaconChainETHRevertsWhenPaused() external {
        // pause the contract
        cheats.startPrank(eigenPodManager.pauserRegistry().pauser());
        eigenPodManager.pause(2 ** PAUSED_WITHDRAW_RESTAKED_ETH);
        cheats.stopPrank();

        address recipient = address(this);
        uint256 amount = 1e18;
        cheats.startPrank(address(eigenPodManager.investmentManager()));
        cheats.expectRevert(bytes("Pausable: index is paused"));
        eigenPodManager.withdrawRestakedBeaconChainETH(podOwner, recipient, amount);
        cheats.stopPrank();
    }

    function testVerifyCorrectWithdrawalCredentialsRevertsWhenPaused() external {
        uint40 validatorIndex = validatorIndex1;
        IEigenPod pod = testDeployAndVerifyNewEigenPod();
        _testVerifyNewValidator(pod, validatorIndex);

        (beaconStateRoot, beaconStateMerkleProofForValidators, validatorContainerFields, validatorMerkleProof, validatorTreeRoot, validatorRoot) =
            getInitialDepositProof(validatorIndex);
        bytes memory proofs = abi.encodePacked(validatorMerkleProof, beaconStateMerkleProofForValidators);

        // pause the contract
        cheats.startPrank(eigenPodManager.pauserRegistry().pauser());
        eigenPodManager.pause(2 ** PAUSED_EIGENPODS_VERIFY_CREDENTIALS);
        cheats.stopPrank();

        cheats.expectRevert(bytes("EigenPod.onlyWhenNotPaused: index is paused in EigenPodManager"));
        uint64 slot = 0;
        pod.verifyCorrectWithdrawalCredentials(slot, validatorIndex, proofs, validatorContainerFields);
    }

    function testVerifyOvercommittedStakeRevertsWhenPaused() external {
        uint40 validatorIndex = validatorIndex0;
        IEigenPod pod = testDeployAndVerifyNewEigenPod();

        (
            beaconStateRoot, 
            beaconStateMerkleProofForValidators, 
            validatorContainerFields, 
            validatorMerkleProof, 
            validatorTreeRoot, 
            validatorRoot
        ) = getSlashedDepositProof(validatorIndex);

        BeaconChainOracleMock(address(beaconChainOracle)).setBeaconChainStateRoot(beaconStateRoot);
        
        // bytes32 validatorIndexBytes = bytes32(uint256(validatorIndex));
        bytes memory proofs = abi.encodePacked(validatorMerkleProof, beaconStateMerkleProofForValidators);

        // pause the contract
        cheats.startPrank(eigenPodManager.pauserRegistry().pauser());
        eigenPodManager.pause(2 ** PAUSED_EIGENPODS_VERIFY_OVERCOMMITTED);
        cheats.stopPrank();

        cheats.expectRevert(bytes("EigenPod.onlyWhenNotPaused: index is paused in EigenPodManager"));
        uint64 slot = 0;
        pod.verifyOvercommittedStake(slot, validatorIndex, proofs, validatorContainerFields, 0);
    }

<<<<<<< HEAD
=======
    function testVerifyBeaconChainFullWithdrawalRevertsWhenPaused() external {
        // pause the contract
        cheats.startPrank(eigenPodManager.pauserRegistry().pauser());
        eigenPodManager.pause(2 ** PAUSED_EIGENPODS_VERIFY_WITHDRAWAL);
        cheats.stopPrank();

        IEigenPod pod = testDeployAndVerifyNewEigenPod();

        (
            beaconStateRoot, 
            executionPayloadHeaderRoot, 
            blockNumberRoot,
            executionPayloadHeaderProof,
            blockNumberProof, 
            withdrawalMerkleProof,
            withdrawalContainerFields
        ) = getWithdrawalProofsWithBlockNumber();

        BeaconChainOracleMock(address(beaconChainOracle)).setBeaconChainStateRoot(beaconStateRoot);
        BeaconChainProofs.WithdrawalAndBlockNumberProof memory proof = BeaconChainProofs.WithdrawalAndBlockNumberProof(
                                                                    uint16(0), 
                                                                    executionPayloadHeaderRoot, 
                                                                    abi.encodePacked(executionPayloadHeaderProof),
                                                                    uint8(0),
                                                                    abi.encodePacked(withdrawalMerkleProof),
                                                                    abi.encodePacked(blockNumberProof)
                                                                    );

        cheats.expectRevert(bytes("EigenPod.onlyWhenNotPaused: index is paused in EigenPodManager"));
        uint64 slot = 0;
        pod.verifyBeaconChainFullWithdrawal(slot, proof, blockNumberRoot, withdrawalContainerFields,  0);
    }

>>>>>>> 2d027966
    // simply tries to register 'sender' as a delegate, setting their 'DelegationTerms' contract in EigenLayerDelegation to 'dt'
    // verifies that the storage of EigenLayerDelegation contract is updated appropriately
    function _testRegisterAsOperator(address sender, IDelegationTerms dt) internal {
        cheats.startPrank(sender);

        delegation.registerAsOperator(dt);
        assertTrue(delegation.isOperator(sender), "testRegisterAsOperator: sender is not a delegate");

        assertTrue(
            delegation.delegationTerms(sender) == dt, "_testRegisterAsOperator: delegationTerms not set appropriately"
        );

        assertTrue(delegation.isDelegated(sender), "_testRegisterAsOperator: sender not marked as actively delegated");
        cheats.stopPrank();
    }

    function _testDelegateToOperator(address sender, address operator) internal {
        //delegator-specific information
        (IInvestmentStrategy[] memory delegateStrategies, uint256[] memory delegateShares) =
            investmentManager.getDeposits(sender);

        uint256 numStrats = delegateShares.length;
        assertTrue(numStrats > 0, "_testDelegateToOperator: delegating from address with no investments");
        uint256[] memory inititalSharesInStrats = new uint256[](numStrats);
        for (uint256 i = 0; i < numStrats; ++i) {
            inititalSharesInStrats[i] = delegation.operatorShares(operator, delegateStrategies[i]);
        }

        cheats.startPrank(sender);
        delegation.delegateTo(operator);
        cheats.stopPrank();

        assertTrue(
            delegation.delegatedTo(sender) == operator,
            "_testDelegateToOperator: delegated address not set appropriately"
        );
        assertTrue(
            delegation.isDelegated(sender),
            "_testDelegateToOperator: delegated status not set appropriately"
        );

        for (uint256 i = 0; i < numStrats; ++i) {
            uint256 operatorSharesBefore = inititalSharesInStrats[i];
            uint256 operatorSharesAfter = delegation.operatorShares(operator, delegateStrategies[i]);
            assertTrue(
                operatorSharesAfter == (operatorSharesBefore + delegateShares[i]),
                "_testDelegateToOperator: delegatedShares not increased correctly"
            );
        }
    }
    function _testDelegation(address operator, address staker)
        internal
    {   
        if (!delegation.isOperator(operator)) {
            _testRegisterAsOperator(operator, IDelegationTerms(operator));
        }

        //making additional deposits to the investment strategies
        assertTrue(delegation.isNotDelegated(staker) == true, "testDelegation: staker is not delegate");
        _testDelegateToOperator(staker, operator);
        assertTrue(delegation.isDelegated(staker) == true, "testDelegation: staker is not delegate");

        IInvestmentStrategy[] memory updatedStrategies;
        uint256[] memory updatedShares;
        (updatedStrategies, updatedShares) =
            investmentManager.getDeposits(staker);
    }

    function _testDeployAndVerifyNewEigenPod(address _podOwner, bytes memory _signature, bytes32 _depositDataRoot, bool /*isContract*/, uint40 validatorIndex)
        internal returns (IEigenPod)
    {
        (beaconStateRoot, beaconStateMerkleProofForValidators, validatorContainerFields, validatorMerkleProof, validatorTreeRoot, validatorRoot) =
            getInitialDepositProof(validatorIndex);

        cheats.startPrank(_podOwner);
        eigenPodManager.stake{value: stakeAmount}(pubkey, _signature, _depositDataRoot);
        cheats.stopPrank();

        BeaconChainOracleMock(address(beaconChainOracle)).setBeaconChainStateRoot(beaconStateRoot);

        IEigenPod newPod;

        newPod = eigenPodManager.getPod(_podOwner);

        bytes memory proofs = abi.encodePacked(validatorMerkleProof, beaconStateMerkleProofForValidators);

        uint64 slot = 0;
        newPod.verifyCorrectWithdrawalCredentials(slot, validatorIndex, proofs, validatorContainerFields);

        IInvestmentStrategy beaconChainETHStrategy = investmentManager.beaconChainETHStrategy();

        uint256 beaconChainETHShares = investmentManager.investorStratShares(_podOwner, beaconChainETHStrategy);
        require(beaconChainETHShares == REQUIRED_BALANCE_WEI, "investmentManager shares not updated correctly");
        return newPod;
    }

    function _testVerifyNewValidator(IEigenPod pod, uint40 validatorIndex) internal {
        (beaconStateRoot, beaconStateMerkleProofForValidators, validatorContainerFields, validatorMerkleProof, validatorTreeRoot, validatorRoot) =
            getInitialDepositProof(validatorIndex);
        bytes memory proofs = abi.encodePacked(validatorMerkleProof, beaconStateMerkleProofForValidators);

        uint64 slot = 0;
        pod.verifyCorrectWithdrawalCredentials(slot, validatorIndex, proofs, validatorContainerFields);
    }

<<<<<<< HEAD
    
=======
    function _proveFullWithdrawal(IEigenPod pod) internal {
        (
            beaconStateRoot, 
            executionPayloadHeaderRoot, 
            blockNumberRoot,
            executionPayloadHeaderProof,
            blockNumberProof, 
            withdrawalMerkleProof,
            withdrawalContainerFields
        ) = getWithdrawalProofsWithBlockNumber();

        BeaconChainOracleMock(address(beaconChainOracle)).setBeaconChainStateRoot(beaconStateRoot);
        BeaconChainProofs.WithdrawalAndBlockNumberProof memory proof = BeaconChainProofs.WithdrawalAndBlockNumberProof(
                                                                    uint16(0), 
                                                                    executionPayloadHeaderRoot, 
                                                                    abi.encodePacked(executionPayloadHeaderProof),
                                                                    uint8(0),
                                                                    abi.encodePacked(withdrawalMerkleProof),
                                                                    abi.encodePacked(blockNumberProof)
                                                                    );

        uint64 slot = 0;
        pod.verifyBeaconChainFullWithdrawal(slot, proof, blockNumberRoot, withdrawalContainerFields,  0);
    }

    function _proveInsufficientFullWithdrawal(IEigenPod pod, bool isLargeWithdrawal) internal {

        uint64 slot = 0;
        if(!isLargeWithdrawal){
            (
                beaconStateRoot, 
                executionPayloadHeaderRoot, 
                blockNumberRoot,
                executionPayloadHeaderProof,
                blockNumberProof, 
                withdrawalMerkleProof,
                withdrawalContainerFields
            ) = getSmallInsufficientFullWithdrawalProof();

            BeaconChainOracleMock(address(beaconChainOracle)).setBeaconChainStateRoot(beaconStateRoot);
            BeaconChainProofs.WithdrawalAndBlockNumberProof memory proof = BeaconChainProofs.WithdrawalAndBlockNumberProof(
                                                                        uint16(0), 
                                                                        executionPayloadHeaderRoot, 
                                                                        abi.encodePacked(executionPayloadHeaderProof),
                                                                        uint8(0),
                                                                        abi.encodePacked(withdrawalMerkleProof),
                                                                        abi.encodePacked(blockNumberProof)
                                                                        );
            pod.verifyBeaconChainFullWithdrawal(slot, proof, blockNumberRoot, withdrawalContainerFields,  0);
        } else {
            (
                beaconStateRoot, 
                executionPayloadHeaderRoot, 
                blockNumberRoot,
                executionPayloadHeaderProof,
                blockNumberProof, 
                withdrawalMerkleProof,
                withdrawalContainerFields
            ) = getLargeInsufficientFullWithdrawalProof();

            BeaconChainOracleMock(address(beaconChainOracle)).setBeaconChainStateRoot(beaconStateRoot);
            BeaconChainProofs.WithdrawalAndBlockNumberProof memory proof = BeaconChainProofs.WithdrawalAndBlockNumberProof(
                                                                        uint16(0), 
                                                                        executionPayloadHeaderRoot, 
                                                                        abi.encodePacked(executionPayloadHeaderProof),
                                                                        uint8(0),
                                                                        abi.encodePacked(withdrawalMerkleProof),
                                                                        abi.encodePacked(blockNumberProof)
                                                                        );
            pod.verifyBeaconChainFullWithdrawal(slot, proof, blockNumberRoot, withdrawalContainerFields,  0);
        }
    }
>>>>>>> 2d027966

    function _proveOvercommittedStake(IEigenPod pod, uint40 validatorIndex) internal {
        (
            beaconStateRoot, 
            beaconStateMerkleProofForValidators, 
            validatorContainerFields, 
            validatorMerkleProof, 
            validatorTreeRoot, 
            validatorRoot
        ) = getSlashedDepositProof(validatorIndex);

        BeaconChainOracleMock(address(beaconChainOracle)).setBeaconChainStateRoot(beaconStateRoot);
        
        // bytes32 validatorIndexBytes = bytes32(uint256(validatorIndex));
        bytes memory proofs = abi.encodePacked(validatorMerkleProof, beaconStateMerkleProofForValidators);
        uint64 slot = 0;
        pod.verifyOvercommittedStake(slot, validatorIndex, proofs, validatorContainerFields, 0);
    }

    function _testQueueWithdrawal(
        address depositor,
        uint256[] memory strategyIndexes,
        IInvestmentStrategy[] memory strategyArray,
        uint256[] memory shareAmounts,
        bool undelegateIfPossible
    )
        internal
        returns (bytes32)
    {
        cheats.startPrank(depositor);

        //make a call with depositor aka podOwner also as withdrawer.
        bytes32 withdrawalRoot = investmentManager.queueWithdrawal(
            strategyIndexes,
            strategyArray,
            shareAmounts,
            depositor,
            // TODO: make this an input
            undelegateIfPossible
        );

        cheats.stopPrank();
        return withdrawalRoot;
    }

    function _getLatestPaymentAmount(address recipient) internal view returns (uint256) {
        return eigenPodPaymentEscrow.userPaymentByIndex(recipient, eigenPodPaymentEscrow.userPaymentsLength(recipient) - 1).amount;
    }

 }


 contract Relayer is Test {
    function verifySlotAndWithdrawalFields(
        bytes32 beaconStateRoot,
        BeaconChainProofs.WithdrawalProofs calldata proofs,
        bytes32[] calldata withdrawalFields,
        bytes32[] calldata validatorFields
    ) public view {
        BeaconChainProofs.verifySlotAndWithdrawalFields(beaconStateRoot, proofs, withdrawalFields, validatorFields);
    }
 }<|MERGE_RESOLUTION|>--- conflicted
+++ resolved
@@ -10,11 +10,8 @@
 import "./EigenLayerDeployer.t.sol";
 import "./mocks/MiddlewareRegistryMock.sol";
 import "./mocks/ServiceManagerMock.sol";
-<<<<<<< HEAD
 import "../contracts/libraries/BeaconChainProofs.sol";
-=======
 import "./mocks/BeaconChainOracleMock.sol";
->>>>>>> 2d027966
 
 
 contract EigenPodTests is BeaconChainProofUtils, ProofParsing, EigenPodPausingConstants {
@@ -405,42 +402,6 @@
         pod.verifyOvercommittedStake(slot, validatorIndex, proofs, validatorContainerFields, 0);
     }
 
-<<<<<<< HEAD
-=======
-    function testVerifyBeaconChainFullWithdrawalRevertsWhenPaused() external {
-        // pause the contract
-        cheats.startPrank(eigenPodManager.pauserRegistry().pauser());
-        eigenPodManager.pause(2 ** PAUSED_EIGENPODS_VERIFY_WITHDRAWAL);
-        cheats.stopPrank();
-
-        IEigenPod pod = testDeployAndVerifyNewEigenPod();
-
-        (
-            beaconStateRoot, 
-            executionPayloadHeaderRoot, 
-            blockNumberRoot,
-            executionPayloadHeaderProof,
-            blockNumberProof, 
-            withdrawalMerkleProof,
-            withdrawalContainerFields
-        ) = getWithdrawalProofsWithBlockNumber();
-
-        BeaconChainOracleMock(address(beaconChainOracle)).setBeaconChainStateRoot(beaconStateRoot);
-        BeaconChainProofs.WithdrawalAndBlockNumberProof memory proof = BeaconChainProofs.WithdrawalAndBlockNumberProof(
-                                                                    uint16(0), 
-                                                                    executionPayloadHeaderRoot, 
-                                                                    abi.encodePacked(executionPayloadHeaderProof),
-                                                                    uint8(0),
-                                                                    abi.encodePacked(withdrawalMerkleProof),
-                                                                    abi.encodePacked(blockNumberProof)
-                                                                    );
-
-        cheats.expectRevert(bytes("EigenPod.onlyWhenNotPaused: index is paused in EigenPodManager"));
-        uint64 slot = 0;
-        pod.verifyBeaconChainFullWithdrawal(slot, proof, blockNumberRoot, withdrawalContainerFields,  0);
-    }
-
->>>>>>> 2d027966
     // simply tries to register 'sender' as a delegate, setting their 'DelegationTerms' contract in EigenLayerDelegation to 'dt'
     // verifies that the storage of EigenLayerDelegation contract is updated appropriately
     function _testRegisterAsOperator(address sender, IDelegationTerms dt) internal {
@@ -545,83 +506,6 @@
         uint64 slot = 0;
         pod.verifyCorrectWithdrawalCredentials(slot, validatorIndex, proofs, validatorContainerFields);
     }
-
-<<<<<<< HEAD
-    
-=======
-    function _proveFullWithdrawal(IEigenPod pod) internal {
-        (
-            beaconStateRoot, 
-            executionPayloadHeaderRoot, 
-            blockNumberRoot,
-            executionPayloadHeaderProof,
-            blockNumberProof, 
-            withdrawalMerkleProof,
-            withdrawalContainerFields
-        ) = getWithdrawalProofsWithBlockNumber();
-
-        BeaconChainOracleMock(address(beaconChainOracle)).setBeaconChainStateRoot(beaconStateRoot);
-        BeaconChainProofs.WithdrawalAndBlockNumberProof memory proof = BeaconChainProofs.WithdrawalAndBlockNumberProof(
-                                                                    uint16(0), 
-                                                                    executionPayloadHeaderRoot, 
-                                                                    abi.encodePacked(executionPayloadHeaderProof),
-                                                                    uint8(0),
-                                                                    abi.encodePacked(withdrawalMerkleProof),
-                                                                    abi.encodePacked(blockNumberProof)
-                                                                    );
-
-        uint64 slot = 0;
-        pod.verifyBeaconChainFullWithdrawal(slot, proof, blockNumberRoot, withdrawalContainerFields,  0);
-    }
-
-    function _proveInsufficientFullWithdrawal(IEigenPod pod, bool isLargeWithdrawal) internal {
-
-        uint64 slot = 0;
-        if(!isLargeWithdrawal){
-            (
-                beaconStateRoot, 
-                executionPayloadHeaderRoot, 
-                blockNumberRoot,
-                executionPayloadHeaderProof,
-                blockNumberProof, 
-                withdrawalMerkleProof,
-                withdrawalContainerFields
-            ) = getSmallInsufficientFullWithdrawalProof();
-
-            BeaconChainOracleMock(address(beaconChainOracle)).setBeaconChainStateRoot(beaconStateRoot);
-            BeaconChainProofs.WithdrawalAndBlockNumberProof memory proof = BeaconChainProofs.WithdrawalAndBlockNumberProof(
-                                                                        uint16(0), 
-                                                                        executionPayloadHeaderRoot, 
-                                                                        abi.encodePacked(executionPayloadHeaderProof),
-                                                                        uint8(0),
-                                                                        abi.encodePacked(withdrawalMerkleProof),
-                                                                        abi.encodePacked(blockNumberProof)
-                                                                        );
-            pod.verifyBeaconChainFullWithdrawal(slot, proof, blockNumberRoot, withdrawalContainerFields,  0);
-        } else {
-            (
-                beaconStateRoot, 
-                executionPayloadHeaderRoot, 
-                blockNumberRoot,
-                executionPayloadHeaderProof,
-                blockNumberProof, 
-                withdrawalMerkleProof,
-                withdrawalContainerFields
-            ) = getLargeInsufficientFullWithdrawalProof();
-
-            BeaconChainOracleMock(address(beaconChainOracle)).setBeaconChainStateRoot(beaconStateRoot);
-            BeaconChainProofs.WithdrawalAndBlockNumberProof memory proof = BeaconChainProofs.WithdrawalAndBlockNumberProof(
-                                                                        uint16(0), 
-                                                                        executionPayloadHeaderRoot, 
-                                                                        abi.encodePacked(executionPayloadHeaderProof),
-                                                                        uint8(0),
-                                                                        abi.encodePacked(withdrawalMerkleProof),
-                                                                        abi.encodePacked(blockNumberProof)
-                                                                        );
-            pod.verifyBeaconChainFullWithdrawal(slot, proof, blockNumberRoot, withdrawalContainerFields,  0);
-        }
-    }
->>>>>>> 2d027966
 
     function _proveOvercommittedStake(IEigenPod pod, uint40 validatorIndex) internal {
         (
