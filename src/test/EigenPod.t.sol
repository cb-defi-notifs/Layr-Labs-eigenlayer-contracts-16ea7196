// //SPDX-License-Identifier: UNLICENSED
// pragma solidity ^0.8.9;

//  import "../contracts/interfaces/IEigenPod.sol";
//  import "./utils/BeaconChainUtils.sol";
// import "./EigenLayrDeployer.t.sol";
//  import "./mocks/MiddlewareRegistryMock.sol";
// import "./mocks/ServiceManagerMock.sol";
// import "./mocks/BeaconChainETHReceiver.sol";

// contract EigenPodTests is BeaconChainProofUtils, DSTest {
//     using BytesLib for bytes;

//     bytes pubkey = hex"88347ed1c492eedc97fc8c506a35d44d81f27a0c7a1c661b35913cfd15256c0cccbd34a83341f505c7de2983292f2cab";
    
<<<<<<< HEAD
//     //hash tree root of list of validators
//     bytes32 validatorTreeRoot;

//     //hash tree root of individual validator container
//     bytes32 validatorRoot;

//     address podOwner = address(42000094993494);

//     Vm cheats = Vm(HEVM_ADDRESS);
//     EigenLayrDelegation public delegation;
//     InvestmentManager public investmentManager;
//     Slasher public slasher;
//     PauserRegistry public pauserReg;

//     ProxyAdmin public eigenLayrProxyAdmin;
//     IBLSPublicKeyCompendium public blsPkCompendium;
//     IEigenPodManager public eigenPodManager;
//     IEigenPod public pod;
//     IETHPOSDeposit public ethPOSDeposit;
//     IBeacon public eigenPodBeacon;
//     IBeaconChainOracle public beaconChainOracle;
//     MiddlewareRegistryMock public generalReg1;
//     ServiceManagerMock public generalServiceManager1;
//     IBeaconChainETHReceiver public beaconChainETHReceiver;
//     address[] public slashingContracts;
//     address pauser = address(69);
//     address unpauser = address(489);


//     //performs basic deployment before each test
//     function setUp() public {
//         // deploy proxy admin for ability to upgrade proxy contracts
//         eigenLayrProxyAdmin = new ProxyAdmin();

//         // deploy pauser registry
//         pauserReg = new PauserRegistry(pauser, unpauser);

//         blsPkCompendium = new BLSPublicKeyCompendium();

//         /**
//          * First, deploy upgradeable proxy contracts that **will point** to the implementations. Since the implementation contracts are
//          * not yet deployed, we give these proxies an empty contract as the initial implementation, to act as if they have no code.
//          */
//         EmptyContract emptyContract = new EmptyContract();
//         delegation = EigenLayrDelegation(
//             address(new TransparentUpgradeableProxy(address(emptyContract), address(eigenLayrProxyAdmin), ""))
//         );
//         investmentManager = InvestmentManager(
//             address(new TransparentUpgradeableProxy(address(emptyContract), address(eigenLayrProxyAdmin), ""))
//         );
//         slasher = Slasher(
//             address(new TransparentUpgradeableProxy(address(emptyContract), address(eigenLayrProxyAdmin), ""))
//         );

//         beaconChainOracle = new BeaconChainOracleMock();

//         ethPOSDeposit = new ETHPOSDepositMock();
//         pod = new EigenPod(ethPOSDeposit);

//         eigenPodBeacon = new UpgradeableBeacon(address(pod));

//         // this contract is deployed later to keep its address the same (for these tests)
//         eigenPodManager = EigenPodManager(
//             address(new TransparentUpgradeableProxy(address(emptyContract), address(eigenLayrProxyAdmin), ""))
//         );

//         // Second, deploy the *implementation* contracts, using the *proxy contracts* as inputs
//         EigenLayrDelegation delegationImplementation = new EigenLayrDelegation(investmentManager);
//         InvestmentManager investmentManagerImplementation = new InvestmentManager(delegation, eigenPodManager, slasher);
//         Slasher slasherImplementation = new Slasher(investmentManager, delegation);
//         EigenPodManager eigenPodManagerImplementation = new EigenPodManager(ethPOSDeposit, eigenPodBeacon, investmentManager);


//         address initialOwner = address(this);
//         // Third, upgrade the proxy contracts to use the correct implementation contracts and initialize them.
//         eigenLayrProxyAdmin.upgradeAndCall(
//             TransparentUpgradeableProxy(payable(address(delegation))),
//             address(delegationImplementation),
//             abi.encodeWithSelector(EigenLayrDelegation.initialize.selector, pauserReg, initialOwner)
//         );
//         eigenLayrProxyAdmin.upgradeAndCall(
//             TransparentUpgradeableProxy(payable(address(investmentManager))),
//             address(investmentManagerImplementation),
//             abi.encodeWithSelector(InvestmentManager.initialize.selector, pauserReg, initialOwner)
//         );
//         eigenLayrProxyAdmin.upgradeAndCall(
//             TransparentUpgradeableProxy(payable(address(slasher))),
//             address(slasherImplementation),
//             abi.encodeWithSelector(Slasher.initialize.selector, pauserReg, initialOwner)
//         );
//         eigenLayrProxyAdmin.upgradeAndCall(
//             TransparentUpgradeableProxy(payable(address(eigenPodManager))),
//             address(eigenPodManagerImplementation),
//             abi.encodeWithSelector(EigenPodManager.initialize.selector, beaconChainOracle, initialOwner)
//         );
//         generalServiceManager1 = new ServiceManagerMock(investmentManager);

//         generalReg1 = new MiddlewareRegistryMock(
//              generalServiceManager1,
//              investmentManager
//         );

//         beaconChainETHReceiver = new BeaconChainETHReceiver();

//         slashingContracts.push(address(eigenPodManager));
//         investmentManager.slasher().addGloballyPermissionedContracts(slashingContracts);
//         emit log_named_address("og pod owner", podOwner);
=======
    //hash tree root of list of validators
    bytes32 validatorTreeRoot;

    //hash tree root of individual validator container
    bytes32 validatorRoot;

    address podOwner = address(42000094993494);

    Vm cheats = Vm(HEVM_ADDRESS);
    EigenLayrDelegation public delegation;
    InvestmentManager public investmentManager;
    Slasher public slasher;
    PauserRegistry public pauserReg;

    ProxyAdmin public eigenLayrProxyAdmin;
    IBLSPublicKeyCompendium public blsPkCompendium;
    IEigenPodManager public eigenPodManager;
    IEigenPod public pod;
    IETHPOSDeposit public ethPOSDeposit;
    IBeacon public eigenPodBeacon;
    IBeaconChainOracle public beaconChainOracle;
    MiddlewareRegistryMock public generalReg1;
    ServiceManagerMock public generalServiceManager1;
    IBeaconChainETHReceiver public beaconChainETHReceiver;
    address[] public slashingContracts;
    address pauser = address(69);
    address unpauser = address(489);
    address podManagerAddress = 0x212224D2F2d262cd093eE13240ca4873fcCBbA3C;


    //performs basic deployment before each test
    function setUp() public {
        // deploy proxy admin for ability to upgrade proxy contracts
        eigenLayrProxyAdmin = new ProxyAdmin();

        // deploy pauser registry
        pauserReg = new PauserRegistry(pauser, unpauser);

        blsPkCompendium = new BLSPublicKeyCompendium();

        /**
         * First, deploy upgradeable proxy contracts that **will point** to the implementations. Since the implementation contracts are
         * not yet deployed, we give these proxies an empty contract as the initial implementation, to act as if they have no code.
         */
        EmptyContract emptyContract = new EmptyContract();
        delegation = EigenLayrDelegation(
            address(new TransparentUpgradeableProxy(address(emptyContract), address(eigenLayrProxyAdmin), ""))
        );
        investmentManager = InvestmentManager(
            address(new TransparentUpgradeableProxy(address(emptyContract), address(eigenLayrProxyAdmin), ""))
        );
        slasher = Slasher(
            address(new TransparentUpgradeableProxy(address(emptyContract), address(eigenLayrProxyAdmin), ""))
        );

        beaconChainOracle = new BeaconChainOracleMock();

        ethPOSDeposit = new ETHPOSDepositMock();
        pod = new EigenPod(ethPOSDeposit);

        eigenPodBeacon = new UpgradeableBeacon(address(pod));

        // this contract is deployed later to keep its address the same (for these tests)
        eigenPodManager = EigenPodManager(
            address(new TransparentUpgradeableProxy(address(emptyContract), address(eigenLayrProxyAdmin), ""))
        );

        // Second, deploy the *implementation* contracts, using the *proxy contracts* as inputs
        EigenLayrDelegation delegationImplementation = new EigenLayrDelegation(investmentManager);
        InvestmentManager investmentManagerImplementation = new InvestmentManager(delegation, eigenPodManager, slasher);
        Slasher slasherImplementation = new Slasher(investmentManager, delegation);
        EigenPodManager eigenPodManagerImplementation = new EigenPodManager(ethPOSDeposit, eigenPodBeacon, investmentManager);

        //ensuring that the address of eigenpodmanager doesn't change
        bytes memory code = address(eigenPodManager).code;
        cheats.etch(podManagerAddress, code);
        eigenPodManager = IEigenPodManager(podManagerAddress);

        address initialOwner = address(this);
        // Third, upgrade the proxy contracts to use the correct implementation contracts and initialize them.
        eigenLayrProxyAdmin.upgradeAndCall(
            TransparentUpgradeableProxy(payable(address(delegation))),
            address(delegationImplementation),
            abi.encodeWithSelector(EigenLayrDelegation.initialize.selector, pauserReg, initialOwner)
        );
        eigenLayrProxyAdmin.upgradeAndCall(
            TransparentUpgradeableProxy(payable(address(investmentManager))),
            address(investmentManagerImplementation),
            abi.encodeWithSelector(InvestmentManager.initialize.selector, pauserReg, initialOwner)
        );
        eigenLayrProxyAdmin.upgradeAndCall(
            TransparentUpgradeableProxy(payable(address(slasher))),
            address(slasherImplementation),
            abi.encodeWithSelector(Slasher.initialize.selector, pauserReg, initialOwner)
        );
        eigenLayrProxyAdmin.upgradeAndCall(
            TransparentUpgradeableProxy(payable(address(eigenPodManager))),
            address(eigenPodManagerImplementation),
            abi.encodeWithSelector(EigenPodManager.initialize.selector, beaconChainOracle, initialOwner)
        );
        generalServiceManager1 = new ServiceManagerMock(investmentManager);

        generalReg1 = new MiddlewareRegistryMock(
             generalServiceManager1,
             investmentManager
        );

        beaconChainETHReceiver = new BeaconChainETHReceiver();

        slashingContracts.push(address(eigenPodManager));
        investmentManager.slasher().addGloballyPermissionedContracts(slashingContracts);
>>>>>>> c382dd81
        
//     }

//     function testDeployAndVerifyNewEigenPod(bytes memory signature, bytes32 depositDataRoot) public {
//         beaconChainOracle.setBeaconChainStateRoot(0xaf3bf0770df5dd35b984eda6586e6f6eb20af904a5fb840fe65df9a6415293bd);
//         _testDeployAndVerifyNewEigenPod(podOwner, signature, depositDataRoot, false);
//     }

//     //test freezing operator after a beacon chain slashing event
//     function testUpdateSlashedBeaconBalance(bytes memory signature, bytes32 depositDataRoot) public {
//         //make initial deposit
//         testDeployAndVerifyNewEigenPod(signature, depositDataRoot);

//         //get updated proof, set beaconchain state root
//         (beaconStateRoot, beaconStateMerkleProof, validatorContainerFields, validatorMerkleProof, validatorTreeRoot, validatorRoot) = getSlashedDepositProof();

//         beaconChainOracle.setBeaconChainStateRoot(beaconStateRoot);
        

//         IEigenPod eigenPod;
//         eigenPod = eigenPodManager.getPod(podOwner);
        
//         bytes32 validatorIndex = bytes32(uint256(0));
//         bytes memory proofs = abi.encodePacked(validatorTreeRoot, beaconStateMerkleProof, validatorRoot, validatorIndex, validatorMerkleProof);
//         eigenPod.verifyBalanceUpdate(pubkey, proofs, validatorContainerFields);
        
//         uint64 validatorBalance = Endian.fromLittleEndianUint64(validatorContainerFields[2]);
//         require(eigenPodManager.getBalance(podOwner) == validatorBalance, "Validator balance not updated correctly");
//         require(investmentManager.slasher().isFrozen(podOwner), "podOwner not frozen successfully");

//     }

//     //test that topping up pod balance after slashing operator prevents freezing
//     function testUpdateSlashedBeaconBalanceWithTopUp(bytes memory signature, bytes32 depositDataRoot) public {
//         //make initial deposit
//         testDeployAndVerifyNewEigenPod(signature, depositDataRoot);

//         //get updated proof, set beaconchain state root
//         (beaconStateRoot, beaconStateMerkleProof, validatorContainerFields, validatorMerkleProof, validatorTreeRoot, validatorRoot) = getSlashedDepositProof();
//         beaconChainOracle.setBeaconChainStateRoot(beaconStateRoot);        

//         IEigenPod eigenPod;
//         eigenPod = eigenPodManager.getPod(podOwner);
        
//         bytes32 validatorIndex = bytes32(uint256(0));
//         bytes memory proofs = abi.encodePacked(validatorTreeRoot, beaconStateMerkleProof, validatorRoot, validatorIndex, validatorMerkleProof);
//         eigenPod.topUpPodBalance{value: 16}();

//         eigenPod.verifyBalanceUpdate(pubkey, proofs, validatorContainerFields);
        
//         uint64 validatorBalance = Endian.fromLittleEndianUint64(validatorContainerFields[2]); 
//         require(eigenPodManager.getBalance(podOwner) == validatorBalance, "Validator balance not updated correctly");

//         require(investmentManager.slasher().isFrozen(podOwner) == false, "podOwner frozen mistakenly");

//     }

//     function testDeployNewEigenPodWithWrongPubkey(bytes memory wrongPubkey, bytes memory signature, bytes32 depositDataRoot) public {
//         (beaconStateRoot, beaconStateMerkleProof, validatorContainerFields, validatorMerkleProof, validatorTreeRoot, validatorRoot) = getInitialDepositProof();
//         beaconChainOracle.setBeaconChainStateRoot(beaconStateRoot);

//         cheats.startPrank(podOwner);
//         eigenPodManager.stake(wrongPubkey, signature, depositDataRoot);
//         cheats.stopPrank();

//         IEigenPod newPod;
//         newPod = eigenPodManager.getPod(podOwner);

//         bytes32 validatorIndex = bytes32(uint256(0));
//         bytes memory proofs = abi.encodePacked(validatorTreeRoot, beaconStateMerkleProof, validatorRoot, validatorIndex, validatorMerkleProof);
//         cheats.expectRevert(bytes("EigenPod.verifyCorrectWithdrawalCredentials: Proof is not for provided pubkey"));
//         newPod.verifyCorrectWithdrawalCredentials(wrongPubkey, proofs, validatorContainerFields);
//     }

//     function testDeployNewEigenPodWithWrongWithdrawalCreds(address wrongWithdrawalAddress, bytes memory signature, bytes32 depositDataRoot) public {
//         IEigenPod newPod;
//         newPod = eigenPodManager.getPod(podOwner);
//         // make sure that wrongWithdrawalAddress is not set to actual pod address
//         cheats.assume(wrongWithdrawalAddress != address(newPod));
        
//         (beaconStateRoot, beaconStateMerkleProof, validatorContainerFields, validatorMerkleProof, validatorTreeRoot, validatorRoot) = getInitialDepositProof();
//         beaconChainOracle.setBeaconChainStateRoot(beaconStateRoot);


//         cheats.startPrank(podOwner);
//         eigenPodManager.stake(pubkey, signature, depositDataRoot);
//         cheats.stopPrank();

//         validatorContainerFields[1] = abi.encodePacked(bytes1(uint8(1)), bytes11(0), wrongWithdrawalAddress).toBytes32(0);

//         bytes32 validatorIndex = bytes32(uint256(0));
//         bytes memory proofs = abi.encodePacked(validatorTreeRoot, beaconStateMerkleProof, validatorRoot, validatorIndex, validatorMerkleProof);
//         cheats.expectRevert(bytes("EigenPod.verifyValidatorFields: Invalid validator fields"));
//         newPod.verifyCorrectWithdrawalCredentials(pubkey, proofs, validatorContainerFields);
//     }

//     function testDeployNewEigenPodWithActiveValidator(bytes memory signature, bytes32 depositDataRoot) public {
//         (beaconStateRoot, beaconStateMerkleProof, validatorContainerFields, validatorMerkleProof, validatorTreeRoot, validatorRoot) = getInitialDepositProof();
//         beaconChainOracle.setBeaconChainStateRoot(beaconStateRoot);        

//         cheats.startPrank(podOwner);
//         eigenPodManager.stake(pubkey, signature, depositDataRoot);
//         cheats.stopPrank();

//         IEigenPod newPod;
//         newPod = eigenPodManager.getPod(podOwner);

//         bytes32 validatorIndex = bytes32(uint256(0));
//         bytes memory proofs = abi.encodePacked(validatorTreeRoot, beaconStateMerkleProof, validatorRoot, validatorIndex, validatorMerkleProof);
//         newPod.verifyCorrectWithdrawalCredentials(pubkey, proofs, validatorContainerFields);

//         cheats.expectRevert(bytes("EigenPod.verifyCorrectWithdrawalCredentials: Validator not inactive"));
//         newPod.verifyCorrectWithdrawalCredentials(pubkey, proofs, validatorContainerFields);
//     }

//     // Withdraw eigenpods balance to a contract
//     function testEigenPodsQueuedWithdrawalContract(address operator, bytes memory signature, bytes32 depositDataRoot) public {
//         cheats.assume(operator != address(0));
//         cheats.assume(operator != address(eigenLayrProxyAdmin));
//         cheats.assume(operator != address(beaconChainETHReceiver));

//         //make initial deposit
//         podOwner = address(beaconChainETHReceiver);
//         _testDeployAndVerifyNewEigenPod(podOwner, signature, depositDataRoot, true);


//         //*************************DELEGATION+REGISTRATION OF OPERATOR******************************//
//         _testDelegation(operator, podOwner);

//         cheats.startPrank(operator);
//         investmentManager.slasher().optIntoSlashing(address(generalServiceManager1));
//         cheats.stopPrank();

//         generalReg1.registerOperator(operator, uint32(block.timestamp) + 3 days);
//         //*******************************************************************************************//


//         uint128 balance = eigenPodManager.getBalance(podOwner);

//          IEigenPod newPod;
//         newPod = eigenPodManager.getPod(podOwner);
//         newPod.topUpPodBalance{value : balance}();

//         IInvestmentStrategy[] memory strategyArray = new IInvestmentStrategy[](1);
//         IERC20[] memory tokensArray = new IERC20[](1);
//         uint256[] memory shareAmounts = new uint256[](1);
//         uint256[] memory strategyIndexes = new uint256[](1);
//         IInvestmentManager.WithdrawerAndNonce memory withdrawerAndNonce =
//             IInvestmentManager.WithdrawerAndNonce({withdrawer: address(beaconChainETHReceiver), nonce: 0});
//         bool undelegateIfPossible = false;
//         {
//             strategyArray[0] = investmentManager.beaconChainETHStrategy();
//             shareAmounts[0] = balance;
//             strategyIndexes[0] = 0;
//         }


//         uint256 podOwnerSharesBefore = investmentManager.investorStratShares(podOwner, investmentManager.beaconChainETHStrategy());
        

//         cheats.warp(uint32(block.timestamp) + 1 days);
//         cheats.roll(uint32(block.timestamp) + 1 days);

//         cheats.startPrank(podOwner);
//         investmentManager.queueWithdrawal(strategyIndexes, strategyArray, tokensArray, shareAmounts, withdrawerAndNonce, undelegateIfPossible);
//         cheats.stopPrank();
//         uint32 queuedWithdrawalStartBlock = uint32(block.number);

//         //*************************DEREGISTER OPERATOR******************************//
//         //now withdrawal block time is before deregistration
//         cheats.warp(uint32(block.timestamp) + 2 days);
//         cheats.roll(uint32(block.timestamp) + 2 days);
        
//         generalReg1.deregisterOperator(operator);

//         //warp past the serve until time, which is 3 days from the beginning.  THis puts us at 4 days past that point
//         cheats.warp(uint32(block.timestamp) + 4 days);
//         cheats.roll(uint32(block.timestamp) + 4 days);
//         //*************************************************************************//

//         uint256 podOwnerSharesAfter = investmentManager.investorStratShares(podOwner, investmentManager.beaconChainETHStrategy());

//         require(podOwnerSharesBefore - podOwnerSharesAfter == balance, "delegation shares not updated correctly");

//         IInvestmentManager.QueuedWithdrawal memory queuedWithdrawal = IInvestmentManager.QueuedWithdrawal({
//             strategies: strategyArray,
//             tokens: tokensArray,
//             shares: shareAmounts,
//             depositor: podOwner,
//             withdrawerAndNonce: withdrawerAndNonce,
//             withdrawalStartBlock: queuedWithdrawalStartBlock,
//             delegatedAddress: delegation.delegatedTo(podOwner)
//         });

//         uint256 receiverBalanceBefore = address(beaconChainETHReceiver).balance;
//         uint256 middlewareTimesIndex = 1;
//         bool receiveAsTokens = true;
//         cheats.startPrank(address(beaconChainETHReceiver));

//         investmentManager.completeQueuedWithdrawal(queuedWithdrawal, middlewareTimesIndex, receiveAsTokens);

//         cheats.stopPrank();

//         require(address(beaconChainETHReceiver).balance - receiverBalanceBefore == shareAmounts[0], "Receiver contract balance not updated correctly");
//     } 

//     // Withdraw eigenpods balance to an EOA
//     function testEigenPodsQueuedWithdrawalEOA(address operator, bytes memory signature, bytes32 depositDataRoot) public {
//         cheats.assume(operator != address(0));
//         cheats.assume(operator != address(eigenLayrProxyAdmin));
//         cheats.assume(operator != podOwner);
//         //make initial deposit
//         testDeployAndVerifyNewEigenPod(signature, depositDataRoot);

//         //*************************DELEGATION+REGISTRATION OF OPERATOR******************************//
//         _testDelegation(operator, podOwner);


//         cheats.startPrank(operator);
//         investmentManager.slasher().optIntoSlashing(address(generalServiceManager1));
//         cheats.stopPrank();

//         generalReg1.registerOperator(operator, uint32(block.timestamp) + 3 days);
//         //*********************************************************************************************//


//         uint128 balance = eigenPodManager.getBalance(podOwner);

//          IEigenPod newPod;
//         newPod = eigenPodManager.getPod(podOwner);
//         newPod.topUpPodBalance{value : balance*(1**18)}();

//         IInvestmentStrategy[] memory strategyArray = new IInvestmentStrategy[](1);
//         IERC20[] memory tokensArray = new IERC20[](1);
//         uint256[] memory shareAmounts = new uint256[](1);
//         uint256[] memory strategyIndexes = new uint256[](1);
//         IInvestmentManager.WithdrawerAndNonce memory withdrawerAndNonce =
//             IInvestmentManager.WithdrawerAndNonce({withdrawer: podOwner, nonce: 0});
//         bool undelegateIfPossible = false;
//         {
//             strategyArray[0] = investmentManager.beaconChainETHStrategy();
//             shareAmounts[0] = balance;
//             strategyIndexes[0] = 0;
//         }


//         uint256 podOwnerSharesBefore = investmentManager.investorStratShares(podOwner, investmentManager.beaconChainETHStrategy());
        

//         cheats.warp(uint32(block.timestamp) + 1 days);
//         cheats.roll(uint32(block.timestamp) + 1 days);

//         cheats.startPrank(podOwner);
//         investmentManager.queueWithdrawal(strategyIndexes, strategyArray, tokensArray, shareAmounts, withdrawerAndNonce, undelegateIfPossible);
//         cheats.stopPrank();
//         uint32 queuedWithdrawalStartBlock = uint32(block.number);

//         //*************************DELEGATION/Stake Update STUFF******************************//
//         //now withdrawal block time is before deregistration
//         cheats.warp(uint32(block.timestamp) + 2 days);
//         cheats.roll(uint32(block.timestamp) + 2 days);
        
//         generalReg1.deregisterOperator(operator);

//         //warp past the serve until time, which is 3 days from the beginning.  THis puts us at 4 days past that point
//         cheats.warp(uint32(block.timestamp) + 4 days);
//         cheats.roll(uint32(block.timestamp) + 4 days);
//         //*************************************************************************//

//         uint256 podOwnerSharesAfter = investmentManager.investorStratShares(podOwner, investmentManager.beaconChainETHStrategy());

//         require(podOwnerSharesBefore - podOwnerSharesAfter == balance, "delegation shares not updated correctly");

//         address delegatedAddress = delegation.delegatedTo(podOwner);
//         IInvestmentManager.QueuedWithdrawal memory queuedWithdrawal = IInvestmentManager.QueuedWithdrawal({
//             strategies: strategyArray,
//             tokens: tokensArray,
//             shares: shareAmounts,
//             depositor: podOwner,
//             withdrawerAndNonce: withdrawerAndNonce,
//             withdrawalStartBlock: queuedWithdrawalStartBlock,
//             delegatedAddress: delegatedAddress
//         });

//         uint256 podOwnerBalanceBefore = podOwner.balance;
//         uint256 middlewareTimesIndex = 1;
//         bool receiveAsTokens = true;
//         cheats.startPrank(podOwner);

//         investmentManager.completeQueuedWithdrawal(queuedWithdrawal, middlewareTimesIndex, receiveAsTokens);

//         cheats.stopPrank();

//         require(podOwner.balance - podOwnerBalanceBefore == shareAmounts[0], "podOwner balance not updated correcty");


//     } 

//     // simply tries to register 'sender' as a delegate, setting their 'DelegationTerms' contract in EigenLayrDelegation to 'dt'
//     // verifies that the storage of EigenLayrDelegation contract is updated appropriately
//     function _testRegisterAsOperator(address sender, IDelegationTerms dt) internal {
//         cheats.startPrank(sender);

//         delegation.registerAsOperator(dt);
//         assertTrue(delegation.isOperator(sender), "testRegisterAsOperator: sender is not a delegate");

//         assertTrue(
//             delegation.delegationTerms(sender) == dt, "_testRegisterAsOperator: delegationTerms not set appropriately"
//         );

//         assertTrue(delegation.isDelegated(sender), "_testRegisterAsOperator: sender not marked as actively delegated");
//         cheats.stopPrank();
//     }

//     function _testDelegateToOperator(address sender, address operator) internal {
//         //delegator-specific information
//         (IInvestmentStrategy[] memory delegateStrategies, uint256[] memory delegateShares) =
//             investmentManager.getDeposits(sender);

//         uint256 numStrats = delegateShares.length;
//         assertTrue(numStrats > 0, "_testDelegateToOperator: delegating from address with no investments");
//         uint256[] memory inititalSharesInStrats = new uint256[](numStrats);
//         for (uint256 i = 0; i < numStrats; ++i) {
//             inititalSharesInStrats[i] = delegation.operatorShares(operator, delegateStrategies[i]);
//         }

//         cheats.startPrank(sender);
//         delegation.delegateTo(operator);
//         cheats.stopPrank();

//         assertTrue(
//             delegation.delegatedTo(sender) == operator,
//             "_testDelegateToOperator: delegated address not set appropriately"
//         );
//         assertTrue(
//             delegation.delegationStatus(sender) == IEigenLayrDelegation.DelegationStatus.DELEGATED,
//             "_testDelegateToOperator: delegated status not set appropriately"
//         );

//         for (uint256 i = 0; i < numStrats; ++i) {
//             uint256 operatorSharesBefore = inititalSharesInStrats[i];
//             uint256 operatorSharesAfter = delegation.operatorShares(operator, delegateStrategies[i]);
//             assertTrue(
//                 operatorSharesAfter == (operatorSharesBefore + delegateShares[i]),
//                 "_testDelegateToOperator: delegatedShares not increased correctly"
//             );
//         }
//     }
//     function _testDelegation(address operator, address staker)
//         internal
//     {   
//         if (!delegation.isOperator(operator)) {
//             _testRegisterAsOperator(operator, IDelegationTerms(operator));
//         }

//         //making additional deposits to the investment strategies
//         assertTrue(delegation.isNotDelegated(staker) == true, "testDelegation: staker is not delegate");
//         _testDelegateToOperator(staker, operator);
//         assertTrue(delegation.isDelegated(staker) == true, "testDelegation: staker is not delegate");

//         IInvestmentStrategy[] memory updatedStrategies;
//         uint256[] memory updatedShares;
//         (updatedStrategies, updatedShares) =
//             investmentManager.getDeposits(staker);
//     }

//     function _testDeployAndVerifyNewEigenPod(address _podOwner, bytes memory signature, bytes32 depositDataRoot, bool isContract) internal {
//         (beaconStateRoot, beaconStateMerkleProof, validatorContainerFields, validatorMerkleProof, validatorTreeRoot, validatorRoot) = getInitialDepositProof();

//         //if the _podOwner is a contract, we get the beacon state proof for the contract-specific withdrawal credential
//         if(isContract) {
//             (beaconStateRoot, beaconStateMerkleProof, validatorContainerFields, validatorMerkleProof, validatorTreeRoot, validatorRoot) = getContractAddressWithdrawalCred();
//         }

//         cheats.startPrank(_podOwner);
//         eigenPodManager.stake(pubkey, signature, depositDataRoot);
//         cheats.stopPrank();

//         beaconChainOracle.setBeaconChainStateRoot(beaconStateRoot);

//         IEigenPod newPod;

//         newPod = eigenPodManager.getPod(_podOwner);
//         emit log_named_address("getPod", address(newPod));

//         bytes32 validatorIndex = bytes32(uint256(0));
//         bytes memory proofs = abi.encodePacked(validatorTreeRoot, beaconStateMerkleProof, validatorRoot, validatorIndex, validatorMerkleProof);
//         newPod.verifyCorrectWithdrawalCredentials(pubkey, proofs, validatorContainerFields);

//         uint64 validatorBalance = Endian.fromLittleEndianUint64(validatorContainerFields[2]);
//         require(eigenPodManager.getBalance(_podOwner) == validatorBalance, "Validator balance not updated correctly");

//         IInvestmentStrategy beaconChainETHStrategy = investmentManager.beaconChainETHStrategy();

//         uint256 beaconChainETHShares = investmentManager.investorStratShares(_podOwner, beaconChainETHStrategy);


//         require(beaconChainETHShares == validatorBalance, "investmentManager shares not updated correctly");
//     }
// }<|MERGE_RESOLUTION|>--- conflicted
+++ resolved
@@ -13,7 +13,6 @@
 
 //     bytes pubkey = hex"88347ed1c492eedc97fc8c506a35d44d81f27a0c7a1c661b35913cfd15256c0cccbd34a83341f505c7de2983292f2cab";
     
-<<<<<<< HEAD
 //     //hash tree root of list of validators
 //     bytes32 validatorTreeRoot;
 
@@ -41,6 +40,7 @@
 //     address[] public slashingContracts;
 //     address pauser = address(69);
 //     address unpauser = address(489);
+//     address podManagerAddress = 0x212224D2F2d262cd093eE13240ca4873fcCBbA3C;
 
 
 //     //performs basic deployment before each test
@@ -86,6 +86,10 @@
 //         Slasher slasherImplementation = new Slasher(investmentManager, delegation);
 //         EigenPodManager eigenPodManagerImplementation = new EigenPodManager(ethPOSDeposit, eigenPodBeacon, investmentManager);
 
+        //ensuring that the address of eigenpodmanager doesn't change
+        // bytes memory code = address(eigenPodManager).code;
+        // cheats.etch(podManagerAddress, code);
+        // eigenPodManager = IEigenPodManager(podManagerAddress);
 
 //         address initialOwner = address(this);
 //         // Third, upgrade the proxy contracts to use the correct implementation contracts and initialize them.
@@ -118,122 +122,8 @@
 
 //         beaconChainETHReceiver = new BeaconChainETHReceiver();
 
-//         slashingContracts.push(address(eigenPodManager));
-//         investmentManager.slasher().addGloballyPermissionedContracts(slashingContracts);
-//         emit log_named_address("og pod owner", podOwner);
-=======
-    //hash tree root of list of validators
-    bytes32 validatorTreeRoot;
-
-    //hash tree root of individual validator container
-    bytes32 validatorRoot;
-
-    address podOwner = address(42000094993494);
-
-    Vm cheats = Vm(HEVM_ADDRESS);
-    EigenLayrDelegation public delegation;
-    InvestmentManager public investmentManager;
-    Slasher public slasher;
-    PauserRegistry public pauserReg;
-
-    ProxyAdmin public eigenLayrProxyAdmin;
-    IBLSPublicKeyCompendium public blsPkCompendium;
-    IEigenPodManager public eigenPodManager;
-    IEigenPod public pod;
-    IETHPOSDeposit public ethPOSDeposit;
-    IBeacon public eigenPodBeacon;
-    IBeaconChainOracle public beaconChainOracle;
-    MiddlewareRegistryMock public generalReg1;
-    ServiceManagerMock public generalServiceManager1;
-    IBeaconChainETHReceiver public beaconChainETHReceiver;
-    address[] public slashingContracts;
-    address pauser = address(69);
-    address unpauser = address(489);
-    address podManagerAddress = 0x212224D2F2d262cd093eE13240ca4873fcCBbA3C;
-
-
-    //performs basic deployment before each test
-    function setUp() public {
-        // deploy proxy admin for ability to upgrade proxy contracts
-        eigenLayrProxyAdmin = new ProxyAdmin();
-
-        // deploy pauser registry
-        pauserReg = new PauserRegistry(pauser, unpauser);
-
-        blsPkCompendium = new BLSPublicKeyCompendium();
-
-        /**
-         * First, deploy upgradeable proxy contracts that **will point** to the implementations. Since the implementation contracts are
-         * not yet deployed, we give these proxies an empty contract as the initial implementation, to act as if they have no code.
-         */
-        EmptyContract emptyContract = new EmptyContract();
-        delegation = EigenLayrDelegation(
-            address(new TransparentUpgradeableProxy(address(emptyContract), address(eigenLayrProxyAdmin), ""))
-        );
-        investmentManager = InvestmentManager(
-            address(new TransparentUpgradeableProxy(address(emptyContract), address(eigenLayrProxyAdmin), ""))
-        );
-        slasher = Slasher(
-            address(new TransparentUpgradeableProxy(address(emptyContract), address(eigenLayrProxyAdmin), ""))
-        );
-
-        beaconChainOracle = new BeaconChainOracleMock();
-
-        ethPOSDeposit = new ETHPOSDepositMock();
-        pod = new EigenPod(ethPOSDeposit);
-
-        eigenPodBeacon = new UpgradeableBeacon(address(pod));
-
-        // this contract is deployed later to keep its address the same (for these tests)
-        eigenPodManager = EigenPodManager(
-            address(new TransparentUpgradeableProxy(address(emptyContract), address(eigenLayrProxyAdmin), ""))
-        );
-
-        // Second, deploy the *implementation* contracts, using the *proxy contracts* as inputs
-        EigenLayrDelegation delegationImplementation = new EigenLayrDelegation(investmentManager);
-        InvestmentManager investmentManagerImplementation = new InvestmentManager(delegation, eigenPodManager, slasher);
-        Slasher slasherImplementation = new Slasher(investmentManager, delegation);
-        EigenPodManager eigenPodManagerImplementation = new EigenPodManager(ethPOSDeposit, eigenPodBeacon, investmentManager);
-
-        //ensuring that the address of eigenpodmanager doesn't change
-        bytes memory code = address(eigenPodManager).code;
-        cheats.etch(podManagerAddress, code);
-        eigenPodManager = IEigenPodManager(podManagerAddress);
-
-        address initialOwner = address(this);
-        // Third, upgrade the proxy contracts to use the correct implementation contracts and initialize them.
-        eigenLayrProxyAdmin.upgradeAndCall(
-            TransparentUpgradeableProxy(payable(address(delegation))),
-            address(delegationImplementation),
-            abi.encodeWithSelector(EigenLayrDelegation.initialize.selector, pauserReg, initialOwner)
-        );
-        eigenLayrProxyAdmin.upgradeAndCall(
-            TransparentUpgradeableProxy(payable(address(investmentManager))),
-            address(investmentManagerImplementation),
-            abi.encodeWithSelector(InvestmentManager.initialize.selector, pauserReg, initialOwner)
-        );
-        eigenLayrProxyAdmin.upgradeAndCall(
-            TransparentUpgradeableProxy(payable(address(slasher))),
-            address(slasherImplementation),
-            abi.encodeWithSelector(Slasher.initialize.selector, pauserReg, initialOwner)
-        );
-        eigenLayrProxyAdmin.upgradeAndCall(
-            TransparentUpgradeableProxy(payable(address(eigenPodManager))),
-            address(eigenPodManagerImplementation),
-            abi.encodeWithSelector(EigenPodManager.initialize.selector, beaconChainOracle, initialOwner)
-        );
-        generalServiceManager1 = new ServiceManagerMock(investmentManager);
-
-        generalReg1 = new MiddlewareRegistryMock(
-             generalServiceManager1,
-             investmentManager
-        );
-
-        beaconChainETHReceiver = new BeaconChainETHReceiver();
-
-        slashingContracts.push(address(eigenPodManager));
-        investmentManager.slasher().addGloballyPermissionedContracts(slashingContracts);
->>>>>>> c382dd81
+        // slashingContracts.push(address(eigenPodManager));
+        // investmentManager.slasher().addGloballyPermissionedContracts(slashingContracts);
         
 //     }
 
