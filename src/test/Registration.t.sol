// SPDX-License-Identifier: UNLICENSED

pragma solidity ^0.8.9;


import "./TestHelper.t.sol";

contract RegistrationTests is TestHelper {

<<<<<<< HEAD
    // function testBLSRegistration() public{

    //     bytes memory data = abi.encodePacked(
    //         pk[0],
    //         pk[1],
    //         pk[2],
    //         pk[3],
    //         sigma[0],
    //         sigma[1]
    //     );
    // }

    function testRegisterPublicKeyTwice(uint8 index) public {
        cheats.assume(index < registrationData.length);
        cheats.startPrank(signers[index]);
        //try to register the same pubkey twice
        pubkeyCompendium.registerBLSPublicKey(registrationData[index]);
        cheats.expectRevert("BLSPublicKeyRegistry.registerBLSPublicKey: operator already registered pubkey");
        pubkeyCompendium.registerBLSPublicKey(registrationData[index]);
=======
    function testBLSRegistration() public{
        emit log_address(sample_registrant);

        bytes memory data = abi.encodePacked(
            registrationData[0]
        );
        cheats.startPrank(signers[0]);
        blsPkCompendium.registerBLSPublicKey(data);
>>>>>>> 5db13631
        cheats.stopPrank();
    }

    // function testRegisterWhileAlreadyActive(uint8 whichIndex) public {
    //     cheats.assume(whichIndex < registrationData.length);
    //     _testInitiateDelegation(signers[whichIndex])
    //     cheats.startPrank(signers[whichIndex]);
    //     //try to register after already registered
    //     pubkeyCompendium.registerBLSPublicKey(registrationData[whichIndex]);
    //     dlReg.registerOperator()
    //     cheats.stopPrank();
    // }

}
<|MERGE_RESOLUTION|>--- conflicted
+++ resolved
@@ -7,18 +7,16 @@
 
 contract RegistrationTests is TestHelper {
 
-<<<<<<< HEAD
-    // function testBLSRegistration() public{
+    function testBLSRegistration() public {
+        emit log_address(sample_registrant);
 
-    //     bytes memory data = abi.encodePacked(
-    //         pk[0],
-    //         pk[1],
-    //         pk[2],
-    //         pk[3],
-    //         sigma[0],
-    //         sigma[1]
-    //     );
-    // }
+        bytes memory data = abi.encodePacked(
+            registrationData[0]
+        );
+        cheats.startPrank(signers[0]);
+        blsPkCompendium.registerBLSPublicKey(data);
+        cheats.stopPrank();
+    }
 
     function testRegisterPublicKeyTwice(uint8 index) public {
         cheats.assume(index < registrationData.length);
@@ -27,17 +25,6 @@
         pubkeyCompendium.registerBLSPublicKey(registrationData[index]);
         cheats.expectRevert("BLSPublicKeyRegistry.registerBLSPublicKey: operator already registered pubkey");
         pubkeyCompendium.registerBLSPublicKey(registrationData[index]);
-=======
-    function testBLSRegistration() public{
-        emit log_address(sample_registrant);
-
-        bytes memory data = abi.encodePacked(
-            registrationData[0]
-        );
-        cheats.startPrank(signers[0]);
-        blsPkCompendium.registerBLSPublicKey(data);
->>>>>>> 5db13631
-        cheats.stopPrank();
     }
 
     // function testRegisterWhileAlreadyActive(uint8 whichIndex) public {
