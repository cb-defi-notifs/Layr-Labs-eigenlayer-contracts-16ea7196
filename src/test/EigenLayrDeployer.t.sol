--- conflicted
+++ resolved
@@ -240,11 +240,5 @@
                 )
             )
         );
-<<<<<<< HEAD
-=======
-
-        slashingContracts.push(address(eigenPodManager));
-        slasher.addGloballyPermissionedContracts(slashingContracts);
->>>>>>> 8b3005ab
     }
 }