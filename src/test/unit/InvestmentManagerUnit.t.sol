// //SPDX-License-Identifier: UNLICENSED
pragma solidity =0.8.12;

import "@openzeppelin/contracts/proxy/transparent/ProxyAdmin.sol";
import "@openzeppelin/contracts/proxy/transparent/TransparentUpgradeableProxy.sol";

import "forge-std/Test.sol";

import "../../contracts/core/InvestmentManager.sol";
import "../../contracts/strategies/InvestmentStrategyWrapper.sol";
import "../../contracts/permissions/PauserRegistry.sol";
import "../mocks/DelegationMock.sol";
import "../mocks/SlasherMock.sol";
import "../mocks/EigenPodManagerMock.sol";
import "../mocks/Reenterer.sol";
import "../mocks/Reverter.sol";


import "../mocks/ERC20Mock.sol";


contract InvestmentManagerUnitTests is Test {

    Vm cheats = Vm(HEVM_ADDRESS);

    uint256 public REQUIRED_BALANCE_WEI = 31.4 ether;

    ProxyAdmin public proxyAdmin;
    PauserRegistry public pauserRegistry;

    InvestmentManager public investmentManagerImplementation;
    InvestmentManager public investmentManager;
    DelegationMock public delegationMock;
    SlasherMock public slasherMock;
    EigenPodManagerMock public eigenPodManagerMock;

    InvestmentStrategyWrapper public dummyStrat;

    IInvestmentStrategy public beaconChainETHStrategy;

    IERC20 public dummyToken;

    Reenterer public reenterer;

    uint256 GWEI_TO_WEI = 1e9;

    address public pauser = address(555);
    address public unpauser = address(999);

    address initialOwner = address(this);

    uint256[] public emptyUintArray;

    // used as transient storage to fix stack-too-deep errors
    IInvestmentStrategy public _tempStrategyStorage;
    address public _tempStakerStorage;

    mapping(address => bool) public addressIsExcludedFromFuzzedInputs;

    modifier filterFuzzedAddressInputs(address fuzzedAddress) {
        cheats.assume(!addressIsExcludedFromFuzzedInputs[fuzzedAddress]);
        _;
    }

    function setUp() virtual public {
        proxyAdmin = new ProxyAdmin();

        pauserRegistry = new PauserRegistry(pauser, unpauser);

        slasherMock = new SlasherMock();
        delegationMock = new DelegationMock();
        eigenPodManagerMock = new EigenPodManagerMock();
        investmentManagerImplementation = new InvestmentManager(delegationMock, eigenPodManagerMock, slasherMock);
        investmentManager = InvestmentManager(
            address(
                new TransparentUpgradeableProxy(
                    address(investmentManagerImplementation),
                    address(proxyAdmin),
                    abi.encodeWithSelector(InvestmentManager.initialize.selector, pauserRegistry, initialOwner, 0)
                )
            )
        );
        dummyToken = new ERC20Mock();
        dummyStrat = new InvestmentStrategyWrapper(investmentManager, dummyToken);

        // whitelist the strategy for deposit
        cheats.startPrank(investmentManager.owner());
        IInvestmentStrategy[] memory _strategy = new IInvestmentStrategy[](1);
        _strategy[0] = dummyStrat;
        investmentManager.addStrategiesToDepositWhitelist(_strategy);
        cheats.stopPrank();

        beaconChainETHStrategy = investmentManager.beaconChainETHStrategy();

        // excude the zero address, the proxyAdmin and the eigenPodManagerMock from fuzzed inputs
        addressIsExcludedFromFuzzedInputs[address(0)] = true;
        addressIsExcludedFromFuzzedInputs[address(proxyAdmin)] = true;
        addressIsExcludedFromFuzzedInputs[address(eigenPodManagerMock)] = true;
    }

    function testCannotReinitialize() public {
        cheats.expectRevert(bytes("Initializable: contract is already initialized"));
        investmentManager.initialize(pauserRegistry, initialOwner, 0);
    }

    function testDepositBeaconChainETHSuccessfully(address staker, uint256 amount) public filterFuzzedAddressInputs(staker) {
        // filter out zero case since it will revert with "InvestmentManager._addShares: shares should not be zero!"
        cheats.assume(amount != 0);
        uint256 sharesBefore = investmentManager.investorStratShares(staker, beaconChainETHStrategy);

        cheats.startPrank(address(investmentManager.eigenPodManager()));
        investmentManager.depositBeaconChainETH(staker, amount);
        cheats.stopPrank();

        uint256 sharesAfter = investmentManager.investorStratShares(staker, beaconChainETHStrategy);
        require(sharesAfter == sharesBefore + amount, "sharesAfter != sharesBefore + amount");
    }

    function testDepositBeaconChainETHFailsWhenNotCalledByEigenPodManager(address improperCaller) public filterFuzzedAddressInputs(improperCaller) {
        uint256 amount = 1e18;
        address staker = address(this);

        cheats.expectRevert(bytes("InvestmentManager.onlyEigenPodManager: not the eigenPodManager"));
        cheats.startPrank(address(improperCaller));
        investmentManager.depositBeaconChainETH(staker, amount);
        cheats.stopPrank();
    }

    function testDepositBeaconChainETHFailsWhenDepositsPaused() public {
        uint256 amount = 1e18;
        address staker = address(this);

        // pause deposits
        cheats.startPrank(pauser);
        investmentManager.pause(1);
        cheats.stopPrank();

        cheats.expectRevert(bytes("Pausable: index is paused"));
        cheats.startPrank(address(eigenPodManagerMock));
        investmentManager.depositBeaconChainETH(staker, amount);
        cheats.stopPrank();
    }

    function testDepositBeaconChainETHFailsWhenStakerFrozen() public {
        uint256 amount = 1e18;
        address staker = address(this);

        // freeze the staker
        slasherMock.freezeOperator(staker);

        cheats.expectRevert(bytes("InvestmentManager.onlyNotFrozen: staker has been frozen and may be subject to slashing"));
        cheats.startPrank(address(eigenPodManagerMock));
        investmentManager.depositBeaconChainETH(staker, amount);
        cheats.stopPrank();
    }

    function testDepositBeaconChainETHFailsWhenReentering() public {
        uint256 amount = 1e18;
        address staker = address(this);

        _beaconChainReentrancyTestsSetup();

        address targetToUse = address(investmentManager);
        uint256 msgValueToUse = 0;
        bytes memory calldataToUse = abi.encodeWithSelector(InvestmentManager.depositBeaconChainETH.selector, staker, amount);
        reenterer.prepare(targetToUse, msgValueToUse, calldataToUse, bytes("ReentrancyGuard: reentrant call"));

        cheats.startPrank(address(reenterer));
        investmentManager.depositBeaconChainETH(staker, amount);
        cheats.stopPrank();
    }

    function testRecordOvercommittedBeaconChainETHSuccessfully(uint256 amount_1, uint256 amount_2) public {
        // zero inputs will revert, and cannot reduce more than full amount
        cheats.assume(amount_2 <= amount_1 && amount_1 != 0 && amount_2 != 0);

        address overcommittedPodOwner = address(this);
        uint256 beaconChainETHStrategyIndex = 0;
        testDepositBeaconChainETHSuccessfully(overcommittedPodOwner, amount_1);

        uint256 sharesBefore = investmentManager.investorStratShares(overcommittedPodOwner, beaconChainETHStrategy);

        cheats.startPrank(address(eigenPodManagerMock));
        investmentManager.recordOvercommittedBeaconChainETH(overcommittedPodOwner, beaconChainETHStrategyIndex, amount_2);
        cheats.stopPrank();

        uint256 sharesAfter = investmentManager.investorStratShares(overcommittedPodOwner, beaconChainETHStrategy);
        require(sharesAfter == sharesBefore - amount_2, "sharesAfter != sharesBefore - amount");
    }

    function testRecordOvercommittedBeaconChainETHFailsWhenNotCalledByEigenPodManager(address improperCaller) public filterFuzzedAddressInputs(improperCaller) {
        uint256 amount = 1e18;
        address staker = address(this);
        uint256 beaconChainETHStrategyIndex = 0;

        testDepositBeaconChainETHSuccessfully(staker, amount);

        cheats.expectRevert(bytes("InvestmentManager.onlyEigenPodManager: not the eigenPodManager"));
        cheats.startPrank(address(improperCaller));
        investmentManager.recordOvercommittedBeaconChainETH(staker, beaconChainETHStrategyIndex, amount);
        cheats.stopPrank();
    }

    function testRecordOvercommittedBeaconChainETHFailsWhenReentering() public {
        uint256 amount = 1e18;
        address staker = address(this);
        uint256 beaconChainETHStrategyIndex = 0;

        _beaconChainReentrancyTestsSetup();

        testDepositBeaconChainETHSuccessfully(staker, amount);        

        address targetToUse = address(investmentManager);
        uint256 msgValueToUse = 0;
        bytes memory calldataToUse = abi.encodeWithSelector(InvestmentManager.recordOvercommittedBeaconChainETH.selector, staker, beaconChainETHStrategyIndex, amount);
        reenterer.prepare(targetToUse, msgValueToUse, calldataToUse, bytes("ReentrancyGuard: reentrant call"));

        cheats.startPrank(address(reenterer));
        investmentManager.recordOvercommittedBeaconChainETH(staker, beaconChainETHStrategyIndex, amount);
        cheats.stopPrank();
    }

    function testDepositIntoStrategySuccessfully(address staker, uint256 amount) public filterFuzzedAddressInputs(staker) {
        IInvestmentStrategy strategy = dummyStrat;
        IERC20 token = dummyToken;

        // filter out zero case since it will revert with "InvestmentManager._addShares: shares should not be zero!"
        cheats.assume(amount != 0);
        // filter out zero address because the mock ERC20 we are using will revert on using it
        cheats.assume(staker != address(0));
        // sanity check / filter
        cheats.assume(amount <= token.balanceOf(address(this)));

        uint256 sharesBefore = investmentManager.investorStratShares(staker, strategy);
        uint256 investorStratsLengthBefore = investmentManager.investorStratsLength(staker);

        cheats.startPrank(staker);
        uint256 shares = investmentManager.depositIntoStrategy(strategy, token, amount);
        cheats.stopPrank();

        uint256 sharesAfter = investmentManager.investorStratShares(staker, strategy);
        uint256 investorStratsLengthAfter = investmentManager.investorStratsLength(staker);

        require(sharesAfter == sharesBefore + shares, "sharesAfter != sharesBefore + shares");
        if (sharesBefore == 0) {
            require(investorStratsLengthAfter == investorStratsLengthBefore + 1, "investorStratsLengthAfter != investorStratsLengthBefore + 1");
            require(investmentManager.investorStrats(staker, investorStratsLengthAfter - 1) == strategy,
                "investmentManager.investorStrats(staker, investorStratsLengthAfter - 1) != strategy");
        }
    }

    function testDepositIntoStrategySuccessfullyTwice() public {
        address staker = address(this);
        uint256 amount = 1e18;
        testDepositIntoStrategySuccessfully(staker, amount);
        testDepositIntoStrategySuccessfully(staker, amount);
    }

    function testDepositIntoStrategyFailsWhenDepositsPaused() public {
        uint256 amount = 1e18;

        // pause deposits
        cheats.startPrank(pauser);
        investmentManager.pause(1);
        cheats.stopPrank();

        cheats.expectRevert(bytes("Pausable: index is paused"));
        investmentManager.depositIntoStrategy(dummyStrat, dummyToken, amount);
    }

    function testDepositIntoStrategyFailsWhenStakerFrozen() public {
        uint256 amount = 1e18;
        address staker = address(this);

        // freeze the staker
        slasherMock.freezeOperator(staker);

        cheats.expectRevert(bytes("InvestmentManager.onlyNotFrozen: staker has been frozen and may be subject to slashing"));
        investmentManager.depositIntoStrategy(dummyStrat, dummyToken, amount);
    }

    function testDepositIntoStrategyFailsWhenReentering() public {
        uint256 amount = 1e18;

        reenterer = new Reenterer();

        // whitelist the strategy for deposit
        cheats.startPrank(investmentManager.owner());
        IInvestmentStrategy[] memory _strategy = new IInvestmentStrategy[](1);
        _strategy[0] = IInvestmentStrategy(address(reenterer));
        investmentManager.addStrategiesToDepositWhitelist(_strategy);
        cheats.stopPrank();

        reenterer.prepareReturnData(abi.encode(amount));

        address targetToUse = address(investmentManager);
        uint256 msgValueToUse = 0;
        bytes memory calldataToUse = abi.encodeWithSelector(InvestmentManager.depositIntoStrategy.selector, address(reenterer), dummyToken, amount);
        reenterer.prepare(targetToUse, msgValueToUse, calldataToUse, bytes("ReentrancyGuard: reentrant call"));

        investmentManager.depositIntoStrategy(IInvestmentStrategy(address(reenterer)), dummyToken, amount);
    }

    function testDepositIntoStrategyOnBehalfOfSuccessfully(uint256 amount) public {
        uint256 privateKey = 111111;
        address staker = cheats.addr(111111);
        IInvestmentStrategy strategy = dummyStrat;
        IERC20 token = dummyToken;

        // filter out zero case since it will revert with "InvestmentManager._addShares: shares should not be zero!"
        cheats.assume(amount != 0);
        // sanity check / filter
        cheats.assume(amount <= token.balanceOf(address(this)));

        uint256 nonceBefore = investmentManager.nonces(staker);
        uint256 expiry = type(uint256).max;
        bytes memory signature;

        {
            bytes32 structHash = keccak256(abi.encode(investmentManager.DEPOSIT_TYPEHASH(), strategy, token, amount, nonceBefore, expiry));
            bytes32 digestHash = keccak256(abi.encodePacked("\x19\x01", investmentManager.DOMAIN_SEPARATOR(), structHash));

            (uint8 v, bytes32 r, bytes32 s) = cheats.sign(privateKey, digestHash);

            signature = abi.encodePacked(r, s, v);
        }

        uint256 sharesBefore = investmentManager.investorStratShares(staker, strategy);

        uint256 shares = investmentManager.depositIntoStrategyOnBehalfOf(strategy, token, amount, staker, expiry, signature);

        uint256 sharesAfter = investmentManager.investorStratShares(staker, strategy);
        uint256 nonceAfter = investmentManager.nonces(staker);

        require(sharesAfter == sharesBefore + shares, "sharesAfter != sharesBefore + shares");
        require(nonceAfter == nonceBefore + 1, "nonceAfter != nonceBefore + 1");
    }

    function testDepositIntoStrategyOnBehalfOfFailsWhenDepositsPaused() public {
        uint256 privateKey = 111111;
        address staker = cheats.addr(111111);
        IInvestmentStrategy strategy = dummyStrat;
        IERC20 token = dummyToken;
        uint256 amount = 1e18;

        uint256 nonceBefore = investmentManager.nonces(staker);
        uint256 expiry = type(uint256).max;
        bytes memory signature;

        {
            bytes32 structHash = keccak256(abi.encode(investmentManager.DEPOSIT_TYPEHASH(), strategy, token, amount, nonceBefore, expiry));
            bytes32 digestHash = keccak256(abi.encodePacked("\x19\x01", investmentManager.DOMAIN_SEPARATOR(), structHash));

            (uint8 v, bytes32 r, bytes32 s) = cheats.sign(privateKey, digestHash);

            signature = abi.encodePacked(r, s, v);
        }

        uint256 sharesBefore = investmentManager.investorStratShares(staker, strategy);

        // pause deposits
        cheats.startPrank(pauser);
        investmentManager.pause(1);
        cheats.stopPrank();

        cheats.expectRevert(bytes("Pausable: index is paused"));
        investmentManager.depositIntoStrategyOnBehalfOf(strategy, token, amount, staker, expiry, signature);

        uint256 sharesAfter = investmentManager.investorStratShares(staker, strategy);
        uint256 nonceAfter = investmentManager.nonces(staker);

        require(sharesAfter == sharesBefore, "sharesAfter != sharesBefore");
        require(nonceAfter == nonceBefore, "nonceAfter != nonceBefore");
    }

    function testDepositIntoStrategyOnBehalfOfFailsWhenStakerFrozen() public {
        uint256 privateKey = 111111;
        address staker = cheats.addr(111111);
        IInvestmentStrategy strategy = dummyStrat;
        IERC20 token = dummyToken;
        uint256 amount = 1e18;

        uint256 nonceBefore = investmentManager.nonces(staker);
        uint256 expiry = type(uint256).max;
        bytes memory signature;

        {
            bytes32 structHash = keccak256(abi.encode(investmentManager.DEPOSIT_TYPEHASH(), strategy, token, amount, nonceBefore, expiry));
            bytes32 digestHash = keccak256(abi.encodePacked("\x19\x01", investmentManager.DOMAIN_SEPARATOR(), structHash));

            (uint8 v, bytes32 r, bytes32 s) = cheats.sign(privateKey, digestHash);

            signature = abi.encodePacked(r, s, v);
        }

        uint256 sharesBefore = investmentManager.investorStratShares(staker, strategy);

        // freeze the staker
        slasherMock.freezeOperator(staker);

        cheats.expectRevert(bytes("InvestmentManager.onlyNotFrozen: staker has been frozen and may be subject to slashing"));
        investmentManager.depositIntoStrategyOnBehalfOf(strategy, token, amount, staker, expiry, signature);

        uint256 sharesAfter = investmentManager.investorStratShares(staker, strategy);
        uint256 nonceAfter = investmentManager.nonces(staker);

        require(sharesAfter == sharesBefore, "sharesAfter != sharesBefore");
        require(nonceAfter == nonceBefore, "nonceAfter != nonceBefore");
    }

    function testDepositIntoStrategyOnBehalfOfFailsWhenReentering() public {
        reenterer = new Reenterer();

        // whitelist the strategy for deposit
        cheats.startPrank(investmentManager.owner());
        IInvestmentStrategy[] memory _strategy = new IInvestmentStrategy[](1);
        _strategy[0] = IInvestmentStrategy(address(reenterer));
        investmentManager.addStrategiesToDepositWhitelist(_strategy);
        cheats.stopPrank();

        uint256 privateKey = 111111;
        address staker = cheats.addr(111111);
        IInvestmentStrategy strategy = IInvestmentStrategy(address(reenterer));
        IERC20 token = dummyToken;
        uint256 amount = 1e18;

        uint256 nonceBefore = investmentManager.nonces(staker);
        uint256 expiry = type(uint256).max;
        bytes memory signature;

        {
            bytes32 structHash = keccak256(abi.encode(investmentManager.DEPOSIT_TYPEHASH(), strategy, token, amount, nonceBefore, expiry));
            bytes32 digestHash = keccak256(abi.encodePacked("\x19\x01", investmentManager.DOMAIN_SEPARATOR(), structHash));

            (uint8 v, bytes32 r, bytes32 s) = cheats.sign(privateKey, digestHash);

            signature = abi.encodePacked(r, s, v);
        }

        uint256 sharesBefore = investmentManager.investorStratShares(staker, strategy);

        uint256 shareAmountToReturn = amount;
        reenterer.prepareReturnData(abi.encode(shareAmountToReturn));

        {
            address targetToUse = address(investmentManager);
            uint256 msgValueToUse = 0;
            bytes memory calldataToUse = abi.encodeWithSelector(InvestmentManager.depositIntoStrategy.selector, address(reenterer), dummyToken, amount);
            reenterer.prepare(targetToUse, msgValueToUse, calldataToUse, bytes("ReentrancyGuard: reentrant call"));
        }

        investmentManager.depositIntoStrategyOnBehalfOf(strategy, token, amount, staker, expiry, signature);

        uint256 sharesAfter = investmentManager.investorStratShares(staker, strategy);
        uint256 nonceAfter = investmentManager.nonces(staker);

        require(sharesAfter == sharesBefore + shareAmountToReturn, "sharesAfter != sharesBefore + shareAmountToReturn");
        require(nonceAfter == nonceBefore + 1, "nonceAfter != nonceBefore + 1");
    }

    function testDepositIntoStrategyOnBehalfOfFailsWhenSignatureExpired() public {
        uint256 privateKey = 111111;
        address staker = cheats.addr(111111);
        IInvestmentStrategy strategy = dummyStrat;
        IERC20 token = dummyToken;
        uint256 amount = 1e18;

        uint256 nonceBefore = investmentManager.nonces(staker);
        uint256 expiry = 5555;
        // warp to 1 second after expiry
        cheats.warp(expiry + 1);
        bytes memory signature;

        {
            bytes32 structHash = keccak256(abi.encode(investmentManager.DEPOSIT_TYPEHASH(), strategy, token, amount, nonceBefore, expiry));
            bytes32 digestHash = keccak256(abi.encodePacked("\x19\x01", investmentManager.DOMAIN_SEPARATOR(), structHash));

            (uint8 v, bytes32 r, bytes32 s) = cheats.sign(privateKey, digestHash);

            signature = abi.encodePacked(r, s, v);
        }

        uint256 sharesBefore = investmentManager.investorStratShares(staker, strategy);

        cheats.expectRevert(bytes("InvestmentManager.depositIntoStrategyOnBehalfOf: signature expired"));
        investmentManager.depositIntoStrategyOnBehalfOf(strategy, token, amount, staker, expiry, signature);

        uint256 sharesAfter = investmentManager.investorStratShares(staker, strategy);
        uint256 nonceAfter = investmentManager.nonces(staker);

        require(sharesAfter == sharesBefore, "sharesAfter != sharesBefore");
        require(nonceAfter == nonceBefore, "nonceAfter != nonceBefore");
    }

    function testDepositIntoStrategyOnBehalfOfFailsWhenSignatureInvalid() public {
        uint256 privateKey = 111111;
        address staker = cheats.addr(111111);
        IInvestmentStrategy strategy = dummyStrat;
        IERC20 token = dummyToken;
        uint256 amount = 1e18;

        uint256 nonceBefore = investmentManager.nonces(staker);
        uint256 expiry = 5555;
        bytes memory signature;

        {
            bytes32 structHash = keccak256(abi.encode(investmentManager.DEPOSIT_TYPEHASH(), strategy, token, amount, nonceBefore, expiry));
            bytes32 digestHash = keccak256(abi.encodePacked("\x19\x01", investmentManager.DOMAIN_SEPARATOR(), structHash));

            (uint8 v, bytes32 r, bytes32 s) = cheats.sign(privateKey, digestHash);

            signature = abi.encodePacked(r, s, v);
        }

        uint256 sharesBefore = investmentManager.investorStratShares(staker, strategy);

        cheats.expectRevert(bytes("InvestmentManager.depositIntoStrategyOnBehalfOf: signature not from staker"));
        // call with `notStaker` as input instead of `staker` address
        address notStaker = address(3333);
        investmentManager.depositIntoStrategyOnBehalfOf(strategy, token, amount, notStaker, expiry, signature);

        uint256 sharesAfter = investmentManager.investorStratShares(staker, strategy);
        uint256 nonceAfter = investmentManager.nonces(staker);

        require(sharesAfter == sharesBefore, "sharesAfter != sharesBefore");
        require(nonceAfter == nonceBefore, "nonceAfter != nonceBefore");
    }

    function testUndelegate() public {
        investmentManager.undelegate();
    }

    function testUndelegateRevertsWithActiveDeposits() public {
        address staker = address(this);
        uint256 amount = 1e18;

        testDepositIntoStrategySuccessfully(staker, amount);
        require(investmentManager.investorStratsLength(staker) != 0, "test broken in some way, length shouldn't be 0");

        cheats.expectRevert(bytes("InvestmentManager._undelegate: depositor has active deposits"));
        investmentManager.undelegate();
    }

    // fuzzed input amountGwei is sized-down, since it must be in GWEI and gets sized-up to be WEI
    function testQueueWithdrawalBeaconChainETHToSelf(uint128 amountGwei)
        public returns (IInvestmentManager.QueuedWithdrawal memory, bytes32 /*withdrawalRoot*/) 
    {
        // scale fuzzed amount up to be a whole amount of GWEI
        uint256 amount = uint256(amountGwei) * 1e9;
        address staker = address(this);
        address withdrawer = staker;
        IInvestmentStrategy strategy = beaconChainETHStrategy;
        IERC20 token;

        testDepositBeaconChainETHSuccessfully(staker, amount);

        bool undelegateIfPossible = false;

        (IInvestmentManager.QueuedWithdrawal memory queuedWithdrawal, /*IERC20[] memory tokensArray*/, bytes32 withdrawalRoot) =
            _setUpQueuedWithdrawalStructSingleStrat(staker, withdrawer, token, strategy, amount);

        uint256 sharesBefore = investmentManager.investorStratShares(staker, strategy);
        uint256 nonceBefore = investmentManager.numWithdrawalsQueued(staker);

        require(!investmentManager.withdrawalRootPending(withdrawalRoot), "withdrawalRootPendingBefore is true!");

        uint256[] memory strategyIndexes = new uint256[](1);
        strategyIndexes[0] = 0;
        investmentManager.queueWithdrawal(strategyIndexes, queuedWithdrawal.strategies, queuedWithdrawal.shares, withdrawer, undelegateIfPossible);

        uint256 sharesAfter = investmentManager.investorStratShares(staker, strategy);
        uint256 nonceAfter = investmentManager.numWithdrawalsQueued(staker);

        require(investmentManager.withdrawalRootPending(withdrawalRoot), "withdrawalRootPendingAfter is false!");
        require(sharesAfter == sharesBefore - amount, "sharesAfter != sharesBefore - amount");
        require(nonceAfter == nonceBefore + 1, "nonceAfter != nonceBefore + 1");

        return (queuedWithdrawal, withdrawalRoot);
    }

    function testQueueWithdrawalBeaconChainETHToDifferentAddress(address withdrawer) external filterFuzzedAddressInputs(withdrawer) {
        // filtering for test flakiness
        cheats.assume(withdrawer != address(this));

        IInvestmentStrategy[] memory strategyArray = new IInvestmentStrategy[](1);
        uint256[] memory shareAmounts = new uint256[](1);
        uint256[] memory strategyIndexes = new uint256[](1);
        bool undelegateIfPossible = false;

        {
            strategyArray[0] = investmentManager.beaconChainETHStrategy();
            shareAmounts[0] = REQUIRED_BALANCE_WEI;
            strategyIndexes[0] = 0;
        }

        cheats.expectRevert(bytes("InvestmentManager.queueWithdrawal: cannot queue a withdrawal of Beacon Chain ETH to a different address"));
        investmentManager.queueWithdrawal(strategyIndexes, strategyArray, shareAmounts, withdrawer, undelegateIfPossible);
    }

    function testQueueWithdrawalMultipleStrategiesWithBeaconChain() external {
        testDepositIntoStrategySuccessfully(address(this), REQUIRED_BALANCE_WEI);

        IInvestmentStrategy[] memory strategyArray = new IInvestmentStrategy[](2);
        uint256[] memory shareAmounts = new uint256[](2);
        uint256[] memory strategyIndexes = new uint256[](2);
        bool undelegateIfPossible = false;

        {
            strategyArray[0] = investmentManager.beaconChainETHStrategy();
            shareAmounts[0] = REQUIRED_BALANCE_WEI;
            strategyIndexes[0] = 0;
            strategyArray[1] = new InvestmentStrategyWrapper(investmentManager, dummyToken);
            shareAmounts[1] = REQUIRED_BALANCE_WEI;
            strategyIndexes[1] = 1;
        }

        cheats.expectRevert(bytes("InvestmentManager.queueWithdrawal: cannot queue a withdrawal including Beacon Chain ETH and other tokens"));
        investmentManager.queueWithdrawal(strategyIndexes, strategyArray, shareAmounts, address(this), undelegateIfPossible);

        {
            strategyArray[0] = dummyStrat;
            shareAmounts[0] = 1;
            strategyIndexes[0] = 0;
            strategyArray[1] = investmentManager.beaconChainETHStrategy();
            shareAmounts[1] = REQUIRED_BALANCE_WEI;
            strategyIndexes[1] = 1;
        }
        cheats.expectRevert(bytes("InvestmentManager.queueWithdrawal: cannot queue a withdrawal including Beacon Chain ETH and other tokens"));
        investmentManager.queueWithdrawal(strategyIndexes, strategyArray, shareAmounts, address(this), undelegateIfPossible);
    }

    function testQueueWithdrawalBeaconChainEthNonWholeAmountGwei(uint256 nonWholeAmount) external {
        cheats.assume(nonWholeAmount % GWEI_TO_WEI != 0);
        IInvestmentStrategy[] memory strategyArray = new IInvestmentStrategy[](1);
        uint256[] memory shareAmounts = new uint256[](1);
        uint256[] memory strategyIndexes = new uint256[](1);
        bool undelegateIfPossible = false;

        {
            strategyArray[0] = investmentManager.beaconChainETHStrategy();
            shareAmounts[0] = REQUIRED_BALANCE_WEI - 1243895959494;
            strategyIndexes[0] = 0;
        }

        cheats.expectRevert(bytes("InvestmentManager.queueWithdrawal: cannot queue a withdrawal of Beacon Chain ETH for an non-whole amount of gwei"));
        investmentManager.queueWithdrawal(strategyIndexes, strategyArray, shareAmounts, address(this), undelegateIfPossible);
    }

    function testQueueWithdrawal_ToSelf_NotBeaconChainETH(uint256 depositAmount, uint256 withdrawalAmount, bool undelegateIfPossible) public
        returns (IInvestmentManager.QueuedWithdrawal memory /* queuedWithdrawal */, IERC20[] memory /* tokensArray */, bytes32 /* withdrawalRoot */)
    {
        // filtering of fuzzed inputs
        cheats.assume(withdrawalAmount != 0 && withdrawalAmount <= depositAmount);

        // address staker = address(this);
        _tempStrategyStorage = dummyStrat;
        // IERC20 token = dummyToken;

        testDepositIntoStrategySuccessfully(/*staker*/ address(this), depositAmount);

        (IInvestmentManager.QueuedWithdrawal memory queuedWithdrawal, IERC20[] memory tokensArray, bytes32 withdrawalRoot) =
            _setUpQueuedWithdrawalStructSingleStrat(/*staker*/ address(this), /*withdrawer*/ address(this), dummyToken, _tempStrategyStorage, withdrawalAmount);

        uint256 sharesBefore = investmentManager.investorStratShares(/*staker*/ address(this), _tempStrategyStorage);
        uint256 nonceBefore = investmentManager.numWithdrawalsQueued(/*staker*/ address(this));

        require(!investmentManager.withdrawalRootPending(withdrawalRoot), "withdrawalRootPendingBefore is true!");

        {
            uint256[] memory strategyIndexes = new uint256[](1);
            strategyIndexes[0] = 0;
            investmentManager.queueWithdrawal(
                strategyIndexes,
                queuedWithdrawal.strategies,
                queuedWithdrawal.shares,
                /*withdrawer*/ address(this),
                undelegateIfPossible
            );
        }

        uint256 sharesAfter = investmentManager.investorStratShares(/*staker*/ address(this), _tempStrategyStorage);
        uint256 nonceAfter = investmentManager.numWithdrawalsQueued(/*staker*/ address(this));

        require(investmentManager.withdrawalRootPending(withdrawalRoot), "withdrawalRootPendingAfter is false!");
        require(sharesAfter == sharesBefore - withdrawalAmount, "sharesAfter != sharesBefore - withdrawalAmount");
        require(nonceAfter == nonceBefore + 1, "nonceAfter != nonceBefore + 1");

        return (queuedWithdrawal, tokensArray, withdrawalRoot);
    }

    function testQueueWithdrawal_ToDifferentAddress_NotBeaconChainETH(address withdrawer, uint256 amount)
        external filterFuzzedAddressInputs(withdrawer)
    {
        address staker = address(this);
        _tempStrategyStorage = dummyStrat;

        testDepositIntoStrategySuccessfully(staker, amount);

        (IInvestmentManager.QueuedWithdrawal memory queuedWithdrawal, /*IERC20[] memory tokensArray*/, bytes32 withdrawalRoot) =
            _setUpQueuedWithdrawalStructSingleStrat(staker, withdrawer, /*token*/ dummyToken, _tempStrategyStorage, amount);

        uint256 sharesBefore = investmentManager.investorStratShares(staker, _tempStrategyStorage);
        uint256 nonceBefore = investmentManager.numWithdrawalsQueued(staker);

        require(!investmentManager.withdrawalRootPending(withdrawalRoot), "withdrawalRootPendingBefore is true!");

        bool undelegateIfPossible = false;
        uint256[] memory strategyIndexes = new uint256[](1);
        strategyIndexes[0] = 0;
        investmentManager.queueWithdrawal(strategyIndexes, queuedWithdrawal.strategies, queuedWithdrawal.shares, withdrawer, undelegateIfPossible);

        uint256 sharesAfter = investmentManager.investorStratShares(staker, _tempStrategyStorage);
        uint256 nonceAfter = investmentManager.numWithdrawalsQueued(staker);

        require(investmentManager.withdrawalRootPending(withdrawalRoot), "withdrawalRootPendingAfter is false!");
        require(sharesAfter == sharesBefore - amount, "sharesAfter != sharesBefore - amount");
        require(nonceAfter == nonceBefore + 1, "nonceAfter != nonceBefore + 1");
    }


    // TODO: set up delegation for the following three tests and check afterwords
    function testQueueWithdrawal_WithdrawEverything_DontUndelegate(uint256 amount) external {
        // delegate to self
        delegationMock.delegateTo(address(this));
        require(delegationMock.isDelegated(address(this)), "delegation mock setup failed");
        bool undelegateIfPossible = false;
        // deposit and withdraw the same amount, don't undelegate
        testQueueWithdrawal_ToSelf_NotBeaconChainETH(amount, amount, undelegateIfPossible);
        require(delegationMock.isDelegated(address(this)) == !undelegateIfPossible, "undelegation mock failed");
    }

    function testQueueWithdrawal_WithdrawEverything_DoUndelegate(uint256 amount) external {
        bool undelegateIfPossible = true;
        // deposit and withdraw the same amount, do undelegate if possible
        testQueueWithdrawal_ToSelf_NotBeaconChainETH(amount, amount, undelegateIfPossible);
        require(delegationMock.isDelegated(address(this)) == !undelegateIfPossible, "undelegation mock failed");
    }

    function testQueueWithdrawal_DontWithdrawEverything_MarkUndelegateIfPossibleAsTrue(uint128 amount) external {
        bool undelegateIfPossible = true;
        // deposit and withdraw only half, do undelegate if possible
        testQueueWithdrawal_ToSelf_NotBeaconChainETH(uint256(amount) * 2, amount, undelegateIfPossible);
        require(!delegationMock.isDelegated(address(this)), "undelegation mock failed");
    }

    function testQueueWithdrawalFailsWhenStakerFrozen() public {
        address staker = address(this);
        IInvestmentStrategy strategy = dummyStrat;
        IERC20 token = dummyToken;
        uint256 depositAmount = 1e18;
        uint256 withdrawalAmount = depositAmount;

        testDepositIntoStrategySuccessfully(staker, depositAmount);

        (IInvestmentManager.QueuedWithdrawal memory queuedWithdrawal, /*IERC20[] memory tokensArray*/, bytes32 withdrawalRoot) =
            _setUpQueuedWithdrawalStructSingleStrat(staker, /*withdrawer*/ staker, token, strategy, withdrawalAmount);

        uint256 sharesBefore = investmentManager.investorStratShares(staker, strategy);
        uint256 nonceBefore = investmentManager.numWithdrawalsQueued(staker);

        require(!investmentManager.withdrawalRootPending(withdrawalRoot), "withdrawalRootPendingBefore is true!");

        // freeze the staker
        slasherMock.freezeOperator(staker);

        // bool undelegateIfPossible = false;
        uint256[] memory strategyIndexes = new uint256[](1);
        strategyIndexes[0] = 0;
        cheats.expectRevert(bytes("InvestmentManager.onlyNotFrozen: staker has been frozen and may be subject to slashing"));
        investmentManager.queueWithdrawal(strategyIndexes, queuedWithdrawal.strategies, queuedWithdrawal.shares, /*withdrawer*/ staker, /*undelegateIfPossible*/ false);

        uint256 sharesAfter = investmentManager.investorStratShares(address(this), strategy);
        uint256 nonceAfter = investmentManager.numWithdrawalsQueued(address(this));

        require(!investmentManager.withdrawalRootPending(withdrawalRoot), "withdrawalRootPendingAfter is true!");
        require(sharesAfter == sharesBefore, "sharesAfter != sharesBefore");
        require(nonceAfter == nonceBefore, "nonceAfter != nonceBefore");
    }

    function testCompleteQueuedWithdrawal_ReceiveAsTokensMarkedFalse() external {
        address staker = address(this);
        uint256 withdrawalAmount = 1e18;
        IInvestmentStrategy strategy = dummyStrat;

        {
            uint256 depositAmount = 1e18;
            bool undelegateIfPossible = false;
            testQueueWithdrawal_ToSelf_NotBeaconChainETH(depositAmount, withdrawalAmount, undelegateIfPossible);
        }

        IInvestmentStrategy[] memory strategyArray = new IInvestmentStrategy[](1);
        IERC20[] memory tokensArray = new IERC20[](1);
        uint256[] memory shareAmounts = new uint256[](1);
        {
            strategyArray[0] = strategy;
            shareAmounts[0] = withdrawalAmount;
            tokensArray[0] = dummyToken;
        }

        uint256[] memory strategyIndexes = new uint256[](1);
        strategyIndexes[0] = 0;

        IInvestmentManager.QueuedWithdrawal memory queuedWithdrawal;

        {
            uint256 nonce = investmentManager.numWithdrawalsQueued(staker);

            IInvestmentManager.WithdrawerAndNonce memory withdrawerAndNonce = IInvestmentManager.WithdrawerAndNonce({
                withdrawer: staker,
                nonce: (uint96(nonce) - 1)
            });
            queuedWithdrawal = 
                IInvestmentManager.QueuedWithdrawal({
                    strategies: strategyArray,
                    shares: shareAmounts,
                    depositor: staker,
                    withdrawerAndNonce: withdrawerAndNonce,
                    withdrawalStartBlock: uint32(block.number),
                    delegatedAddress: investmentManager.delegation().delegatedTo(staker)
                }
            );
        }

        uint256 sharesBefore = investmentManager.investorStratShares(address(this), strategy);
        uint256 balanceBefore = dummyToken.balanceOf(address(staker));

        uint256 middlewareTimesIndex = 0;
        bool receiveAsTokens = false;
        investmentManager.completeQueuedWithdrawal(queuedWithdrawal, tokensArray, middlewareTimesIndex, receiveAsTokens);

        uint256 sharesAfter = investmentManager.investorStratShares(address(this), strategy);
        uint256 balanceAfter = dummyToken.balanceOf(address(staker));

        require(sharesAfter == sharesBefore + withdrawalAmount, "sharesAfter != sharesBefore + withdrawalAmount");
        require(balanceAfter == balanceBefore, "balanceAfter != balanceBefore");
    }

    function testCompleteQueuedWithdrawal_ReceiveAsTokensMarkedTrue_NotWithdrawingBeaconChainETH() external {
        address staker = address(this);
        uint256 depositAmount = 1e18;
        uint256 withdrawalAmount = 1e18;
        bool undelegateIfPossible = false;
        _tempStrategyStorage = dummyStrat;

        testQueueWithdrawal_ToSelf_NotBeaconChainETH(depositAmount, withdrawalAmount, undelegateIfPossible);

        IInvestmentStrategy[] memory strategyArray = new IInvestmentStrategy[](1);
        IERC20[] memory tokensArray = new IERC20[](1);
        uint256[] memory shareAmounts = new uint256[](1);
        {
            strategyArray[0] = _tempStrategyStorage;
            shareAmounts[0] = withdrawalAmount;
            tokensArray[0] = dummyToken;
        }

        uint256[] memory strategyIndexes = new uint256[](1);
        strategyIndexes[0] = 0;

        IInvestmentManager.QueuedWithdrawal memory queuedWithdrawal;

        {
            uint256 nonce = investmentManager.numWithdrawalsQueued(staker);

            IInvestmentManager.WithdrawerAndNonce memory withdrawerAndNonce = IInvestmentManager.WithdrawerAndNonce({
                withdrawer: staker,
                nonce: (uint96(nonce) - 1)
            });
            queuedWithdrawal = 
                IInvestmentManager.QueuedWithdrawal({
                    strategies: strategyArray,
                    shares: shareAmounts,
                    depositor: staker,
                    withdrawerAndNonce: withdrawerAndNonce,
                    withdrawalStartBlock: uint32(block.number),
                    delegatedAddress: investmentManager.delegation().delegatedTo(staker)
                }
            );
        }

        uint256 sharesBefore = investmentManager.investorStratShares(staker, _tempStrategyStorage);
        uint256 balanceBefore = dummyToken.balanceOf(address(staker));

        investmentManager.completeQueuedWithdrawal(queuedWithdrawal, tokensArray, /*middlewareTimesIndex*/ 0, /*receiveAsTokens*/ true);

        uint256 sharesAfter = investmentManager.investorStratShares(staker, _tempStrategyStorage);
        uint256 balanceAfter = dummyToken.balanceOf(address(staker));

        require(sharesAfter == sharesBefore, "sharesAfter != sharesBefore");
        require(balanceAfter == balanceBefore + withdrawalAmount, "balanceAfter != balanceBefore + withdrawalAmount");
    }

    function testCompleteQueuedWithdrawal_ReceiveAsTokensMarkedTrue_WithdrawingBeaconChainETH() external {
        _tempStakerStorage = address(this);
        uint256 withdrawalAmount = 1e18;
        _tempStrategyStorage = beaconChainETHStrategy;

        // withdrawalAmount is converted to GWEI here
        testQueueWithdrawalBeaconChainETHToSelf(uint128(withdrawalAmount / 1e9));

        IInvestmentStrategy[] memory strategyArray = new IInvestmentStrategy[](1);
        IERC20[] memory tokensArray = new IERC20[](1);
        uint256[] memory shareAmounts = new uint256[](1);
        {
            strategyArray[0] = _tempStrategyStorage;
            shareAmounts[0] = withdrawalAmount;
        }

        uint256[] memory strategyIndexes = new uint256[](1);
        strategyIndexes[0] = 0;

        IInvestmentManager.QueuedWithdrawal memory queuedWithdrawal;

        {
            uint256 nonce = investmentManager.numWithdrawalsQueued(_tempStakerStorage);

            IInvestmentManager.WithdrawerAndNonce memory withdrawerAndNonce = IInvestmentManager.WithdrawerAndNonce({
                withdrawer: _tempStakerStorage,
                nonce: (uint96(nonce) - 1)
            });
            queuedWithdrawal = 
                IInvestmentManager.QueuedWithdrawal({
                    strategies: strategyArray,
                    shares: shareAmounts,
                    depositor: _tempStakerStorage,
                    withdrawerAndNonce: withdrawerAndNonce,
                    withdrawalStartBlock: uint32(block.number),
                    delegatedAddress: investmentManager.delegation().delegatedTo(_tempStakerStorage)
                }
            );
        }

        uint256 sharesBefore = investmentManager.investorStratShares(_tempStakerStorage, _tempStrategyStorage);
        // uint256 balanceBefore = address(this).balance;

        uint256 middlewareTimesIndex = 0;
        bool receiveAsTokens = true;
        investmentManager.completeQueuedWithdrawal(queuedWithdrawal, tokensArray, middlewareTimesIndex, receiveAsTokens);

        uint256 sharesAfter = investmentManager.investorStratShares(_tempStakerStorage, _tempStrategyStorage);
        // uint256 balanceAfter = address(this).balance;

        require(sharesAfter == sharesBefore, "sharesAfter != sharesBefore");
        // require(balanceAfter == balanceBefore + withdrawalAmount, "balanceAfter != balanceBefore + withdrawalAmount");
        // TODO: make EigenPodManagerMock do something so we can verify that it gets called appropriately?
    }

    function testCompleteQueuedWithdrawalFailsWhenWithdrawalsPaused() external {
        _tempStakerStorage = address(this);
        uint256 depositAmount = 1e18;
        uint256 withdrawalAmount = 1e18;
        bool undelegateIfPossible = false;

        (IInvestmentManager.QueuedWithdrawal memory queuedWithdrawal, IERC20[] memory tokensArray, /*bytes32 withdrawalRoot*/) =
            testQueueWithdrawal_ToSelf_NotBeaconChainETH(depositAmount, withdrawalAmount, undelegateIfPossible);

        IInvestmentStrategy strategy = queuedWithdrawal.strategies[0];

        uint256 sharesBefore = investmentManager.investorStratShares(address(this), strategy);
        uint256 balanceBefore = dummyToken.balanceOf(address(_tempStakerStorage));

        uint256 middlewareTimesIndex = 0;
        bool receiveAsTokens = false;

        // pause withdrawals
        cheats.startPrank(pauser);
        investmentManager.pause(2);
        cheats.stopPrank();

        cheats.expectRevert(bytes("Pausable: index is paused"));
        investmentManager.completeQueuedWithdrawal(queuedWithdrawal, tokensArray, middlewareTimesIndex, receiveAsTokens);

        uint256 sharesAfter = investmentManager.investorStratShares(address(this), strategy);
        uint256 balanceAfter = dummyToken.balanceOf(address(_tempStakerStorage));

        require(sharesAfter == sharesBefore, "sharesAfter != sharesBefore");
        require(balanceAfter == balanceBefore, "balanceAfter != balanceBefore");
    }

    function testCompleteQueuedWithdrawalFailsWhenDelegatedAddressFrozen() external {
        _tempStakerStorage = address(this);
        uint256 depositAmount = 1e18;
        uint256 withdrawalAmount = 1e18;
        bool undelegateIfPossible = false;

        (IInvestmentManager.QueuedWithdrawal memory queuedWithdrawal, IERC20[] memory tokensArray, /*bytes32 withdrawalRoot*/) =
            testQueueWithdrawal_ToSelf_NotBeaconChainETH(depositAmount, withdrawalAmount, undelegateIfPossible);

        IInvestmentStrategy strategy = queuedWithdrawal.strategies[0];

        uint256 sharesBefore = investmentManager.investorStratShares(address(this), strategy);
        uint256 balanceBefore = dummyToken.balanceOf(address(_tempStakerStorage));

        uint256 middlewareTimesIndex = 0;
        bool receiveAsTokens = false;

        // freeze the delegatedAddress
        slasherMock.freezeOperator(investmentManager.delegation().delegatedTo(_tempStakerStorage));

        cheats.expectRevert(bytes("InvestmentManager.onlyNotFrozen: staker has been frozen and may be subject to slashing"));
        investmentManager.completeQueuedWithdrawal(queuedWithdrawal, tokensArray, middlewareTimesIndex, receiveAsTokens);

        uint256 sharesAfter = investmentManager.investorStratShares(address(this), strategy);
        uint256 balanceAfter = dummyToken.balanceOf(address(_tempStakerStorage));

        require(sharesAfter == sharesBefore, "sharesAfter != sharesBefore");
        require(balanceAfter == balanceBefore, "balanceAfter != balanceBefore");
    }

    function testCompleteQueuedWithdrawalFailsWhenAttemptingReentrancy() external {
        // replace dummyStrat with Reenterer contract
        reenterer = new Reenterer();
        dummyStrat = InvestmentStrategyWrapper(address(reenterer));

        // whitelist the strategy for deposit
        cheats.startPrank(investmentManager.owner());
        IInvestmentStrategy[] memory _strategy = new IInvestmentStrategy[](1);
        _strategy[0] = dummyStrat;
        investmentManager.addStrategiesToDepositWhitelist(_strategy);
        cheats.stopPrank();

        _tempStakerStorage = address(this);
        uint256 depositAmount = 1e18;
        uint256 withdrawalAmount = 1e18;
        bool undelegateIfPossible = false;
        IInvestmentStrategy strategy = dummyStrat;

        reenterer.prepareReturnData(abi.encode(depositAmount));

        testQueueWithdrawal_ToSelf_NotBeaconChainETH(depositAmount, withdrawalAmount, undelegateIfPossible);

        IInvestmentStrategy[] memory strategyArray = new IInvestmentStrategy[](1);
        IERC20[] memory tokensArray = new IERC20[](1);
        uint256[] memory shareAmounts = new uint256[](1);
        {
            strategyArray[0] = strategy;
            shareAmounts[0] = withdrawalAmount;
            tokensArray[0] = dummyToken;
        }

        uint256[] memory strategyIndexes = new uint256[](1);
        strategyIndexes[0] = 0;

        IInvestmentManager.QueuedWithdrawal memory queuedWithdrawal;

        {
            uint256 nonce = investmentManager.numWithdrawalsQueued(_tempStakerStorage);

            IInvestmentManager.WithdrawerAndNonce memory withdrawerAndNonce = IInvestmentManager.WithdrawerAndNonce({
                withdrawer: _tempStakerStorage,
                nonce: (uint96(nonce) - 1)
            });
            queuedWithdrawal = 
                IInvestmentManager.QueuedWithdrawal({
                    strategies: strategyArray,
                    shares: shareAmounts,
                    depositor: _tempStakerStorage,
                    withdrawerAndNonce: withdrawerAndNonce,
                    withdrawalStartBlock: uint32(block.number),
                    delegatedAddress: investmentManager.delegation().delegatedTo(_tempStakerStorage)
                }
            );
        }

        uint256 middlewareTimesIndex = 0;
        bool receiveAsTokens = false;

        address targetToUse = address(investmentManager);
        uint256 msgValueToUse = 0;
        bytes memory calldataToUse = abi.encodeWithSelector(InvestmentManager.completeQueuedWithdrawal.selector, queuedWithdrawal, tokensArray, middlewareTimesIndex, receiveAsTokens);
        reenterer.prepare(targetToUse, msgValueToUse, calldataToUse, bytes("ReentrancyGuard: reentrant call"));

        investmentManager.completeQueuedWithdrawal(queuedWithdrawal, tokensArray, middlewareTimesIndex, receiveAsTokens);
    }

    function testCompleteQueuedWithdrawalFailsWhenWithdrawalDoesNotExist() external {
        _tempStakerStorage = address(this);
        uint256 withdrawalAmount = 1e18;
        IInvestmentStrategy strategy = dummyStrat;

        IInvestmentStrategy[] memory strategyArray = new IInvestmentStrategy[](1);
        IERC20[] memory tokensArray = new IERC20[](1);
        uint256[] memory shareAmounts = new uint256[](1);
        {
            strategyArray[0] = strategy;
            shareAmounts[0] = withdrawalAmount;
            tokensArray[0] = dummyToken;
        }

        uint256[] memory strategyIndexes = new uint256[](1);
        strategyIndexes[0] = 0;

        IInvestmentManager.QueuedWithdrawal memory queuedWithdrawal;

        {
            IInvestmentManager.WithdrawerAndNonce memory withdrawerAndNonce = IInvestmentManager.WithdrawerAndNonce({
                withdrawer: _tempStakerStorage,
                nonce: 0
            });
            queuedWithdrawal = 
                IInvestmentManager.QueuedWithdrawal({
                    strategies: strategyArray,
                    shares: shareAmounts,
                    depositor: _tempStakerStorage,
                    withdrawerAndNonce: withdrawerAndNonce,
                    withdrawalStartBlock: uint32(block.number),
                    delegatedAddress: investmentManager.delegation().delegatedTo(_tempStakerStorage)
                }
            );
        }

        uint256 sharesBefore = investmentManager.investorStratShares(address(this), strategy);
        uint256 balanceBefore = dummyToken.balanceOf(address(_tempStakerStorage));

        uint256 middlewareTimesIndex = 0;
        bool receiveAsTokens = false;

        cheats.expectRevert(bytes("InvestmentManager.completeQueuedWithdrawal: withdrawal is not pending"));
        investmentManager.completeQueuedWithdrawal(queuedWithdrawal, tokensArray, middlewareTimesIndex, receiveAsTokens);

        uint256 sharesAfter = investmentManager.investorStratShares(address(this), strategy);
        uint256 balanceAfter = dummyToken.balanceOf(address(_tempStakerStorage));

        require(sharesAfter == sharesBefore, "sharesAfter != sharesBefore");
        require(balanceAfter == balanceBefore, "balanceAfter != balanceBefore");
    }

    function testCompleteQueuedWithdrawalFailsWhenCanWithdrawReturnsFalse() external {
        _tempStakerStorage = address(this);
        uint256 depositAmount = 1e18;
        uint256 withdrawalAmount = 1e18;
        bool undelegateIfPossible = false;

        (IInvestmentManager.QueuedWithdrawal memory queuedWithdrawal, IERC20[] memory tokensArray, /*bytes32 withdrawalRoot*/) =
            testQueueWithdrawal_ToSelf_NotBeaconChainETH(depositAmount, withdrawalAmount, undelegateIfPossible);

        IInvestmentStrategy strategy = queuedWithdrawal.strategies[0];

        uint256 sharesBefore = investmentManager.investorStratShares(address(this), strategy);
        uint256 balanceBefore = dummyToken.balanceOf(address(_tempStakerStorage));

        uint256 middlewareTimesIndex = 0;
        bool receiveAsTokens = false;

        // prepare mock
        slasherMock.setCanWithdrawResponse(false);

        cheats.expectRevert(bytes("InvestmentManager.completeQueuedWithdrawal: shares pending withdrawal are still slashable"));
        investmentManager.completeQueuedWithdrawal(queuedWithdrawal, tokensArray, middlewareTimesIndex, receiveAsTokens);

        uint256 sharesAfter = investmentManager.investorStratShares(address(this), strategy);
        uint256 balanceAfter = dummyToken.balanceOf(address(_tempStakerStorage));

        require(sharesAfter == sharesBefore, "sharesAfter != sharesBefore");
        require(balanceAfter == balanceBefore, "balanceAfter != balanceBefore");
    }

    function testCompleteQueuedWithdrawalFailsWhenNotCallingFromWithdrawerAddress() external {
        _tempStakerStorage = address(this);
        uint256 depositAmount = 1e18;
        uint256 withdrawalAmount = 1e18;
        bool undelegateIfPossible = false;

        (IInvestmentManager.QueuedWithdrawal memory queuedWithdrawal, IERC20[] memory tokensArray, /*bytes32 withdrawalRoot*/) =
            testQueueWithdrawal_ToSelf_NotBeaconChainETH(depositAmount, withdrawalAmount, undelegateIfPossible);

        IInvestmentStrategy strategy = queuedWithdrawal.strategies[0];

        uint256 sharesBefore = investmentManager.investorStratShares(address(this), strategy);
        uint256 balanceBefore = dummyToken.balanceOf(address(_tempStakerStorage));

        uint256 middlewareTimesIndex = 0;
        bool receiveAsTokens = false;

        cheats.startPrank(address(123456));
        cheats.expectRevert(bytes("InvestmentManager.completeQueuedWithdrawal: only specified withdrawer can complete a queued withdrawal"));
        investmentManager.completeQueuedWithdrawal(queuedWithdrawal, tokensArray, middlewareTimesIndex, receiveAsTokens);
        cheats.stopPrank();

        uint256 sharesAfter = investmentManager.investorStratShares(address(this), strategy);
        uint256 balanceAfter = dummyToken.balanceOf(address(_tempStakerStorage));

        require(sharesAfter == sharesBefore, "sharesAfter != sharesBefore");
        require(balanceAfter == balanceBefore, "balanceAfter != balanceBefore");
    }

    function testCompleteQueuedWithdrawalFailsWhenTryingToCompleteSameWithdrawal2X() external {
        _tempStakerStorage = address(this);
        uint256 depositAmount = 1e18;
        uint256 withdrawalAmount = 1e18;
        bool undelegateIfPossible = false;

        (IInvestmentManager.QueuedWithdrawal memory queuedWithdrawal, IERC20[] memory tokensArray, /*bytes32 withdrawalRoot*/) =
            testQueueWithdrawal_ToSelf_NotBeaconChainETH(depositAmount, withdrawalAmount, undelegateIfPossible);

        IInvestmentStrategy strategy = queuedWithdrawal.strategies[0];

        uint256 sharesBefore = investmentManager.investorStratShares(address(this), strategy);
        uint256 balanceBefore = dummyToken.balanceOf(address(_tempStakerStorage));

        uint256 middlewareTimesIndex = 0;
        bool receiveAsTokens = false;

        investmentManager.completeQueuedWithdrawal(queuedWithdrawal, tokensArray, middlewareTimesIndex, receiveAsTokens);

        uint256 sharesAfter = investmentManager.investorStratShares(address(this), strategy);
        uint256 balanceAfter = dummyToken.balanceOf(address(_tempStakerStorage));

        require(sharesAfter == sharesBefore + withdrawalAmount, "sharesAfter != sharesBefore + withdrawalAmount");
        require(balanceAfter == balanceBefore, "balanceAfter != balanceBefore");

        // try to complete same withdrawal again
        cheats.expectRevert(bytes("InvestmentManager.completeQueuedWithdrawal: withdrawal is not pending"));
        investmentManager.completeQueuedWithdrawal(queuedWithdrawal, tokensArray, middlewareTimesIndex, receiveAsTokens);
    }

    function testCompleteQueuedWithdrawalFailsWhenWithdrawalDelayBlocksHasNotPassed() external {
        _tempStakerStorage = address(this);
        uint256 depositAmount = 1e18;
        uint256 withdrawalAmount = 1e18;
        bool undelegateIfPossible = false;

        (IInvestmentManager.QueuedWithdrawal memory queuedWithdrawal, IERC20[] memory tokensArray, /*bytes32 withdrawalRoot*/) =
            testQueueWithdrawal_ToSelf_NotBeaconChainETH(depositAmount, withdrawalAmount, undelegateIfPossible);

        uint256 middlewareTimesIndex = 0;
        bool receiveAsTokens = false;

        uint256 valueToSet = 1;
        // set the `withdrawalDelayBlocks` variable
        cheats.startPrank(investmentManager.owner());
        investmentManager.setWithdrawalDelayBlocks(valueToSet);
        cheats.stopPrank();
        require(investmentManager.withdrawalDelayBlocks() == valueToSet, "investmentManager.withdrawalDelayBlocks() != valueToSet");

        cheats.expectRevert(bytes("InvestmentManager.completeQueuedWithdrawal: withdrawalDelayBlocks period has not yet passed"));
        investmentManager.completeQueuedWithdrawal(queuedWithdrawal, tokensArray, middlewareTimesIndex, receiveAsTokens);
    }

    function testSlashSharesNotBeaconChainETHFuzzed(uint64 withdrawalAmount) external {
        _tempStakerStorage = address(this);
        IInvestmentStrategy strategy = dummyStrat;
        IERC20 token = dummyToken;

        {
            uint256 depositAmount = 1e18;
            // filter fuzzed input
            cheats.assume(withdrawalAmount != 0 && withdrawalAmount <= depositAmount);
            testDepositIntoStrategySuccessfully(_tempStakerStorage, depositAmount);
        }

        IInvestmentStrategy[] memory strategyArray = new IInvestmentStrategy[](1);
        IERC20[] memory tokensArray = new IERC20[](1);
        uint256[] memory shareAmounts = new uint256[](1);
        strategyArray[0] = strategy;
        tokensArray[0] = token;
        shareAmounts[0] = uint256(withdrawalAmount);

        // freeze the staker
        slasherMock.freezeOperator(_tempStakerStorage);

        address slashedAddress = address(this);
        address recipient = address(333);
        uint256[] memory strategyIndexes = new uint256[](1);
        strategyIndexes[0] = 0;

        uint256 sharesBefore = investmentManager.investorStratShares(_tempStakerStorage, strategy);
        uint256 investorStratsLengthBefore = investmentManager.investorStratsLength(_tempStakerStorage);
        uint256 balanceBefore = dummyToken.balanceOf(recipient);

        cheats.startPrank(investmentManager.owner());
        investmentManager.slashShares(slashedAddress, recipient, strategyArray, tokensArray, strategyIndexes, shareAmounts);
        cheats.stopPrank();

        uint256 sharesAfter = investmentManager.investorStratShares(_tempStakerStorage, strategy);
        uint256 investorStratsLengthAfter = investmentManager.investorStratsLength(_tempStakerStorage);
        uint256 balanceAfter = dummyToken.balanceOf(recipient);

        require(sharesAfter == sharesBefore - uint256(withdrawalAmount), "sharesAfter != sharesBefore - uint256(withdrawalAmount)");
        require(balanceAfter == balanceBefore + uint256(withdrawalAmount), "balanceAfter != balanceBefore + uint256(withdrawalAmount)");
        if (sharesAfter == 0) {
            require(investorStratsLengthAfter == investorStratsLengthBefore - 1, "investorStratsLengthAfter != investorStratsLengthBefore - 1");
        }
    }

    function testSlashSharesNotBeaconChainETH_AllShares() external {
        uint256 amount = 1e18;
        address staker = address(this);
        IInvestmentStrategy strategy = dummyStrat;
        IERC20 token = dummyToken;

        testDepositIntoStrategySuccessfully(staker, amount);

        IInvestmentStrategy[] memory strategyArray = new IInvestmentStrategy[](1);
        IERC20[] memory tokensArray = new IERC20[](1);
        uint256[] memory shareAmounts = new uint256[](1);
        strategyArray[0] = strategy;
        tokensArray[0] = token;
        // slash the same amount as deposited
        shareAmounts[0] = amount;

        // freeze the staker
        slasherMock.freezeOperator(staker);

        address slashedAddress = address(this);
        address recipient = address(333);
        uint256[] memory strategyIndexes = new uint256[](1);
        strategyIndexes[0] = 0;

        uint256 sharesBefore = investmentManager.investorStratShares(staker, strategy);
        uint256 investorStratsLengthBefore = investmentManager.investorStratsLength(staker);
        uint256 balanceBefore = dummyToken.balanceOf(recipient);

        cheats.startPrank(investmentManager.owner());
        investmentManager.slashShares(slashedAddress, recipient, strategyArray, tokensArray, strategyIndexes, shareAmounts);
        cheats.stopPrank();

        uint256 sharesAfter = investmentManager.investorStratShares(staker, strategy);
        uint256 investorStratsLengthAfter = investmentManager.investorStratsLength(staker);
        uint256 balanceAfter = dummyToken.balanceOf(recipient);

        require(sharesAfter == sharesBefore - amount, "sharesAfter != sharesBefore - amount");
        require(balanceAfter == balanceBefore + amount, "balanceAfter != balanceBefore + amount");
        require(sharesAfter == 0, "sharesAfter != 0");
        require(investorStratsLengthAfter == investorStratsLengthBefore - 1, "investorStratsLengthAfter != investorStratsLengthBefore - 1");
    }

    function testSlashSharesBeaconChainETH() external {
        uint256 amount = 1e18;
        address staker = address(this);
        IInvestmentStrategy strategy = beaconChainETHStrategy;
        IERC20 token;

        testDepositBeaconChainETHSuccessfully(staker, amount);

        IInvestmentStrategy[] memory strategyArray = new IInvestmentStrategy[](1);
        IERC20[] memory tokensArray = new IERC20[](1);
        uint256[] memory shareAmounts = new uint256[](1);
        strategyArray[0] = strategy;
        tokensArray[0] = token;
        shareAmounts[0] = amount;

        // freeze the staker
        slasherMock.freezeOperator(staker);

        address slashedAddress = address(this);
        address recipient = address(333);
        uint256[] memory strategyIndexes = new uint256[](1);
        strategyIndexes[0] = 0;

        cheats.startPrank(investmentManager.owner());
        investmentManager.slashShares(slashedAddress, recipient, strategyArray, tokensArray, strategyIndexes, shareAmounts);
        cheats.stopPrank();
    }

    function testSlashSharesMixIncludingBeaconChainETH() external {
        uint256 amount = 1e18;
        address staker = address(this);
        IInvestmentStrategy strategy = dummyStrat;
        IERC20 token = dummyToken;

        testDepositIntoStrategySuccessfully(staker, amount);
        testDepositBeaconChainETHSuccessfully(staker, amount);

        IInvestmentStrategy[] memory strategyArray = new IInvestmentStrategy[](2);
        IERC20[] memory tokensArray = new IERC20[](2);
        uint256[] memory shareAmounts = new uint256[](2);
        strategyArray[0] = strategy;
        tokensArray[0] = token;
        shareAmounts[0] = amount;
        strategyArray[1] = beaconChainETHStrategy;
        tokensArray[1] = token;
        shareAmounts[1] = amount;

        // freeze the staker
        slasherMock.freezeOperator(staker);

        address slashedAddress = address(this);
        address recipient = address(333);
        uint256[] memory strategyIndexes = new uint256[](2);
        strategyIndexes[0] = 0;
        // this index is also zero, since the other strategy will be removed!
        strategyIndexes[1] = 0;

        uint256 sharesBefore = investmentManager.investorStratShares(staker, strategy);
        uint256 balanceBefore = dummyToken.balanceOf(recipient);

        cheats.startPrank(investmentManager.owner());
        investmentManager.slashShares(slashedAddress, recipient, strategyArray, tokensArray, strategyIndexes, shareAmounts);
        cheats.stopPrank();

        uint256 sharesAfter = investmentManager.investorStratShares(staker, strategy);
        uint256 balanceAfter = dummyToken.balanceOf(recipient);

        require(sharesAfter == sharesBefore - amount, "sharesAfter != sharesBefore - amount");
        require(balanceAfter == balanceBefore + amount, "balanceAfter != balanceBefore + amount");
    }

    function testSlashSharesRevertsWhenCalledByNotOwner() external {
        uint256 amount = 1e18;
        address staker = address(this);
        IInvestmentStrategy strategy = dummyStrat;
        IERC20 token = dummyToken;

        testDepositIntoStrategySuccessfully(staker, amount);

        IInvestmentStrategy[] memory strategyArray = new IInvestmentStrategy[](1);
        IERC20[] memory tokensArray = new IERC20[](1);
        uint256[] memory shareAmounts = new uint256[](1);
        strategyArray[0] = strategy;
        tokensArray[0] = token;
        shareAmounts[0] = amount;

        // freeze the staker
        slasherMock.freezeOperator(staker);

        address slashedAddress = address(this);
        address recipient = address(333);
        uint256[] memory strategyIndexes = new uint256[](1);
        strategyIndexes[0] = 0;

        // recipient is not the owner
        cheats.startPrank(recipient);
        cheats.expectRevert(bytes("Ownable: caller is not the owner"));
        investmentManager.slashShares(slashedAddress, recipient, strategyArray, tokensArray, strategyIndexes, shareAmounts);
        cheats.stopPrank();
    }

    function testSlashSharesRevertsWhenStakerNotFrozen() external {
        uint256 amount = 1e18;
        address staker = address(this);
        IInvestmentStrategy strategy = dummyStrat;
        IERC20 token = dummyToken;

        testDepositIntoStrategySuccessfully(staker, amount);

        IInvestmentStrategy[] memory strategyArray = new IInvestmentStrategy[](1);
        IERC20[] memory tokensArray = new IERC20[](1);
        uint256[] memory shareAmounts = new uint256[](1);
        strategyArray[0] = strategy;
        tokensArray[0] = token;
        shareAmounts[0] = amount;

        address slashedAddress = address(this);
        address recipient = address(333);
        uint256[] memory strategyIndexes = new uint256[](1);
        strategyIndexes[0] = 0;

        cheats.startPrank(investmentManager.owner());
        cheats.expectRevert(bytes("InvestmentManager.onlyFrozen: staker has not been frozen"));
        investmentManager.slashShares(slashedAddress, recipient, strategyArray, tokensArray, strategyIndexes, shareAmounts);
        cheats.stopPrank();
    }

    function testSlashSharesRevertsWhenAttemptingReentrancy() external {
        // replace dummyStrat with Reenterer contract
        reenterer = new Reenterer();
        dummyStrat = InvestmentStrategyWrapper(address(reenterer));

        // whitelist the strategy for deposit
        cheats.startPrank(investmentManager.owner());
        IInvestmentStrategy[] memory _strategy = new IInvestmentStrategy[](1);
        _strategy[0] = dummyStrat;
        investmentManager.addStrategiesToDepositWhitelist(_strategy);
        cheats.stopPrank();

        uint256 amount = 1e18;
        address staker = address(this);
        IInvestmentStrategy strategy = dummyStrat;
        IERC20 token = dummyToken;

        reenterer.prepareReturnData(abi.encode(amount));

        testDepositIntoStrategySuccessfully(staker, amount);
        testDepositBeaconChainETHSuccessfully(staker, amount);

        IInvestmentStrategy[] memory strategyArray = new IInvestmentStrategy[](2);
        IERC20[] memory tokensArray = new IERC20[](2);
        uint256[] memory shareAmounts = new uint256[](2);
        strategyArray[0] = strategy;
        tokensArray[0] = token;
        shareAmounts[0] = amount;
        strategyArray[1] = beaconChainETHStrategy;
        tokensArray[1] = token;
        shareAmounts[1] = amount;

        // freeze the staker
        slasherMock.freezeOperator(staker);

        address slashedAddress = address(this);
        address recipient = address(333);
        uint256[] memory strategyIndexes = new uint256[](2);
        strategyIndexes[0] = 0;
        // this index is also zero, since the other strategy will be removed!
        strategyIndexes[1] = 0;

        // transfer investmentManager's ownership to the reenterer
        cheats.startPrank(investmentManager.owner());
        investmentManager.transferOwnership(address(reenterer));
        cheats.stopPrank();

        // prepare for reentrant call, expecting revert for reentrancy
        address targetToUse = address(investmentManager);
        uint256 msgValueToUse = 0;
        bytes memory calldataToUse =
            abi.encodeWithSelector(InvestmentManager.slashShares.selector, slashedAddress, recipient, strategyArray, tokensArray, strategyIndexes, shareAmounts);
        reenterer.prepare(targetToUse, msgValueToUse, calldataToUse, bytes("ReentrancyGuard: reentrant call"));

        cheats.startPrank(investmentManager.owner());
        investmentManager.slashShares(slashedAddress, recipient, strategyArray, tokensArray, strategyIndexes, shareAmounts);
        cheats.stopPrank();
    }

    function testSlashQueuedWithdrawalNotBeaconChainETH() external {
        address recipient = address(333);
        uint256 depositAmount = 1e18;
        uint256 withdrawalAmount = depositAmount;
        bool undelegateIfPossible = false;

        (IInvestmentManager.QueuedWithdrawal memory queuedWithdrawal, /*IERC20[] memory tokensArray*/, bytes32 withdrawalRoot) =
            testQueueWithdrawal_ToSelf_NotBeaconChainETH(depositAmount, withdrawalAmount, undelegateIfPossible);

        uint256 balanceBefore = dummyToken.balanceOf(address(recipient));

        // slash the delegatedOperator
        slasherMock.freezeOperator(queuedWithdrawal.delegatedAddress);

        cheats.startPrank(investmentManager.owner());
        investmentManager.slashQueuedWithdrawal(recipient, queuedWithdrawal, _arrayWithJustDummyToken(), emptyUintArray);
        cheats.stopPrank();

        uint256 balanceAfter = dummyToken.balanceOf(address(recipient));

        require(balanceAfter == balanceBefore + withdrawalAmount, "balanceAfter != balanceBefore + withdrawalAmount");
        require(!investmentManager.withdrawalRootPending(withdrawalRoot), "withdrawalRootPendingAfter is true!");
    }

    function testSlashQueuedWithdrawalBeaconChainETH() external {
        address recipient = address(333);
        uint256 amount = 1e18;

        (IInvestmentManager.QueuedWithdrawal memory queuedWithdrawal, bytes32 withdrawalRoot) =
            // convert wei to gwei for test input
            testQueueWithdrawalBeaconChainETHToSelf(uint128(amount / 1e9));

        // slash the delegatedOperator
        slasherMock.freezeOperator(queuedWithdrawal.delegatedAddress);

        cheats.startPrank(investmentManager.owner());
        investmentManager.slashQueuedWithdrawal(recipient, queuedWithdrawal, _arrayWithJustDummyToken(), emptyUintArray);
        cheats.stopPrank();

        withdrawalRoot = investmentManager.calculateWithdrawalRoot(queuedWithdrawal);
        require(!investmentManager.withdrawalRootPending(withdrawalRoot), "withdrawalRootPendingAfter is true!");

        // TODO: add to EigenPodManager mock so it appropriately checks the call to eigenPodManager.withdrawRestakedBeaconChainETH
    }

    function testSlashQueuedWithdrawalFailsWhenNotCallingFromOwnerAddress() external {
        address recipient = address(333);
        uint256 depositAmount = 1e18;
        uint256 withdrawalAmount = depositAmount;
        bool undelegateIfPossible = false;

        (IInvestmentManager.QueuedWithdrawal memory queuedWithdrawal, /*IERC20[] memory tokensArray*/, bytes32 withdrawalRoot) =
            testQueueWithdrawal_ToSelf_NotBeaconChainETH(depositAmount, withdrawalAmount, undelegateIfPossible);

        uint256 balanceBefore = dummyToken.balanceOf(address(recipient));

        // slash the delegatedOperator
        slasherMock.freezeOperator(queuedWithdrawal.delegatedAddress);

        // recipient is not investmentManager.owner()
        cheats.startPrank(recipient);
        cheats.expectRevert(bytes("Ownable: caller is not the owner"));
        investmentManager.slashQueuedWithdrawal(recipient, queuedWithdrawal, _arrayWithJustDummyToken(), emptyUintArray);
        cheats.stopPrank();

        uint256 balanceAfter = dummyToken.balanceOf(address(recipient));

        require(balanceAfter == balanceBefore, "balanceAfter != balanceBefore");
        require(investmentManager.withdrawalRootPending(withdrawalRoot), "withdrawalRootPendingAfter is false");
    }

    function testSlashQueuedWithdrawalFailsWhenDelegatedAddressNotFrozen() external {
        address recipient = address(333);
        uint256 depositAmount = 1e18;
        uint256 withdrawalAmount = depositAmount;
        bool undelegateIfPossible = false;

        (IInvestmentManager.QueuedWithdrawal memory queuedWithdrawal, /*IERC20[] memory tokensArray*/, bytes32 withdrawalRoot) =
            testQueueWithdrawal_ToSelf_NotBeaconChainETH(depositAmount, withdrawalAmount, undelegateIfPossible);

        uint256 balanceBefore = dummyToken.balanceOf(address(recipient));

        cheats.startPrank(investmentManager.owner());
        cheats.expectRevert(bytes("InvestmentManager.onlyFrozen: staker has not been frozen"));
        investmentManager.slashQueuedWithdrawal(recipient, queuedWithdrawal, _arrayWithJustDummyToken(), emptyUintArray);
        cheats.stopPrank();

        uint256 balanceAfter = dummyToken.balanceOf(address(recipient));

        require(balanceAfter == balanceBefore, "balanceAfter != balanceBefore");
        require(investmentManager.withdrawalRootPending(withdrawalRoot), "withdrawalRootPendingAfter is false");
    }

    function testSlashQueuedWithdrawalFailsWhenAttemptingReentrancy() external {
        // replace dummyStrat with Reenterer contract
        reenterer = new Reenterer();
        dummyStrat = InvestmentStrategyWrapper(address(reenterer));

        // whitelist the strategy for deposit
        cheats.startPrank(investmentManager.owner());
        IInvestmentStrategy[] memory _strategy = new IInvestmentStrategy[](1);
        _strategy[0] = dummyStrat;
        investmentManager.addStrategiesToDepositWhitelist(_strategy);
        cheats.stopPrank();

        address staker = address(this);
        address recipient = address(333);
        uint256 depositAmount = 1e18;
        uint256 withdrawalAmount = depositAmount;
        bool undelegateIfPossible = false;

        reenterer.prepareReturnData(abi.encode(depositAmount));

        (IInvestmentManager.QueuedWithdrawal memory queuedWithdrawal, /*IERC20[] memory tokensArray*/, /*bytes32 withdrawalRoot*/) =
            testQueueWithdrawal_ToSelf_NotBeaconChainETH(depositAmount, withdrawalAmount, undelegateIfPossible);

        // freeze the delegatedAddress
        slasherMock.freezeOperator(investmentManager.delegation().delegatedTo(staker));

        // transfer investmentManager's ownership to the reenterer
        cheats.startPrank(investmentManager.owner());
        investmentManager.transferOwnership(address(reenterer));
        cheats.stopPrank();

        // prepare for reentrant call, expecting revert for reentrancy
        address targetToUse = address(investmentManager);
        uint256 msgValueToUse = 0;
        bytes memory calldataToUse =
            abi.encodeWithSelector(InvestmentManager.slashQueuedWithdrawal.selector, recipient, queuedWithdrawal, _arrayWithJustDummyToken(), emptyUintArray);
        reenterer.prepare(targetToUse, msgValueToUse, calldataToUse, bytes("ReentrancyGuard: reentrant call"));

        cheats.startPrank(investmentManager.owner());
        investmentManager.slashQueuedWithdrawal(recipient, queuedWithdrawal, _arrayWithJustDummyToken(), emptyUintArray);
        cheats.stopPrank();
    }

    function testSlashQueuedWithdrawalFailsWhenWithdrawalDoesNotExist() external {
        address recipient = address(333);
        uint256 amount = 1e18;

        (IInvestmentManager.QueuedWithdrawal memory queuedWithdrawal, /*bytes32 withdrawalRoot*/) =
            // convert wei to gwei for test input
            testQueueWithdrawalBeaconChainETHToSelf(uint128(amount / 1e9));

        // slash the delegatedOperator
        slasherMock.freezeOperator(queuedWithdrawal.delegatedAddress);

        // modify the queuedWithdrawal data so the root won't exist
        queuedWithdrawal.shares[0] = (amount * 2);

        cheats.startPrank(investmentManager.owner());
        cheats.expectRevert(bytes("InvestmentManager.slashQueuedWithdrawal: withdrawal is not pending"));
        investmentManager.slashQueuedWithdrawal(recipient, queuedWithdrawal, _arrayWithJustDummyToken(), emptyUintArray);
        cheats.stopPrank();
    }

    function test_addSharesRevertsWhenSharesIsZero() external {
        // replace dummyStrat with Reenterer contract
        reenterer = new Reenterer();
        dummyStrat = InvestmentStrategyWrapper(address(reenterer));

        // whitelist the strategy for deposit
        cheats.startPrank(investmentManager.owner());
        IInvestmentStrategy[] memory _strategy = new IInvestmentStrategy[](1);
        _strategy[0] = dummyStrat;
        investmentManager.addStrategiesToDepositWhitelist(_strategy);
        cheats.stopPrank();

        address staker = address(this);
        IInvestmentStrategy strategy = dummyStrat;
        IERC20 token = dummyToken;
        uint256 amount = 1e18;

        reenterer.prepareReturnData(abi.encode(uint256(0)));

        cheats.startPrank(staker);
        cheats.expectRevert(bytes("InvestmentManager._addShares: shares should not be zero!"));
        investmentManager.depositIntoStrategy(strategy, token, amount);
        cheats.stopPrank();
    }

    function test_addSharesRevertsWhenDepositWouldExeedMaxArrayLength() external {
        address staker = address(this);
        IERC20 token = dummyToken;
        uint256 amount = 1e18;
        IInvestmentStrategy strategy = dummyStrat;

        // uint256 MAX_INVESTOR_STRATS_LENGTH = investmentManager.MAX_INVESTOR_STRATS_LENGTH();
        uint256 MAX_INVESTOR_STRATS_LENGTH = 32;

        // loop that deploys a new strategy and deposits into it
        for (uint256 i = 0; i < MAX_INVESTOR_STRATS_LENGTH; ++i) {
            cheats.startPrank(staker);
            investmentManager.depositIntoStrategy(strategy, token, amount);
            cheats.stopPrank();

            dummyStrat = new InvestmentStrategyWrapper(investmentManager, dummyToken);
            strategy = dummyStrat;

            // whitelist the strategy for deposit
            cheats.startPrank(investmentManager.owner());
            IInvestmentStrategy[] memory _strategy = new IInvestmentStrategy[](1);
            _strategy[0] = dummyStrat;
            investmentManager.addStrategiesToDepositWhitelist(_strategy);
            cheats.stopPrank();
        }

        require(investmentManager.investorStratsLength(staker) == MAX_INVESTOR_STRATS_LENGTH, 
            "investmentManager.investorStratsLength(staker) != MAX_INVESTOR_STRATS_LENGTH");

        cheats.startPrank(staker);
        cheats.expectRevert(bytes("InvestmentManager._addShares: deposit would exceed MAX_INVESTOR_STRATS_LENGTH"));
        investmentManager.depositIntoStrategy(strategy, token, amount);
        cheats.stopPrank();
    }

    function test_depositIntoStrategyRevertsWhenTokenSafeTransferFromReverts() external {
        // replace 'dummyStrat' with one that uses a reverting token
        dummyToken = IERC20(address(new Reverter()));
        dummyStrat = new InvestmentStrategyWrapper(investmentManager, dummyToken);

        // whitelist the strategy for deposit
        cheats.startPrank(investmentManager.owner());
        IInvestmentStrategy[] memory _strategy = new IInvestmentStrategy[](1);
        _strategy[0] = dummyStrat;
        investmentManager.addStrategiesToDepositWhitelist(_strategy);
        cheats.stopPrank();

        address staker = address(this);
        IERC20 token = dummyToken;
        uint256 amount = 1e18;
        IInvestmentStrategy strategy = dummyStrat;

        cheats.startPrank(staker);
        cheats.expectRevert();
        investmentManager.depositIntoStrategy(strategy, token, amount);
        cheats.stopPrank();
    }

    function test_depositIntoStrategyRevertsWhenTokenDoesNotExist() external {
        // replace 'dummyStrat' with one that uses a non-existent token
        dummyToken = IERC20(address(5678));
        dummyStrat = new InvestmentStrategyWrapper(investmentManager, dummyToken);

        // whitelist the strategy for deposit
        cheats.startPrank(investmentManager.owner());
        IInvestmentStrategy[] memory _strategy = new IInvestmentStrategy[](1);
        _strategy[0] = dummyStrat;
        investmentManager.addStrategiesToDepositWhitelist(_strategy);
        cheats.stopPrank();

        address staker = address(this);
        IERC20 token = dummyToken;
        uint256 amount = 1e18;
        IInvestmentStrategy strategy = dummyStrat;

        cheats.startPrank(staker);
        cheats.expectRevert();
        investmentManager.depositIntoStrategy(strategy, token, amount);
        cheats.stopPrank();
    }

    function test_depositIntoStrategyRevertsWhenStrategyDepositFunctionReverts() external {
        // replace 'dummyStrat' with one that always reverts
        dummyStrat = InvestmentStrategyWrapper(
            address(
                new Reverter()
            )
        );

        // whitelist the strategy for deposit
        cheats.startPrank(investmentManager.owner());
        IInvestmentStrategy[] memory _strategy = new IInvestmentStrategy[](1);
        _strategy[0] = dummyStrat;
        investmentManager.addStrategiesToDepositWhitelist(_strategy);
        cheats.stopPrank();

        address staker = address(this);
        IERC20 token = dummyToken;
        uint256 amount = 1e18;
        IInvestmentStrategy strategy = dummyStrat;

        cheats.startPrank(staker);
        cheats.expectRevert();
        investmentManager.depositIntoStrategy(strategy, token, amount);
        cheats.stopPrank();
    }

    function test_depositIntoStrategyRevertsWhenStrategyDoesNotExist() external {
        // replace 'dummyStrat' with one that does not exist
        dummyStrat = InvestmentStrategyWrapper(
            address(5678)
        );

        // whitelist the strategy for deposit
        cheats.startPrank(investmentManager.owner());
        IInvestmentStrategy[] memory _strategy = new IInvestmentStrategy[](1);
        _strategy[0] = dummyStrat;
        investmentManager.addStrategiesToDepositWhitelist(_strategy);
        cheats.stopPrank();

        address staker = address(this);
        IERC20 token = dummyToken;
        uint256 amount = 1e18;
        IInvestmentStrategy strategy = dummyStrat;

        cheats.startPrank(staker);
        cheats.expectRevert();
        investmentManager.depositIntoStrategy(strategy, token, amount);
        cheats.stopPrank();
    }

    function test_depositIntoStrategyRevertsWhenStrategyNotWhitelisted() external {
        // replace 'dummyStrat' with one that is not whitelisted
        dummyStrat = new InvestmentStrategyWrapper(investmentManager, dummyToken);

        address staker = address(this);
        IERC20 token = dummyToken;
        uint256 amount = 1e18;
        IInvestmentStrategy strategy = dummyStrat;

        cheats.startPrank(staker);
        cheats.expectRevert("InvestmentManager.onlyStrategiesWhitelistedForDeposit: strategy not whitelisted");
        investmentManager.depositIntoStrategy(strategy, token, amount);
        cheats.stopPrank();
    }

    function test_removeSharesRevertsWhenShareAmountIsZero() external {
        uint256 amount = 1e18;
        address staker = address(this);
        IInvestmentStrategy strategy = dummyStrat;
        IERC20 token = dummyToken;

        testDepositIntoStrategySuccessfully(staker, amount);

        IInvestmentStrategy[] memory strategyArray = new IInvestmentStrategy[](1);
        IERC20[] memory tokensArray = new IERC20[](1);
        uint256[] memory shareAmounts = new uint256[](1);
        strategyArray[0] = strategy;
        tokensArray[0] = token;
        shareAmounts[0] = 0;

        // freeze the staker
        slasherMock.freezeOperator(staker);

        address slashedAddress = address(this);
        address recipient = address(333);
        uint256[] memory strategyIndexes = new uint256[](1);
        strategyIndexes[0] = 0;

        cheats.startPrank(investmentManager.owner());
        cheats.expectRevert(bytes("InvestmentManager._removeShares: shareAmount should not be zero!"));
        investmentManager.slashShares(slashedAddress, recipient, strategyArray, tokensArray, strategyIndexes, shareAmounts);
        cheats.stopPrank();
    }

    function test_removeSharesRevertsWhenShareAmountIsTooLarge() external {
        uint256 amount = 1e18;
        address staker = address(this);
        IInvestmentStrategy strategy = dummyStrat;
        IERC20 token = dummyToken;

        testDepositIntoStrategySuccessfully(staker, amount);

        IInvestmentStrategy[] memory strategyArray = new IInvestmentStrategy[](1);
        IERC20[] memory tokensArray = new IERC20[](1);
        uint256[] memory shareAmounts = new uint256[](1);
        strategyArray[0] = strategy;
        tokensArray[0] = token;
        shareAmounts[0] = amount + 1;

        // freeze the staker
        slasherMock.freezeOperator(staker);

        address slashedAddress = address(this);
        address recipient = address(333);
        uint256[] memory strategyIndexes = new uint256[](1);
        strategyIndexes[0] = 0;

        cheats.startPrank(investmentManager.owner());
        cheats.expectRevert(bytes("InvestmentManager._removeShares: shareAmount too high"));
        investmentManager.slashShares(slashedAddress, recipient, strategyArray, tokensArray, strategyIndexes, shareAmounts);
        cheats.stopPrank();
    }

    function test_removeStrategyFromInvestorStratsWorksWithIncorrectIndexInput() external {
        uint256 amount = 1e18;
        address staker = address(this);
        IInvestmentStrategy strategy = dummyStrat;
        IERC20 token = dummyToken;

        testDepositIntoStrategySuccessfully(staker, amount);
        testDepositBeaconChainETHSuccessfully(staker, amount);

        IInvestmentStrategy[] memory strategyArray = new IInvestmentStrategy[](1);
        IERC20[] memory tokensArray = new IERC20[](1);
        uint256[] memory shareAmounts = new uint256[](1);
        strategyArray[0] = strategy;
        tokensArray[0] = token;
        shareAmounts[0] = amount;

        // freeze the staker
        slasherMock.freezeOperator(staker);

        address slashedAddress = address(this);
        address recipient = address(333);
        uint256[] memory strategyIndexes = new uint256[](1);
        strategyIndexes[0] = 1;

        // check that we are actually supplying an incorrect index!
        require(investmentManager.investorStrats(staker, strategyIndexes[0]) != strategyArray[0],
            "we want to supply an incorrect index but have supplied a correct one");

        uint256 sharesBefore = investmentManager.investorStratShares(staker, strategy);
        uint256 balanceBefore = dummyToken.balanceOf(recipient);

        cheats.startPrank(investmentManager.owner());
        investmentManager.slashShares(slashedAddress, recipient, strategyArray, tokensArray, strategyIndexes, shareAmounts);
        cheats.stopPrank();

        uint256 sharesAfter = investmentManager.investorStratShares(staker, strategy);
        uint256 balanceAfter = dummyToken.balanceOf(recipient);

        require(sharesAfter == sharesBefore - amount, "sharesAfter != sharesBefore - amount");
        require(balanceAfter == balanceBefore + amount, "balanceAfter != balanceBefore + amount");
    }

<<<<<<< HEAD
    function testSetWithdrawalDelayBlocks(uint16 valueToSet) external {
        // filter fuzzed inputs to allowed amounts
        cheats.assume(valueToSet <= investmentManager.MAX_WITHDRAWAL_DELAY_BLOCKS());

        // set the `withdrawalDelayBlocks` variable
        cheats.startPrank(investmentManager.owner());
        investmentManager.setWithdrawalDelayBlocks(valueToSet);
        cheats.stopPrank();
        require(investmentManager.withdrawalDelayBlocks() == valueToSet, "investmentManager.withdrawalDelayBlocks() != valueToSet");
    }

    function testSetWithdrawalDelayBlocksRevertsWhenCalledByNotOwner(address notOwner) filterFuzzedAddressInputs(notOwner) external {
        cheats.assume(notOwner != investmentManager.owner());

        uint256 valueToSet = 1;
        // set the `withdrawalDelayBlocks` variable
        cheats.startPrank(notOwner);
        cheats.expectRevert(bytes("Ownable: caller is not the owner"));
        investmentManager.setWithdrawalDelayBlocks(valueToSet);
        cheats.stopPrank();
    }

    function testSetWithdrawalDelayBlocksRevertsWhenInputValueTooHigh(uint256 valueToSet) external {
        // filter fuzzed inputs to disallowed amounts
        cheats.assume(valueToSet > investmentManager.MAX_WITHDRAWAL_DELAY_BLOCKS());

        // attempt to set the `withdrawalDelayBlocks` variable
        cheats.startPrank(investmentManager.owner());
        cheats.expectRevert(bytes("InvestmentManager.setWithdrawalDelay: _withdrawalDelayBlocks too high"));
        investmentManager.setWithdrawalDelayBlocks(valueToSet);
=======
    function testSetStrategyWhitelister(address newWhitelister) external {
        investmentManager.setStrategyWhitelister(newWhitelister);
        require(investmentManager.strategyWhitelister() == newWhitelister, "investmentManager.strategyWhitelister() != newWhitelister");
    }

    function testSetStrategyWhitelisterRevertsWhenCalledByNotOwner(address notOwner)
        external filterFuzzedAddressInputs(notOwner)
    {
        cheats.assume(notOwner != investmentManager.owner());
        address newWhitelister = address(this);
        cheats.startPrank(notOwner);
        cheats.expectRevert(bytes("Ownable: caller is not the owner"));
        investmentManager.setStrategyWhitelister(newWhitelister);
        cheats.stopPrank();
    }

    function testAddStrategiesToDepositWhitelist(uint8 numberOfStrategiesToAdd) public returns (IInvestmentStrategy[] memory) {
        // sanity filtering on fuzzed input
        cheats.assume(numberOfStrategiesToAdd <= 16);

        IInvestmentStrategy[] memory strategyArray = new IInvestmentStrategy[](numberOfStrategiesToAdd);
        // loop that deploys a new strategy and adds it to the array
        for (uint256 i = 0; i < numberOfStrategiesToAdd; ++i) {
            IInvestmentStrategy _strategy = new InvestmentStrategyWrapper(investmentManager, dummyToken);
            strategyArray[i] = _strategy;
            require(!investmentManager.strategyIsWhitelistedForDeposit(_strategy), "strategy improperly whitelisted?");
        }

        cheats.startPrank(investmentManager.strategyWhitelister());
        investmentManager.addStrategiesToDepositWhitelist(strategyArray);
        cheats.stopPrank();

        for (uint256 i = 0; i < numberOfStrategiesToAdd; ++i) {
            require(investmentManager.strategyIsWhitelistedForDeposit(strategyArray[i]), "strategy not properly whitelisted");
        }

        return strategyArray;
    }

    function testAddStrategiesToDepositWhitelistRevertsWhenCalledByNotStrategyWhitelister(address notStrategyWhitelister)
        external filterFuzzedAddressInputs(notStrategyWhitelister)
    {
        cheats.assume(notStrategyWhitelister != investmentManager.strategyWhitelister());
        IInvestmentStrategy[] memory strategyArray = new IInvestmentStrategy[](1);
        IInvestmentStrategy _strategy = new InvestmentStrategyWrapper(investmentManager, dummyToken);
        strategyArray[0] = _strategy;

        cheats.startPrank(notStrategyWhitelister);
        cheats.expectRevert(bytes("InvestmentManager.onlyStrategyWhitelister: not the strategyWhitelister"));
        investmentManager.addStrategiesToDepositWhitelist(strategyArray);
        cheats.stopPrank();
    }

    function testRemoveStrategiesFromDepositWhitelist(uint8 numberOfStrategiesToAdd, uint8 numberOfStrategiesToRemove) external {
        // sanity filtering on fuzzed input
        cheats.assume(numberOfStrategiesToAdd <= 16);
        cheats.assume(numberOfStrategiesToRemove <= 16);
        cheats.assume(numberOfStrategiesToRemove <= numberOfStrategiesToAdd);

        IInvestmentStrategy[] memory strategiesAdded = testAddStrategiesToDepositWhitelist(numberOfStrategiesToAdd);

        IInvestmentStrategy[] memory strategiesToRemove = new IInvestmentStrategy[](numberOfStrategiesToRemove);
        // loop that selectively copies from array to other array
        for (uint256 i = 0; i < numberOfStrategiesToRemove; ++i) {
            strategiesToRemove[i] = strategiesAdded[i];
        }

        cheats.startPrank(investmentManager.strategyWhitelister());
        investmentManager.removeStrategiesFromDepositWhitelist(strategiesToRemove);
        cheats.stopPrank();

        for (uint256 i = 0; i < numberOfStrategiesToAdd; ++i) {
            if (i < numberOfStrategiesToRemove) {
                require(!investmentManager.strategyIsWhitelistedForDeposit(strategiesToRemove[i]), "strategy not properly removed from whitelist");
            } else {
                require(investmentManager.strategyIsWhitelistedForDeposit(strategiesAdded[i]), "strategy improperly removed from whitelist?");                
            }
        }
    }

    function testRemoveStrategiesFromDepositWhitelistRevertsWhenCalledByNotStrategyWhitelister(address notStrategyWhitelister)
        external filterFuzzedAddressInputs(notStrategyWhitelister)
    {
        cheats.assume(notStrategyWhitelister != investmentManager.strategyWhitelister());
        IInvestmentStrategy[] memory strategyArray = testAddStrategiesToDepositWhitelist(1);

        cheats.startPrank(notStrategyWhitelister);
        cheats.expectRevert(bytes("InvestmentManager.onlyStrategyWhitelister: not the strategyWhitelister"));
        investmentManager.removeStrategiesFromDepositWhitelist(strategyArray);
>>>>>>> c6527cae
        cheats.stopPrank();
    }

    // INTERNAL / HELPER FUNCTIONS
    function _beaconChainReentrancyTestsSetup() internal {
        // prepare InvestmentManager with EigenPodManager and Delegation replaced with a Reenterer contract
        reenterer = new Reenterer();
        investmentManagerImplementation = new InvestmentManager(IEigenLayerDelegation(address(reenterer)), IEigenPodManager(address(reenterer)), slasherMock);
        investmentManager = InvestmentManager(
            address(
                new TransparentUpgradeableProxy(
                    address(investmentManagerImplementation),
                    address(proxyAdmin),
                    abi.encodeWithSelector(InvestmentManager.initialize.selector, pauserRegistry, initialOwner, 0)
                )
            )
        );
    }

    function _setUpQueuedWithdrawalStructSingleStrat(address staker, address withdrawer, IERC20 token, IInvestmentStrategy strategy, uint256 shareAmount)
        internal view returns (IInvestmentManager.QueuedWithdrawal memory queuedWithdrawal, IERC20[] memory tokensArray, bytes32 withdrawalRoot)
    {
        IInvestmentStrategy[] memory strategyArray = new IInvestmentStrategy[](1);
        tokensArray = new IERC20[](1);
        uint256[] memory shareAmounts = new uint256[](1);
        strategyArray[0] = strategy;
        tokensArray[0] = token;
        shareAmounts[0] = shareAmount;
        IInvestmentManager.WithdrawerAndNonce memory withdrawerAndNonce = IInvestmentManager.WithdrawerAndNonce({
            withdrawer: withdrawer,
            nonce: uint96(investmentManager.numWithdrawalsQueued(staker))
        });
        queuedWithdrawal = 
            IInvestmentManager.QueuedWithdrawal({
                strategies: strategyArray,
                shares: shareAmounts,
                depositor: staker,
                withdrawerAndNonce: withdrawerAndNonce,
                withdrawalStartBlock: uint32(block.number),
                delegatedAddress: investmentManager.delegation().delegatedTo(staker)
            }
        );
        // calculate the withdrawal root
        withdrawalRoot = investmentManager.calculateWithdrawalRoot(queuedWithdrawal);
        return (queuedWithdrawal, tokensArray, withdrawalRoot);
    }

    function _arrayWithJustDummyToken() internal view returns (IERC20[] memory) {
        IERC20[] memory array = new IERC20[](1);
        array[0] = dummyToken;
        return array;
    }
}<|MERGE_RESOLUTION|>--- conflicted
+++ resolved
@@ -1937,7 +1937,6 @@
         require(balanceAfter == balanceBefore + amount, "balanceAfter != balanceBefore + amount");
     }
 
-<<<<<<< HEAD
     function testSetWithdrawalDelayBlocks(uint16 valueToSet) external {
         // filter fuzzed inputs to allowed amounts
         cheats.assume(valueToSet <= investmentManager.MAX_WITHDRAWAL_DELAY_BLOCKS());
@@ -1968,7 +1967,8 @@
         cheats.startPrank(investmentManager.owner());
         cheats.expectRevert(bytes("InvestmentManager.setWithdrawalDelay: _withdrawalDelayBlocks too high"));
         investmentManager.setWithdrawalDelayBlocks(valueToSet);
-=======
+    }
+
     function testSetStrategyWhitelister(address newWhitelister) external {
         investmentManager.setStrategyWhitelister(newWhitelister);
         require(investmentManager.strategyWhitelister() == newWhitelister, "investmentManager.strategyWhitelister() != newWhitelister");
@@ -2058,7 +2058,6 @@
         cheats.startPrank(notStrategyWhitelister);
         cheats.expectRevert(bytes("InvestmentManager.onlyStrategyWhitelister: not the strategyWhitelister"));
         investmentManager.removeStrategiesFromDepositWhitelist(strategyArray);
->>>>>>> c6527cae
         cheats.stopPrank();
     }
 
