--- conflicted
+++ resolved
@@ -87,7 +87,6 @@
             )
         );
 
-<<<<<<< HEAD
         // whitelist the strategy for deposit
         cheats.startPrank(investmentManagerMock.owner());
         IInvestmentStrategy[] memory _strategy = new IInvestmentStrategy[](1);
@@ -95,8 +94,6 @@
         investmentManagerMock.addStrategiesToDepositWhitelist(_strategy);
         cheats.stopPrank();
 
-        investmentManagerMock.depositIntoStrategy(dummyStrat, dummyToken, REQUIRED_BALANCE_WEI);
-=======
         beaconChainETHStrategy = investmentManager.beaconChainETHStrategy();
 
         // excude the proxyAdmin and the eigenPodManagerMock from fuzzed inputs
@@ -568,7 +565,6 @@
         require(nonceAfter == nonceBefore + 1, "nonceAfter != nonceBefore + 1");
 
         return (queuedWithdrawal, withdrawalRoot);
->>>>>>> 92f1c466
     }
 
     function testQueueWithdrawalBeaconChainETHToDifferentAddress(address withdrawer) external {
@@ -587,11 +583,7 @@
         }
 
         cheats.expectRevert(bytes("InvestmentManager.queueWithdrawal: cannot queue a withdrawal of Beacon Chain ETH to a different address"));
-<<<<<<< HEAD
         investmentManagerMock.queueWithdrawal(strategyIndexes, strategyArray, shareAmounts, withdrawer, undelegateIfPossible);
-=======
-        investmentManager.queueWithdrawal(strategyIndexes, sts, withdrawer, undelegateIfPossible);
->>>>>>> 92f1c466
     }
 
     function testQueueWithdrawalMultipleStrategiesWithBeaconChain() external {
@@ -612,11 +604,7 @@
         }
 
         cheats.expectRevert(bytes("InvestmentManager.queueWithdrawal: cannot queue a withdrawal including Beacon Chain ETH and other tokens"));
-<<<<<<< HEAD
         investmentManagerMock.queueWithdrawal(strategyIndexes, strategyArray, shareAmounts, address(this), undelegateIfPossible);
-=======
-        investmentManager.queueWithdrawal(strategyIndexes, sts, address(this), undelegateIfPossible);
->>>>>>> 92f1c466
 
         {
             strategyArray[0] = dummyStrat;
@@ -627,11 +615,7 @@
             strategyIndexes[1] = 1;
         }
         cheats.expectRevert(bytes("InvestmentManager.queueWithdrawal: cannot queue a withdrawal including Beacon Chain ETH and other tokens"));
-<<<<<<< HEAD
         investmentManagerMock.queueWithdrawal(strategyIndexes, strategyArray, shareAmounts, address(this), undelegateIfPossible);
-=======
-        investmentManager.queueWithdrawal(strategyIndexes, sts, address(this), undelegateIfPossible);
->>>>>>> 92f1c466
     }
 
     function testQueueWithdrawalBeaconChainEthNonWholeAmountGwei(uint256 nonWholeAmount) external {
@@ -648,10 +632,7 @@
         }
 
         cheats.expectRevert(bytes("InvestmentManager.queueWithdrawal: cannot queue a withdrawal of Beacon Chain ETH for an non-whole amount of gwei"));
-<<<<<<< HEAD
         investmentManagerMock.queueWithdrawal(strategyIndexes, strategyArray, shareAmounts, address(this), undelegateIfPossible);
-=======
-        investmentManager.queueWithdrawal(strategyIndexes, sts, address(this), undelegateIfPossible);
     }
 
     function testQueueWithdrawal_ToSelf_NotBeaconChainETH(uint256 depositAmount, uint256 withdrawalAmount, bool undelegateIfPossible) public
@@ -836,7 +817,6 @@
 
         require(sharesAfter == sharesBefore + withdrawalAmount, "sharesAfter != sharesBefore + withdrawalAmount");
         require(balanceAfter == balanceBefore, "balanceAfter != balanceBefore");
->>>>>>> 92f1c466
     }
 
     function testCompleteQueuedWithdrawal_ReceiveAsTokensMarkedTrue_NotWithdrawingBeaconChainETH() external {
