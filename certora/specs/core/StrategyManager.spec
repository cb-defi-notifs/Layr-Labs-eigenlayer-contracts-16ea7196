--- conflicted
+++ resolved
@@ -36,16 +36,8 @@
     function _.withdrawRestakedBeaconChainETH(address, uint256) external => DISPATCHER(true);
 	    
     // external calls to DelayedWithdrawalRouter (from EigenPod)
-<<<<<<< HEAD
-    createDelayedWithdrawal(address, address) => DISPATCHER(true)
-=======
     function _.createDelayedWithdrawal(address, address) external => DISPATCHER(true);
 
-    // external calls to IDelegationTerms
-    function _.onDelegationWithdrawn(address,address[],uint256[]) external => CONSTANT;
-    function _.onDelegationReceived(address,address[],uint256[]) external => CONSTANT;
->>>>>>> 3019a813
-    
     // external calls to PauserRegistry
     function _.pauser() external => DISPATCHER(true);
 	function _.unpauser() external => DISPATCHER(true);
