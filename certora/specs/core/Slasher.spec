
methods {
	//// External Calls
	// external calls to EigenLayerDelegation 
    undelegate(address) => DISPATCHER(true)
    isDelegated(address) returns (bool) => DISPATCHER(true)
    delegatedTo(address) returns (address) => DISPATCHER(true)
	decreaseDelegatedShares(address,address[],uint256[]) => DISPATCHER(true)
	increaseDelegatedShares(address,address,uint256) => DISPATCHER(true)
	_delegationReceivedHook(address,address,address[],uint256[]) => NONDET
    _delegationWithdrawnHook(address,address,address[],uint256[]) => NONDET

	// external calls to Slasher
    isFrozen(address) returns (bool) envfree 
	canWithdraw(address,uint32,uint256) returns (bool) 

	// external calls to InvestmentManager
    getDeposits(address) returns (address[],uint256[]) => DISPATCHER(true)
    slasher() returns (address) => DISPATCHER(true)
	deposit(address,uint256) returns (uint256) => DISPATCHER(true)
	withdraw(address,address,uint256) => DISPATCHER(true)

	// external calls to EigenPodManager
	withdrawBeaconChainETH(address,address,uint256) => DISPATCHER(true)
	
    // external calls to EigenPod
	withdrawBeaconChainETH(address,uint256) => DISPATCHER(true)
    
    // external calls to IDelegationTerms
    onDelegationWithdrawn(address,address[],uint256[]) => CONSTANT
    onDelegationReceived(address,address[],uint256[]) => CONSTANT
    
    // external calls to PauserRegistry
    pauser() returns (address) => DISPATCHER(true)
	unpauser() returns (address) => DISPATCHER(true)
	
    //// Harnessed Functions
    // Harnessed calls
    // Harnessed getters
	get_is_operator(address) returns (bool) envfree
	get_is_delegated(address) returns (bool) envfree
	get_list_exists(address) returns (bool) envfree
	get_next_node_exists(address, uint256) returns (bool) envfree
	get_next_node(address, uint256) returns (uint256) envfree
	get_previous_node_exists(address, uint256) returns (bool) envfree
	get_previous_node(address, uint256) returns (uint256) envfree
	get_node_exists(address, address) returns (bool) envfree
	get_list_head(address) returns (uint256) envfree
	get_lastest_update_block_at_node(address, uint256) returns (uint256) envfree
	get_lastest_update_block_at_head(address) returns (uint256) envfree
	get_linked_list_entry(address operator, uint256 node, bool direction) returns (uint256) envfree
<<<<<<< HEAD
	//nodeDoesExist(address operator, uint256 node) returns (bool) envfreed
=======
	// nodeDoesExist(address operator, uint256 node) returns (bool) envfree
>>>>>>> 62e4bb1f
	nodeIsWellLinked(address operator, uint256 node) returns (bool) envfree
	
	//// Normal Functions
	owner() returns(address) envfree
	bondedUntil(address, address) returns (uint32) envfree
	paused(uint8) returns (bool) envfree
}

<<<<<<< HEAD
     // uses that _HEAD = 0. Similar to StructuredLinkedList.nodeExists but slightly better defined
=======
// uses that _HEAD = 0. Similar to StructuredLinkedList.nodeExists but slightly better defined
>>>>>>> 62e4bb1f
definition nodeDoesExist(address operator, uint256 node) returns bool =
	(get_next_node(operator, node) == 0 && get_previous_node(operator, node) == 0) 
		=> (get_next_node(operator, 0) == node && get_previous_node(operator, 0) == node);

definition nodeIsWellLinked(address operator, uint256 node) returns bool =
	// node is not linked to itself
	get_previous_node(operator, node) != node && get_next_node(operator, node) != node
	// node is the previous node's next node and the next node's previous node
	&& get_linked_list_entry(operator, get_previous_node(operator, node), true) == node
	&& get_linked_list_entry(operator, get_next_node(operator, node), false) == node;

<<<<<<< HEAD

=======
/*
TODO: sort out if `isFrozen` can also be marked as envfree -- currently this is failing with the error
could not type expression "isFrozen(staker)", message: Could not find an overloading of method isFrozen that matches
the given arguments: address. Method is not envfree; did you forget to provide the environment as the first function argument?
>>>>>>> 62e4bb1f
rule cantBeUnfrozen(method f) {
	address staker;

	bool _frozen = isFrozen(staker);
	require _frozen;

	env e; calldataarg args;
	require e.msg.sender != owner();
	f(e,args);

	bool frozen_ = isFrozen(staker);
	assert frozen_, "frozen stakers must stay frozen";
}

/*
verifies that `bondedUntil[operator][contractAddress]` only changes when either:
the `operator` themselves calls `allowToSlash`
or
the `contractAddress` calls `recordLastStakeUpdateAndRevokeSlashingAbility`
*/
rule canOnlyChangeBondedUntilWithSpecificFunctions(address operator, address contractAddress) {
	uint256 valueBefore = bondedUntil(operator, contractAddress);
    // perform arbitrary function call
    method f;
    env e;
    if (f.selector == recordLastStakeUpdateAndRevokeSlashingAbility(address, uint32).selector) {
        address operator2;
		uint32 serveUntil;
        recordLastStakeUpdateAndRevokeSlashingAbility(e, operator2, serveUntil);
		uint256 valueAfter = bondedUntil(operator, contractAddress);
        if (e.msg.sender == contractAddress && operator2 == operator/* TODO: proper check */) {
			/* TODO: proper check */
            assert (true, "failure in recordLastStakeUpdateAndRevokeSlashingAbility");
        } else {
            assert (valueBefore == valueAfter, "bad permissions on recordLastStakeUpdateAndRevokeSlashingAbility?");
        }
	} else if (f.selector == optIntoSlashing(address).selector) {
		address arbitraryContract;
		optIntoSlashing(e, arbitraryContract);
		uint256 valueAfter = bondedUntil(operator, contractAddress);
		// uses that the `PAUSED_OPT_INTO_SLASHING` index is 0, as an input to the `paused` function
		if (e.msg.sender == operator && arbitraryContract == contractAddress && get_is_operator(operator) && !paused(0)) {
			// uses that `MAX_BONDED_UNTIL` is equal to max_uint32
			assert(valueAfter == max_uint32, "MAX_BONDED_UNTIL different than max_uint32?");
		} else {
            assert(valueBefore == valueAfter, "bad permissions on optIntoSlashing?");
		}
	} else {
		calldataarg arg;
		f(e, arg);
		uint256 valueAfter = bondedUntil(operator, contractAddress);
        assert(valueBefore == valueAfter, "bondedAfter value changed when it shouldn't have!");
	}
}

/*
checks that the entry in the linked list _whitelistedContractDetails[operator] with the **smallest** value of 'latestUpdateBlock'
is always at the 'HEAD' position in the linked list
*/
/* TODO: modify rule so it works! This seems to make too broad assumptions about initial state (i.e. isn't strict enough)
invariant listHeadHasSmallestValueOfLatestUpdateBlock(address operator, uint256 node)
	(
	get_list_exists(operator) && get_next_node_exists(operator, get_list_head(operator)) => 
		get_lastest_update_block_at_head(operator) <= get_lastest_update_block_at_node(operator, get_next_node(operator, get_list_head(operator)))
	)
*/

/*
TODO: rule doesn't pass.
key properties seem to be that
1) `StructuredLinkedList._createLink` creates only two-way links
2) `StructuredLinkedList.remove` removes both links from a node, and stiches together its existing links (which it breaks)
3) `StructuredLinkedList._insert` similarly inserts a new node 'between' nodes, ensuring that the new node is well-linked
*/
invariant consistentListStructure(address operator, uint256 node1)
	(
	// either node1 doesn't exist
	!nodeDoesExist(operator, node1)
	// or node1 is consistently two-way linked
	||
	nodeIsWellLinked(operator, node1)
	)

/* TODO: assess if this rule is salvageable. seems to have poor storage assumptions due to the way 'node existence' is defined
rule cannotAddSameContractTwice(address operator, address contractAddress) {
	bool nodeExistsBefore = get_node_exists(operator, contractAddress);
	env e;
	uint32 serveUntil;
	recordFirstStakeUpdate(e, operator, serveUntil);
	if (nodeExistsBefore) {
		bool callReverted = lastReverted;
		assert (callReverted, "recordFirstStakeUpdate didn't revert!");
	} else {
		bool nodeExistsAfter = get_node_exists(operator, contractAddress);
		if (e.msg.sender == contractAddress) {
			assert(nodeExistsAfter, "node not added correctly");
		} else {
			assert(!nodeExistsAfter, "node added incorrectly");
		}
	}
}
*/
/*
## Slashing

- slashing happens if and only if a provably malicious action by an operator took place
- operator may be slashed only if allowToSlash() for that particular contract was called
- slashing cannot happen after bondedUntil[operator][contractAddress] timestamp
- bondedUntil[operator][contractAddress] changed  => allowToSlash() or recordLastStakeUpdateAndRevokeSlashingAbility() was called
- recordLastStakeUpdateAndRevokeSlashingAbility() should only be callable when bondedUntil[operator][contractAddress] == MAX_BONDED_UNTIL, and only by the contractAddress
- Any contractAddress for which bondedUntil[operator][contractAddress] > current time can call freezeOperator(operator).
- frozen operator cannot make deposits/withdrawals, cannot complete queued withdrawals
- slashing and unfreezing is performed by the InvestmentManager contract owner (is it permanent or configurable?)
- frozenStatus[operator] changed => freezeOperator() or resetFrozenStatus() were called<|MERGE_RESOLUTION|>--- conflicted
+++ resolved
@@ -49,11 +49,8 @@
 	get_lastest_update_block_at_node(address, uint256) returns (uint256) envfree
 	get_lastest_update_block_at_head(address) returns (uint256) envfree
 	get_linked_list_entry(address operator, uint256 node, bool direction) returns (uint256) envfree
-<<<<<<< HEAD
-	//nodeDoesExist(address operator, uint256 node) returns (bool) envfreed
-=======
+
 	// nodeDoesExist(address operator, uint256 node) returns (bool) envfree
->>>>>>> 62e4bb1f
 	nodeIsWellLinked(address operator, uint256 node) returns (bool) envfree
 	
 	//// Normal Functions
@@ -62,11 +59,7 @@
 	paused(uint8) returns (bool) envfree
 }
 
-<<<<<<< HEAD
-     // uses that _HEAD = 0. Similar to StructuredLinkedList.nodeExists but slightly better defined
-=======
 // uses that _HEAD = 0. Similar to StructuredLinkedList.nodeExists but slightly better defined
->>>>>>> 62e4bb1f
 definition nodeDoesExist(address operator, uint256 node) returns bool =
 	(get_next_node(operator, node) == 0 && get_previous_node(operator, node) == 0) 
 		=> (get_next_node(operator, 0) == node && get_previous_node(operator, 0) == node);
@@ -78,14 +71,10 @@
 	&& get_linked_list_entry(operator, get_previous_node(operator, node), true) == node
 	&& get_linked_list_entry(operator, get_next_node(operator, node), false) == node;
 
-<<<<<<< HEAD
-
-=======
 /*
 TODO: sort out if `isFrozen` can also be marked as envfree -- currently this is failing with the error
 could not type expression "isFrozen(staker)", message: Could not find an overloading of method isFrozen that matches
 the given arguments: address. Method is not envfree; did you forget to provide the environment as the first function argument?
->>>>>>> 62e4bb1f
 rule cantBeUnfrozen(method f) {
 	address staker;
 
@@ -199,4 +188,5 @@
 - Any contractAddress for which bondedUntil[operator][contractAddress] > current time can call freezeOperator(operator).
 - frozen operator cannot make deposits/withdrawals, cannot complete queued withdrawals
 - slashing and unfreezing is performed by the InvestmentManager contract owner (is it permanent or configurable?)
-- frozenStatus[operator] changed => freezeOperator() or resetFrozenStatus() were called+- frozenStatus[operator] changed => freezeOperator() or resetFrozenStatus() were called
+*/