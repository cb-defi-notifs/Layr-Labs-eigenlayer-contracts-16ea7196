--- conflicted
+++ resolved
@@ -14,18 +14,16 @@
     isFrozen(address) returns (bool) => DISPATCHER(true)
 	canWithdraw(address,uint32,uint256) returns (bool) => DISPATCHER(true)
 
-<<<<<<< HEAD
 	// external calls to InvestmentManager
     getDeposits(address) returns (address[],uint256[]) 
     slasher() returns (address) 
 	deposit(address,uint256) returns (uint256) 
 	withdraw(address,address,uint256) 
-=======
+
 	// external calls to InvestmentStrategy
     deposit(address, uint256) returns (uint256) => DISPATCHER(true)
     withdraw(address, address, uint256) => DISPATCHER(true)
     totalShares() => DISPATCHER(true)  
->>>>>>> 62e4bb1f
 
 	// external calls to EigenPodManager
 	withdrawRestakedBeaconChainETH(address,address,uint256) => DISPATCHER(true)
