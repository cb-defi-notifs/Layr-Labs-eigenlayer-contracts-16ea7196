--- conflicted
+++ resolved
@@ -8,11 +8,7 @@
 
 1. A list of the contracts that are whitelisted to slash the operator
 2. A `mapping(address => LinkedList<address>) operatorToWhitelistedContractsByUpdate`, from operator address to a [linked list](../src/contracts/libraries/StructuredLinkedList.sol) of addresses of all whitelisted contracts, ordered by when their stakes were last updated by each middleware, from earliest (at the 'HEAD' of the list) to latest (at the 'TAIL' of the list)
-<<<<<<< HEAD
-3. A `mapping(address => mapping(address => uint32)) operatorToWhitelistedContractsToLatestUpdateTime` from operators to their whitelisted contracts to when they were updated
-=======
-3. A `mapping(address => mapping(address => uint32)) operatorToWhitelistedContractsToLatestUpdateBlock` from operators to their whitelisted contracts to when they were updated [CRITIC: I can't find this mapping anywhere in the code]
->>>>>>> 7cc2588c
+3. A `mapping(address => mapping(address => uint32)) operatorToWhitelistedContractsToLatestUpdateBlock` from operators to their whitelisted contracts to when they were updated
 4. A `mapping(address => MiddlewareTimes[]) middlewareTimes` from operators to a list of
 ```solidity
     struct MiddlewareTimes {
